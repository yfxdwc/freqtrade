--- conflicted
+++ resolved
@@ -51,13 +51,7 @@
         if out_put_string != "":
             is_test_mode = True if BrainConfig.MODE == "test" else False
             stop_bot_command = "python3 " + BrainConfig.EXECUTION_PATH + "/stop_bot.py " + str(
-<<<<<<< HEAD
-                is_test_mode) + " " + out_put_string.split("\n")[0].replace("_", "").replace(": ", ":").replace(" ",
-                                                                                                                "_").replace(
-                "(", "").replace(")", "")
-=======
                 is_test_mode) + " " + out_put_string.split("\n")[0].replace("_", "").replace(" ", "_").replace("(", "").replace(")", "")
->>>>>>> a90e5b43
             print(stop_bot_command)
             result_log = subprocess.Popen([stop_bot_command],
                                           stdout=subprocess.PIPE,
