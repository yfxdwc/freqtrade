--- conflicted
+++ resolved
@@ -277,12 +277,6 @@
       - schedule:
           rate: rate(580 minutes)
           enabled: true
-<<<<<<< HEAD
-      - schedule:
-          rate: rate(60 minutes)
-          enabled: true
-=======
->>>>>>> ea24f00a
 
     environment:
       topic: ${self:custom.snsTopic}
