--- conflicted
+++ resolved
@@ -34,11 +34,7 @@
     directory = Path(__file__).parent / "strats"
     strategies = StrategyResolver.search_all_objects(directory, enum_failed=False)
     assert isinstance(strategies, list)
-<<<<<<< HEAD
-    assert len(strategies) == 9
-=======
-    assert len(strategies) == 6
->>>>>>> cc3ead9d
+    assert len(strategies) == 8
     assert isinstance(strategies[0], dict)
 
 
@@ -46,17 +42,10 @@
     directory = Path(__file__).parent / "strats"
     strategies = StrategyResolver.search_all_objects(directory, enum_failed=True)
     assert isinstance(strategies, list)
-<<<<<<< HEAD
-    assert len(strategies) == 10
+    assert len(strategies) == 9
     # with enum_failed=True search_all_objects() shall find 2 good strategies
     # and 1 which fails to load
-    assert len([x for x in strategies if x['class'] is not None]) == 9
-=======
-    assert len(strategies) == 7
-    # with enum_failed=True search_all_objects() shall find 2 good strategies
-    # and 1 which fails to load
-    assert len([x for x in strategies if x['class'] is not None]) == 6
->>>>>>> cc3ead9d
+    assert len([x for x in strategies if x['class'] is not None]) == 8
     assert len([x for x in strategies if x['class'] is None]) == 1
 
 
