--- conflicted
+++ resolved
@@ -2730,8 +2730,7 @@
 
 
 @pytest.mark.parametrize("is_short", [False, True])
-def test_handle_cancel_enter(mocker, caplog, default_conf_usdt, limit_order,
-                             is_short) -> None:
+def test_handle_cancel_enter(mocker, caplog, default_conf_usdt, limit_order, is_short) -> None:
     patch_RPCManager(mocker)
     patch_exchange(mocker)
     l_order = limit_order[enter_side(is_short)]
@@ -2777,7 +2776,7 @@
     assert log_has_re(r"Order .* for .* not cancelled.", caplog)
     # min_pair_stake empty should not crash
     mocker.patch('freqtrade.exchange.Exchange.get_min_pair_stake_amount', return_value=None)
-    assert not freqtrade.handle_cancel_enter(trade, limit_buy_order_usdt, reason)
+    assert not freqtrade.handle_cancel_enter(trade, limit_order[enter_side(is_short)], reason)
 
 
 @pytest.mark.parametrize("is_short", [False, True])
@@ -4612,37 +4611,17 @@
     freqtrade = get_patched_freqtradebot(mocker, default_conf_usdt)
     mock_uts = mocker.patch('freqtrade.freqtradebot.FreqtradeBot.update_trade_state')
 
-<<<<<<< HEAD
-    create_mock_trades(fee, is_short=is_short)
-    trades = Trade.get_trades().all()
-
-    freqtrade.reupdate_enter_order_fees(trades[0])
-    assert log_has_re(
-        f"Trying to reupdate {enter_side(is_short)} "
-        r"fees for .*",
-        caplog
-    )
-    assert mock_uts.call_count == 1
-    assert mock_uts.call_args_list[0][0][0] == trades[0]
-    assert mock_uts.call_args_list[0][0][1] == mock_order_1(is_short=is_short)['id']
-    assert log_has_re(
-        f"Updating {enter_side(is_short)}-fee on trade "
-        r".* for order .*\.",
-        caplog
-    )
-=======
     mocker.patch('freqtrade.exchange.Exchange.fetch_order_or_stoploss_order',
                  return_value={'status': 'open'})
-    create_mock_trades(fee)
+    create_mock_trades(fee, is_short)
     trades = Trade.get_trades().all()
 
     freqtrade.handle_insufficient_funds(trades[3])
     # assert log_has_re(r"Trying to reupdate buy fees for .*", caplog)
     assert mock_uts.call_count == 1
     assert mock_uts.call_args_list[0][0][0] == trades[3]
-    assert mock_uts.call_args_list[0][0][1] == mock_order_4()['id']
+    assert mock_uts.call_args_list[0][0][1] == mock_order_4(is_short)['id']
     assert log_has_re(r"Trying to refind lost order for .*", caplog)
->>>>>>> 5a4f30d1
     mock_uts.reset_mock()
     caplog.clear()
 
@@ -4661,65 +4640,14 @@
     )
     Trade.query.session.add(trade)
 
-<<<<<<< HEAD
-    freqtrade.reupdate_enter_order_fees(trade)
-    assert log_has_re(f"Trying to reupdate {enter_side(is_short)} fees for "
-                      r".*", caplog)
-    assert mock_uts.call_count == 0
-    assert not log_has_re(f"Updating {enter_side(is_short)}-fee on trade "
-                          r".* for order .*\.", caplog)
-
-
-@pytest.mark.usefixtures("init_persistence")
-def test_handle_insufficient_funds(mocker, default_conf_usdt, fee):
-    freqtrade = get_patched_freqtradebot(mocker, default_conf_usdt)
-    mock_rlo = mocker.patch('freqtrade.freqtradebot.FreqtradeBot.refind_lost_order')
-    mock_bof = mocker.patch('freqtrade.freqtradebot.FreqtradeBot.reupdate_enter_order_fees')
-    create_mock_trades(fee, is_short=False)
-    trades = Trade.get_trades().all()
-
-    # Trade 0 has only a open buy order, no closed order
-    freqtrade.handle_insufficient_funds(trades[0])
-    assert mock_rlo.call_count == 0
-    assert mock_bof.call_count == 1
-
-    mock_rlo.reset_mock()
-    mock_bof.reset_mock()
-
-    # Trade 1 has closed buy and sell orders
-    freqtrade.handle_insufficient_funds(trades[1])
-    assert mock_rlo.call_count == 1
-    assert mock_bof.call_count == 0
-
-    mock_rlo.reset_mock()
-    mock_bof.reset_mock()
-
-    # Trade 2 has closed buy and sell orders
-    freqtrade.handle_insufficient_funds(trades[2])
-    assert mock_rlo.call_count == 1
-    assert mock_bof.call_count == 0
-
-    mock_rlo.reset_mock()
-    mock_bof.reset_mock()
-
-    # Trade 3 has an opne buy order
-    freqtrade.handle_insufficient_funds(trades[3])
-    assert mock_rlo.call_count == 0
-    assert mock_bof.call_count == 1
-
-
-@pytest.mark.usefixtures("init_persistence")
-@pytest.mark.parametrize("is_short", [False, True])
-def test_refind_lost_order(mocker, default_conf_usdt, fee, caplog, is_short):
-=======
     freqtrade.handle_insufficient_funds(trade)
     # assert log_has_re(r"Trying to reupdate buy fees for .*", caplog)
     assert mock_uts.call_count == 0
 
 
 @pytest.mark.usefixtures("init_persistence")
-def test_handle_insufficient_funds(mocker, default_conf_usdt, fee, caplog):
->>>>>>> 5a4f30d1
+@pytest.mark.parametrize("is_short", [False, True])
+def test_handle_insufficient_funds(mocker, default_conf_usdt, fee, is_short, caplog):
     caplog.set_level(logging.DEBUG)
     freqtrade = get_patched_freqtradebot(mocker, default_conf_usdt)
     mock_uts = mocker.patch('freqtrade.freqtradebot.FreqtradeBot.update_trade_state')
@@ -4743,13 +4671,8 @@
     assert trade.open_order_id is None
     assert trade.stoploss_order_id is None
 
-<<<<<<< HEAD
-    freqtrade.refind_lost_order(trade)
+    freqtrade.handle_insufficient_funds(trade)
     order = mock_order_1(is_short=is_short)
-=======
-    freqtrade.handle_insufficient_funds(trade)
-    order = mock_order_1()
->>>>>>> 5a4f30d1
     assert log_has_re(r"Order Order(.*order_id=" + order['id'] + ".*) is no longer open.", caplog)
     assert mock_fo.call_count == 0
     assert mock_uts.call_count == 0
@@ -4766,13 +4689,8 @@
     assert trade.open_order_id is None
     assert trade.stoploss_order_id is None
 
-<<<<<<< HEAD
-    freqtrade.refind_lost_order(trade)
+    freqtrade.handle_insufficient_funds(trade)
     order = mock_order_4(is_short=is_short)
-=======
-    freqtrade.handle_insufficient_funds(trade)
-    order = mock_order_4()
->>>>>>> 5a4f30d1
     assert log_has_re(r"Trying to refind Order\(.*", caplog)
     assert mock_fo.call_count == 1
     assert mock_uts.call_count == 1
@@ -4789,13 +4707,8 @@
     assert trade.open_order_id is None
     assert trade.stoploss_order_id is None
 
-<<<<<<< HEAD
-    freqtrade.refind_lost_order(trade)
+    freqtrade.handle_insufficient_funds(trade)
     order = mock_order_5_stoploss(is_short=is_short)
-=======
-    freqtrade.handle_insufficient_funds(trade)
-    order = mock_order_5_stoploss()
->>>>>>> 5a4f30d1
     assert log_has_re(r"Trying to refind Order\(.*", caplog)
     assert mock_fo.call_count == 1
     assert mock_uts.call_count == 2
@@ -4813,13 +4726,8 @@
     assert trade.open_order_id is None
     assert trade.stoploss_order_id is None
 
-<<<<<<< HEAD
-    freqtrade.refind_lost_order(trade)
+    freqtrade.handle_insufficient_funds(trade)
     order = mock_order_6_sell(is_short=is_short)
-=======
-    freqtrade.handle_insufficient_funds(trade)
-    order = mock_order_6_sell()
->>>>>>> 5a4f30d1
     assert log_has_re(r"Trying to refind Order\(.*", caplog)
     assert mock_fo.call_count == 1
     assert mock_uts.call_count == 1
