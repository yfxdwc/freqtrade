# pragma pylint: disable=missing-docstring, C0103
# pragma pylint: disable=protected-access, too-many-lines, invalid-name, too-many-arguments

import logging
import time
from copy import deepcopy
from math import isclose
from unittest.mock import ANY, MagicMock, PropertyMock

import arrow
import pytest

from freqtrade.constants import CANCEL_REASON, MATH_CLOSE_PREC, UNLIMITED_STAKE_AMOUNT
from freqtrade.enums import RPCMessageType, RunMode, SellType, State
from freqtrade.exceptions import (DependencyException, ExchangeError, InsufficientFundsError,
                                  InvalidOrderException, OperationalException, PricingError,
                                  TemporaryError)
from freqtrade.freqtradebot import FreqtradeBot
from freqtrade.persistence import Order, PairLocks, Trade
from freqtrade.persistence.models import PairLock
from freqtrade.strategy.interface import SellCheckTuple
from freqtrade.worker import Worker
from tests.conftest import (create_mock_trades, get_patched_freqtradebot, get_patched_worker,
                            log_has, log_has_re, patch_edge, patch_exchange, patch_get_signal,
                            patch_wallet, patch_whitelist)
from tests.conftest_trades import (MOCK_TRADE_COUNT, mock_order_1, mock_order_2, mock_order_2_sell,
                                   mock_order_3, mock_order_3_sell, mock_order_4,
                                   mock_order_5_stoploss, mock_order_6_sell)


def patch_RPCManager(mocker) -> MagicMock:
    """
    This function mock RPC manager to avoid repeating this code in almost every tests
    :param mocker: mocker to patch RPCManager class
    :return: RPCManager.send_msg MagicMock to track if this method is called
    """
    mocker.patch('freqtrade.rpc.telegram.Telegram', MagicMock())
    rpc_mock = mocker.patch('freqtrade.freqtradebot.RPCManager.send_msg', MagicMock())
    return rpc_mock


# Unit tests

def test_freqtradebot_state(mocker, default_conf, markets) -> None:
    mocker.patch('freqtrade.exchange.Exchange.markets', PropertyMock(return_value=markets))
    freqtrade = get_patched_freqtradebot(mocker, default_conf)
    assert freqtrade.state is State.RUNNING

    default_conf.pop('initial_state')
    freqtrade = FreqtradeBot(default_conf)
    assert freqtrade.state is State.STOPPED


def test_process_stopped(mocker, default_conf) -> None:

    freqtrade = get_patched_freqtradebot(mocker, default_conf)
    coo_mock = mocker.patch('freqtrade.freqtradebot.FreqtradeBot.cancel_all_open_orders')
    freqtrade.process_stopped()
    assert coo_mock.call_count == 0

    default_conf['cancel_open_orders_on_exit'] = True
    freqtrade = get_patched_freqtradebot(mocker, default_conf)
    freqtrade.process_stopped()
    assert coo_mock.call_count == 1


def test_bot_cleanup(mocker, default_conf, caplog) -> None:
    mock_cleanup = mocker.patch('freqtrade.freqtradebot.cleanup_db')
    coo_mock = mocker.patch('freqtrade.freqtradebot.FreqtradeBot.cancel_all_open_orders')
    freqtrade = get_patched_freqtradebot(mocker, default_conf)
    freqtrade.cleanup()
    assert log_has('Cleaning up modules ...', caplog)
    assert mock_cleanup.call_count == 1
    assert coo_mock.call_count == 0

    freqtrade.config['cancel_open_orders_on_exit'] = True
    freqtrade.cleanup()
    assert coo_mock.call_count == 1


@pytest.mark.parametrize('runmode', [
    RunMode.DRY_RUN,
    RunMode.LIVE
])
def test_order_dict(default_conf, mocker, runmode, caplog) -> None:
    patch_RPCManager(mocker)
    patch_exchange(mocker)
    conf = default_conf.copy()
    conf['runmode'] = runmode
    conf['order_types'] = {
        'buy': 'market',
        'sell': 'limit',
        'stoploss': 'limit',
        'stoploss_on_exchange': True,
    }
    conf['bid_strategy']['price_side'] = 'ask'

    freqtrade = FreqtradeBot(conf)
    if runmode == RunMode.LIVE:
        assert not log_has_re(".*stoploss_on_exchange .* dry-run", caplog)
    assert freqtrade.strategy.order_types['stoploss_on_exchange']

    caplog.clear()
    # is left untouched
    conf = default_conf.copy()
    conf['runmode'] = runmode
    conf['order_types'] = {
        'buy': 'market',
        'sell': 'limit',
        'stoploss': 'limit',
        'stoploss_on_exchange': False,
    }
    freqtrade = FreqtradeBot(conf)
    assert not freqtrade.strategy.order_types['stoploss_on_exchange']
    assert not log_has_re(".*stoploss_on_exchange .* dry-run", caplog)


def test_get_trade_stake_amount(default_conf, ticker, mocker) -> None:
    patch_RPCManager(mocker)
    patch_exchange(mocker)

    freqtrade = FreqtradeBot(default_conf)

    result = freqtrade.wallets.get_trade_stake_amount('ETH/BTC')
    assert result == default_conf['stake_amount']


@pytest.mark.parametrize("amend_last,wallet,max_open,lsamr,expected", [
                        (False, 0.002, 2, 0.5, [0.001, None]),
                        (True, 0.002, 2, 0.5, [0.001, 0.00098]),
                        (False, 0.003, 3, 0.5, [0.001, 0.001, None]),
                        (True, 0.003, 3, 0.5, [0.001, 0.001, 0.00097]),
                        (False, 0.0022, 3, 0.5, [0.001, 0.001, None]),
                        (True, 0.0022, 3, 0.5, [0.001, 0.001, 0.0]),
                        (True, 0.0027, 3, 0.5, [0.001, 0.001, 0.000673]),
                        (True, 0.0022, 3, 1, [0.001, 0.001, 0.0]),
])
def test_check_available_stake_amount(default_conf, ticker, mocker, fee, limit_buy_order_open,
                                      amend_last, wallet, max_open, lsamr, expected) -> None:
    patch_RPCManager(mocker)
    patch_exchange(mocker)
    mocker.patch.multiple(
        'freqtrade.exchange.Exchange',
        fetch_ticker=ticker,
        create_order=MagicMock(return_value=limit_buy_order_open),
        get_fee=fee
    )
    default_conf['dry_run_wallet'] = wallet

    default_conf['amend_last_stake_amount'] = amend_last
    default_conf['last_stake_amount_min_ratio'] = lsamr

    freqtrade = FreqtradeBot(default_conf)

    for i in range(0, max_open):

        if expected[i] is not None:
            limit_buy_order_open['id'] = str(i)
            result = freqtrade.wallets.get_trade_stake_amount('ETH/BTC')
            assert pytest.approx(result) == expected[i]
            freqtrade.execute_entry('ETH/BTC', result)
        else:
            with pytest.raises(DependencyException):
                freqtrade.wallets.get_trade_stake_amount('ETH/BTC')


def test_edge_called_in_process(mocker, edge_conf) -> None:
    patch_RPCManager(mocker)
    patch_edge(mocker)

    def _refresh_whitelist(list):
        return ['ETH/BTC', 'LTC/BTC', 'XRP/BTC', 'NEO/BTC']

    patch_exchange(mocker)
    freqtrade = FreqtradeBot(edge_conf)
    freqtrade.pairlists._validate_whitelist = _refresh_whitelist
    patch_get_signal(freqtrade)
    freqtrade.process()
    assert freqtrade.active_pair_whitelist == ['NEO/BTC', 'LTC/BTC']


def test_edge_overrides_stake_amount(mocker, edge_conf) -> None:
    patch_RPCManager(mocker)
    patch_exchange(mocker)
    patch_edge(mocker)
    edge_conf['dry_run_wallet'] = 999.9
    freqtrade = FreqtradeBot(edge_conf)

    assert freqtrade.wallets.get_trade_stake_amount(
        'NEO/BTC', freqtrade.edge) == (999.9 * 0.5 * 0.01) / 0.20
    assert freqtrade.wallets.get_trade_stake_amount(
        'LTC/BTC', freqtrade.edge) == (999.9 * 0.5 * 0.01) / 0.21


@pytest.mark.parametrize('buy_price_mult,ignore_strat_sl', [
    # Override stoploss
    (0.79, False),
    # Override strategy stoploss
    (0.85, True)
])
def test_edge_overrides_stoploss(limit_buy_order, fee, caplog, mocker,
                                 buy_price_mult, ignore_strat_sl, edge_conf) -> None:
    patch_RPCManager(mocker)
    patch_exchange(mocker)
    patch_edge(mocker)
    edge_conf['max_open_trades'] = float('inf')

    # Strategy stoploss is -0.1 but Edge imposes a stoploss at -0.2
    # Thus, if price falls 21%, stoploss should be triggered
    #
    # mocking the ticker: price is falling ...
    buy_price = limit_buy_order['price']
    mocker.patch.multiple(
        'freqtrade.exchange.Exchange',
        fetch_ticker=MagicMock(return_value={
            'bid': buy_price * buy_price_mult,
            'ask': buy_price * buy_price_mult,
            'last': buy_price * buy_price_mult,
        }),
        get_fee=fee,
    )
    #############################################

    # Create a trade with "limit_buy_order" price
    freqtrade = FreqtradeBot(edge_conf)
    freqtrade.active_pair_whitelist = ['NEO/BTC']
    patch_get_signal(freqtrade)
    freqtrade.strategy.min_roi_reached = MagicMock(return_value=False)
    freqtrade.enter_positions()
    trade = Trade.query.first()
    trade.update(limit_buy_order)
    #############################################

    # stoploss shoud be hit
    assert freqtrade.handle_trade(trade) is not ignore_strat_sl
    if not ignore_strat_sl:
        assert log_has('Exit for NEO/BTC detected. Reason: stop_loss', caplog)
        assert trade.sell_reason == SellType.STOP_LOSS.value


def test_total_open_trades_stakes(mocker, default_conf, ticker, fee) -> None:
    patch_RPCManager(mocker)
    patch_exchange(mocker)
    default_conf['stake_amount'] = 0.00098751
    default_conf['max_open_trades'] = 2
    mocker.patch.multiple(
        'freqtrade.exchange.Exchange',
        fetch_ticker=ticker,
        get_fee=fee,
        _is_dry_limit_order_filled=MagicMock(return_value=False),
    )
    freqtrade = FreqtradeBot(default_conf)
    patch_get_signal(freqtrade)
    freqtrade.enter_positions()
    trade = Trade.query.first()

    assert trade is not None
    assert trade.stake_amount == 0.00098751
    assert trade.is_open
    assert trade.open_date is not None

    freqtrade.enter_positions()
    trade = Trade.query.order_by(Trade.id.desc()).first()

    assert trade is not None
    assert trade.stake_amount == 0.00098751
    assert trade.is_open
    assert trade.open_date is not None

    assert Trade.total_open_trades_stakes() == 1.97502e-03


def test_create_trade(default_conf, ticker, limit_buy_order, fee, mocker) -> None:
    patch_RPCManager(mocker)
    patch_exchange(mocker)
    mocker.patch.multiple(
        'freqtrade.exchange.Exchange',
        fetch_ticker=ticker,
        get_fee=fee,
        _is_dry_limit_order_filled=MagicMock(return_value=False),
    )

    # Save state of current whitelist
    whitelist = deepcopy(default_conf['exchange']['pair_whitelist'])
    freqtrade = FreqtradeBot(default_conf)
    patch_get_signal(freqtrade)
    freqtrade.create_trade('ETH/BTC')

    trade = Trade.query.first()
    assert trade is not None
    assert trade.stake_amount == 0.001
    assert trade.is_open
    assert trade.open_date is not None
    assert trade.exchange == 'binance'

    # Simulate fulfilled LIMIT_BUY order for trade
    trade.update(limit_buy_order)

    assert trade.open_rate == 0.00001099
    assert trade.amount == 90.99181073

    assert whitelist == default_conf['exchange']['pair_whitelist']


def test_create_trade_no_stake_amount(default_conf, ticker, limit_buy_order,
                                      fee, mocker) -> None:
    patch_RPCManager(mocker)
    patch_exchange(mocker)
    patch_wallet(mocker, free=default_conf['stake_amount'] * 0.5)
    mocker.patch.multiple(
        'freqtrade.exchange.Exchange',
        fetch_ticker=ticker,
        get_fee=fee,
    )
    freqtrade = FreqtradeBot(default_conf)
    patch_get_signal(freqtrade)

    with pytest.raises(DependencyException, match=r'.*stake amount.*'):
        freqtrade.create_trade('ETH/BTC')


@pytest.mark.parametrize('stake_amount,create,amount_enough,max_open_trades', [
    (0.0005, True, True, 99),
    (0.000000005, True, False, 99),
    (0, False, True, 99),
    (UNLIMITED_STAKE_AMOUNT, False, True, 0),
])
def test_create_trade_minimal_amount(
    default_conf, ticker, limit_buy_order_open, fee, mocker,
    stake_amount, create, amount_enough, max_open_trades, caplog
) -> None:
    patch_RPCManager(mocker)
    patch_exchange(mocker)
    buy_mock = MagicMock(return_value=limit_buy_order_open)
    mocker.patch.multiple(
        'freqtrade.exchange.Exchange',
        fetch_ticker=ticker,
        create_order=buy_mock,
        get_fee=fee,
    )
    default_conf['max_open_trades'] = max_open_trades
    freqtrade = FreqtradeBot(default_conf)
    freqtrade.config['stake_amount'] = stake_amount
    patch_get_signal(freqtrade)

    if create:
        assert freqtrade.create_trade('ETH/BTC')
        if amount_enough:
            rate, amount = buy_mock.call_args[1]['rate'], buy_mock.call_args[1]['amount']
            assert rate * amount <= default_conf['stake_amount']
        else:
            assert log_has_re(
                r"Stake amount for pair .* is too small.*",
                caplog
            )
    else:
        assert not freqtrade.create_trade('ETH/BTC')
        if not max_open_trades:
            assert freqtrade.wallets.get_trade_stake_amount('ETH/BTC', freqtrade.edge) == 0


@pytest.mark.parametrize('whitelist,positions', [
    (["ETH/BTC"], 1),  # No pairs left
    ([], 0),  # No pairs in whitelist
])
def test_enter_positions_no_pairs_left(default_conf, ticker, limit_buy_order_open, fee,
                                       whitelist, positions, mocker, caplog) -> None:
    patch_RPCManager(mocker)
    patch_exchange(mocker)
    mocker.patch.multiple(
        'freqtrade.exchange.Exchange',
        fetch_ticker=ticker,
        create_order=MagicMock(return_value=limit_buy_order_open),
        get_fee=fee,
    )
    default_conf['exchange']['pair_whitelist'] = whitelist
    freqtrade = FreqtradeBot(default_conf)
    patch_get_signal(freqtrade)

    n = freqtrade.enter_positions()
    assert n == positions
    if positions:
        assert not log_has_re(r"No currency pair in active pair whitelist.*", caplog)
        n = freqtrade.enter_positions()
        assert n == 0
        assert log_has_re(r"No currency pair in active pair whitelist.*", caplog)
    else:
        assert n == 0
        assert log_has("Active pair whitelist is empty.", caplog)


@pytest.mark.usefixtures("init_persistence")
def test_enter_positions_global_pairlock(default_conf, ticker, limit_buy_order, fee,
                                         mocker, caplog) -> None:
    patch_RPCManager(mocker)
    patch_exchange(mocker)
    mocker.patch.multiple(
        'freqtrade.exchange.Exchange',
        fetch_ticker=ticker,
        create_order=MagicMock(return_value={'id': limit_buy_order['id']}),
        get_fee=fee,
    )
    freqtrade = FreqtradeBot(default_conf)
    patch_get_signal(freqtrade)
    n = freqtrade.enter_positions()
    message = r"Global pairlock active until.* Not creating new trades."
    n = freqtrade.enter_positions()
    # 0 trades, but it's not because of pairlock.
    assert n == 0
    assert not log_has_re(message, caplog)
    caplog.clear()

    PairLocks.lock_pair('*', arrow.utcnow().shift(minutes=20).datetime, 'Just because')
    n = freqtrade.enter_positions()
    assert n == 0
    assert log_has_re(message, caplog)


def test_handle_protections(mocker, default_conf, fee):
    default_conf['protections'] = [
        {"method": "CooldownPeriod", "stop_duration": 60},
        {
            "method": "StoplossGuard",
            "lookback_period_candles": 24,
            "trade_limit": 4,
            "stop_duration_candles": 4,
            "only_per_pair": False
        }
    ]

    freqtrade = get_patched_freqtradebot(mocker, default_conf)
    freqtrade.protections._protection_handlers[1].global_stop = MagicMock(
        return_value=(True, arrow.utcnow().shift(hours=1).datetime, "asdf"))
    create_mock_trades(fee)
    freqtrade.handle_protections('ETC/BTC')
    send_msg_mock = freqtrade.rpc.send_msg
    assert send_msg_mock.call_count == 2
    assert send_msg_mock.call_args_list[0][0][0]['type'] == RPCMessageType.PROTECTION_TRIGGER
    assert send_msg_mock.call_args_list[1][0][0]['type'] == RPCMessageType.PROTECTION_TRIGGER_GLOBAL


def test_create_trade_no_signal(default_conf, fee, mocker) -> None:
    default_conf['dry_run'] = True

    patch_RPCManager(mocker)
    patch_exchange(mocker)
    mocker.patch.multiple(
        'freqtrade.exchange.Exchange',
        get_fee=fee,
    )
    default_conf['stake_amount'] = 10
    freqtrade = FreqtradeBot(default_conf)
    patch_get_signal(freqtrade, enter_long=False)

    Trade.query = MagicMock()
    Trade.query.filter = MagicMock()
    assert not freqtrade.create_trade('ETH/BTC')


@pytest.mark.parametrize("max_open", range(0, 5))
@pytest.mark.parametrize("tradable_balance_ratio,modifier", [(1.0, 1), (0.99, 0.8), (0.5, 0.5)])
def test_create_trades_multiple_trades(default_conf, ticker, fee, mocker, limit_buy_order_open,
                                       max_open, tradable_balance_ratio, modifier) -> None:
    patch_RPCManager(mocker)
    patch_exchange(mocker)
    default_conf['max_open_trades'] = max_open
    default_conf['tradable_balance_ratio'] = tradable_balance_ratio
    default_conf['dry_run_wallet'] = 0.001 * max_open

    mocker.patch.multiple(
        'freqtrade.exchange.Exchange',
        fetch_ticker=ticker,
        create_order=MagicMock(return_value=limit_buy_order_open),
        get_fee=fee,
    )
    freqtrade = FreqtradeBot(default_conf)
    patch_get_signal(freqtrade)

    n = freqtrade.enter_positions()
    trades = Trade.get_open_trades()
    # Expected trades should be max_open * a modified value
    # depending on the configured tradable_balance
    assert n == max(int(max_open * modifier), 0)
    assert len(trades) == max(int(max_open * modifier), 0)


def test_create_trades_preopen(default_conf, ticker, fee, mocker, limit_buy_order_open) -> None:
    patch_RPCManager(mocker)
    patch_exchange(mocker)
    default_conf['max_open_trades'] = 4
    mocker.patch.multiple(
        'freqtrade.exchange.Exchange',
        fetch_ticker=ticker,
        create_order=MagicMock(return_value=limit_buy_order_open),
        get_fee=fee,
    )
    freqtrade = FreqtradeBot(default_conf)
    patch_get_signal(freqtrade)

    # Create 2 existing trades
    freqtrade.execute_entry('ETH/BTC', default_conf['stake_amount'])
    freqtrade.execute_entry('NEO/BTC', default_conf['stake_amount'])

    assert len(Trade.get_open_trades()) == 2
    # Change order_id for new orders
    limit_buy_order_open['id'] = '123444'

    # Create 2 new trades using create_trades
    assert freqtrade.create_trade('ETH/BTC')
    assert freqtrade.create_trade('NEO/BTC')

    trades = Trade.get_open_trades()
    assert len(trades) == 4


def test_process_trade_creation(default_conf, ticker, limit_buy_order, limit_buy_order_open,
                                fee, mocker, caplog) -> None:
    patch_RPCManager(mocker)
    patch_exchange(mocker)
    mocker.patch.multiple(
        'freqtrade.exchange.Exchange',
        fetch_ticker=ticker,
        create_order=MagicMock(return_value=limit_buy_order_open),
        fetch_order=MagicMock(return_value=limit_buy_order),
        get_fee=fee,
    )
    freqtrade = FreqtradeBot(default_conf)
    patch_get_signal(freqtrade)

    trades = Trade.query.filter(Trade.is_open.is_(True)).all()
    assert not trades

    freqtrade.process()

    trades = Trade.query.filter(Trade.is_open.is_(True)).all()
    assert len(trades) == 1
    trade = trades[0]
    assert trade is not None
    assert trade.stake_amount == default_conf['stake_amount']
    assert trade.is_open
    assert trade.open_date is not None
    assert trade.exchange == 'binance'
    assert trade.open_rate == 0.00001098
    assert trade.amount == 91.07468123

    assert log_has(
        'Buy signal found: about create a new trade for ETH/BTC with stake_amount: 0.001 ...',
        caplog
    )


def test_process_exchange_failures(default_conf, ticker, mocker) -> None:
    patch_RPCManager(mocker)
    patch_exchange(mocker)
    mocker.patch.multiple(
        'freqtrade.exchange.Exchange',
        fetch_ticker=ticker,
        create_order=MagicMock(side_effect=TemporaryError)
    )
    sleep_mock = mocker.patch('time.sleep', side_effect=lambda _: None)

    worker = Worker(args=None, config=default_conf)
    patch_get_signal(worker.freqtrade)

    worker._process_running()
    assert sleep_mock.has_calls()


def test_process_operational_exception(default_conf, ticker, mocker) -> None:
    msg_mock = patch_RPCManager(mocker)
    patch_exchange(mocker)
    mocker.patch.multiple(
        'freqtrade.exchange.Exchange',
        fetch_ticker=ticker,
        create_order=MagicMock(side_effect=OperationalException)
    )
    worker = Worker(args=None, config=default_conf)
    patch_get_signal(worker.freqtrade)

    assert worker.freqtrade.state == State.RUNNING

    worker._process_running()
    assert worker.freqtrade.state == State.STOPPED
    assert 'OperationalException' in msg_mock.call_args_list[-1][0][0]['status']


def test_process_trade_handling(default_conf, ticker, limit_buy_order_open, fee, mocker) -> None:
    patch_RPCManager(mocker)
    patch_exchange(mocker)
    mocker.patch.multiple(
        'freqtrade.exchange.Exchange',
        fetch_ticker=ticker,
        create_order=MagicMock(return_value=limit_buy_order_open),
        fetch_order=MagicMock(return_value=limit_buy_order_open),
        get_fee=fee,
    )
    freqtrade = FreqtradeBot(default_conf)
    patch_get_signal(freqtrade)

    trades = Trade.query.filter(Trade.is_open.is_(True)).all()
    assert not trades
    freqtrade.process()

    trades = Trade.query.filter(Trade.is_open.is_(True)).all()
    assert len(trades) == 1

    # Nothing happened ...
    freqtrade.process()
    assert len(trades) == 1


def test_process_trade_no_whitelist_pair(default_conf, ticker, limit_buy_order,
                                         fee, mocker) -> None:
    """ Test process with trade not in pair list """
    patch_RPCManager(mocker)
    patch_exchange(mocker)
    mocker.patch.multiple(
        'freqtrade.exchange.Exchange',
        fetch_ticker=ticker,
        create_order=MagicMock(return_value={'id': limit_buy_order['id']}),
        fetch_order=MagicMock(return_value=limit_buy_order),
        get_fee=fee,
    )
    freqtrade = FreqtradeBot(default_conf)
    patch_get_signal(freqtrade)
    pair = 'BLK/BTC'
    # Ensure the pair is not in the whitelist!
    assert pair not in default_conf['exchange']['pair_whitelist']

    # create open trade not in whitelist
    Trade.query.session.add(Trade(
        pair=pair,
        stake_amount=0.001,
        fee_open=fee.return_value,
        fee_close=fee.return_value,
        is_open=True,
        amount=20,
        open_rate=0.01,
        exchange='binance',
    ))
    Trade.query.session.add(Trade(
        pair='ETH/BTC',
        stake_amount=0.001,
        fee_open=fee.return_value,
        fee_close=fee.return_value,
        is_open=True,
        amount=12,
        open_rate=0.001,
        exchange='binance',
    ))

    assert pair not in freqtrade.active_pair_whitelist
    freqtrade.process()
    assert pair in freqtrade.active_pair_whitelist
    # Make sure each pair is only in the list once
    assert len(freqtrade.active_pair_whitelist) == len(set(freqtrade.active_pair_whitelist))


def test_process_informative_pairs_added(default_conf, ticker, mocker) -> None:
    patch_RPCManager(mocker)
    patch_exchange(mocker)

    def _refresh_whitelist(list):
        return ['ETH/BTC', 'LTC/BTC', 'XRP/BTC', 'NEO/BTC']

    refresh_mock = MagicMock()
    mocker.patch.multiple(
        'freqtrade.exchange.Exchange',
        fetch_ticker=ticker,
        create_order=MagicMock(side_effect=TemporaryError),
        refresh_latest_ohlcv=refresh_mock,
    )
    inf_pairs = MagicMock(return_value=[("BTC/ETH", '1m'), ("ETH/USDT", "1h")])
    mocker.patch.multiple(
        'freqtrade.strategy.interface.IStrategy',
        get_exit_signal=MagicMock(return_value=(False, False)),
        get_entry_signal=MagicMock(return_value=(None, None))
    )
    mocker.patch('time.sleep', return_value=None)

    freqtrade = FreqtradeBot(default_conf)
    freqtrade.pairlists._validate_whitelist = _refresh_whitelist
    freqtrade.strategy.informative_pairs = inf_pairs
    # patch_get_signal(freqtrade)

    freqtrade.process()
    assert inf_pairs.call_count == 1
    assert refresh_mock.call_count == 1
    assert ("BTC/ETH", "1m") in refresh_mock.call_args[0][0]
    assert ("ETH/USDT", "1h") in refresh_mock.call_args[0][0]
    assert ("ETH/BTC", default_conf["timeframe"]) in refresh_mock.call_args[0][0]


def test_execute_entry(mocker, default_conf, fee, limit_buy_order, limit_buy_order_open) -> None:
    patch_RPCManager(mocker)
    patch_exchange(mocker)
    freqtrade = FreqtradeBot(default_conf)
    freqtrade.strategy.confirm_trade_entry = MagicMock(return_value=False)
    stake_amount = 2
    bid = 0.11
    buy_rate_mock = MagicMock(return_value=bid)
    buy_mm = MagicMock(return_value=limit_buy_order_open)
    mocker.patch.multiple(
        'freqtrade.exchange.Exchange',
        get_rate=buy_rate_mock,
        fetch_ticker=MagicMock(return_value={
            'bid': 0.00001172,
            'ask': 0.00001173,
            'last': 0.00001172
        }),
        create_order=buy_mm,
        get_min_pair_stake_amount=MagicMock(return_value=1),
        get_fee=fee,
    )
    pair = 'ETH/BTC'

    assert not freqtrade.execute_entry(pair, stake_amount)
    assert buy_rate_mock.call_count == 1
    assert buy_mm.call_count == 0
    assert freqtrade.strategy.confirm_trade_entry.call_count == 1
    buy_rate_mock.reset_mock()

    limit_buy_order_open['id'] = '22'
    freqtrade.strategy.confirm_trade_entry = MagicMock(return_value=True)
    assert freqtrade.execute_entry(pair, stake_amount)
    assert buy_rate_mock.call_count == 1
    assert buy_mm.call_count == 1
    call_args = buy_mm.call_args_list[0][1]
    assert call_args['pair'] == pair
    assert call_args['rate'] == bid
    assert call_args['amount'] == round(stake_amount / bid, 8)
    buy_rate_mock.reset_mock()

    # Should create an open trade with an open order id
    # As the order is not fulfilled yet
    trade = Trade.query.first()
    assert trade
    assert trade.is_open is True
    assert trade.open_order_id == '22'

    # Test calling with price
    limit_buy_order_open['id'] = '33'
    fix_price = 0.06
    assert freqtrade.execute_entry(pair, stake_amount, fix_price)
    # Make sure get_rate wasn't called again
    assert buy_rate_mock.call_count == 0

    assert buy_mm.call_count == 2
    call_args = buy_mm.call_args_list[1][1]
    assert call_args['pair'] == pair
    assert call_args['rate'] == fix_price
    assert call_args['amount'] == round(stake_amount / fix_price, 8)

    # In case of closed order
    limit_buy_order['status'] = 'closed'
    limit_buy_order['price'] = 10
    limit_buy_order['cost'] = 100
    limit_buy_order['id'] = '444'

    mocker.patch('freqtrade.exchange.Exchange.create_order',
                 MagicMock(return_value=limit_buy_order))
    assert freqtrade.execute_entry(pair, stake_amount)
    trade = Trade.query.all()[2]
    assert trade
    assert trade.open_order_id is None
    assert trade.open_rate == 10
    assert trade.stake_amount == 100

    # In case of rejected or expired order and partially filled
    limit_buy_order['status'] = 'expired'
    limit_buy_order['amount'] = 90.99181073
    limit_buy_order['filled'] = 80.99181073
    limit_buy_order['remaining'] = 10.00
    limit_buy_order['price'] = 0.5
    limit_buy_order['cost'] = 40.495905365
    limit_buy_order['id'] = '555'
    mocker.patch('freqtrade.exchange.Exchange.create_order',
                 MagicMock(return_value=limit_buy_order))
    assert freqtrade.execute_entry(pair, stake_amount)
    trade = Trade.query.all()[3]
    assert trade
    assert trade.open_order_id == '555'
    assert trade.open_rate == 0.5
    assert trade.stake_amount == 40.495905365

    # Test with custom stake
    limit_buy_order['status'] = 'open'
    limit_buy_order['id'] = '556'

    freqtrade.strategy.custom_stake_amount = lambda **kwargs: 150.0
    assert freqtrade.execute_entry(pair, stake_amount)
    trade = Trade.query.all()[4]
    assert trade
    assert trade.stake_amount == 150

    # Exception case
    limit_buy_order['id'] = '557'
    freqtrade.strategy.custom_stake_amount = lambda **kwargs: 20 / 0
    assert freqtrade.execute_entry(pair, stake_amount)
    trade = Trade.query.all()[5]
    assert trade
    assert trade.stake_amount == 2.0

    # In case of the order is rejected and not filled at all
    limit_buy_order['status'] = 'rejected'
    limit_buy_order['amount'] = 90.99181073
    limit_buy_order['filled'] = 0.0
    limit_buy_order['remaining'] = 90.99181073
    limit_buy_order['price'] = 0.5
    limit_buy_order['cost'] = 0.0
    limit_buy_order['id'] = '66'
    mocker.patch('freqtrade.exchange.Exchange.create_order',
                 MagicMock(return_value=limit_buy_order))
    assert not freqtrade.execute_entry(pair, stake_amount)

    # Fail to get price...
    mocker.patch('freqtrade.exchange.Exchange.get_rate', MagicMock(return_value=0.0))

    with pytest.raises(PricingError, match="Could not determine buy price."):
        freqtrade.execute_entry(pair, stake_amount)

    # In case of custom entry price
    mocker.patch('freqtrade.exchange.Exchange.get_rate', return_value=0.50)
    limit_buy_order['status'] = 'open'
    limit_buy_order['id'] = '5566'
    freqtrade.strategy.custom_entry_price = lambda **kwargs: 0.508
    assert freqtrade.execute_entry(pair, stake_amount)
    trade = Trade.query.all()[6]
    assert trade
    assert trade.open_rate_requested == 0.508

    # In case of custom entry price set to None
    limit_buy_order['status'] = 'open'
    limit_buy_order['id'] = '5567'
    freqtrade.strategy.custom_entry_price = lambda **kwargs: None

    mocker.patch.multiple(
        'freqtrade.exchange.Exchange',
        get_rate=MagicMock(return_value=10),
    )

    assert freqtrade.execute_entry(pair, stake_amount)
    trade = Trade.query.all()[7]
    assert trade
    assert trade.open_rate_requested == 10

    # In case of custom entry price not float type
    limit_buy_order['status'] = 'open'
    limit_buy_order['id'] = '5568'
    freqtrade.strategy.custom_entry_price = lambda **kwargs: "string price"
    assert freqtrade.execute_entry(pair, stake_amount)
    trade = Trade.query.all()[8]
    assert trade
    assert trade.open_rate_requested == 10


def test_execute_entry_confirm_error(mocker, default_conf, fee, limit_buy_order) -> None:
    freqtrade = get_patched_freqtradebot(mocker, default_conf)
    mocker.patch.multiple(
        'freqtrade.exchange.Exchange',
        fetch_ticker=MagicMock(return_value={
            'bid': 0.00001172,
            'ask': 0.00001173,
            'last': 0.00001172
        }),
        create_order=MagicMock(return_value=limit_buy_order),
        get_rate=MagicMock(return_value=0.11),
        get_min_pair_stake_amount=MagicMock(return_value=1),
        get_fee=fee,
    )
    stake_amount = 2
    pair = 'ETH/BTC'

    freqtrade.strategy.confirm_trade_entry = MagicMock(side_effect=ValueError)
    assert freqtrade.execute_entry(pair, stake_amount)

    limit_buy_order['id'] = '222'
    freqtrade.strategy.confirm_trade_entry = MagicMock(side_effect=Exception)
    assert freqtrade.execute_entry(pair, stake_amount)

    limit_buy_order['id'] = '2223'
    freqtrade.strategy.confirm_trade_entry = MagicMock(return_value=True)
    assert freqtrade.execute_entry(pair, stake_amount)

    freqtrade.strategy.confirm_trade_entry = MagicMock(return_value=False)
    assert not freqtrade.execute_entry(pair, stake_amount)


def test_add_stoploss_on_exchange(mocker, default_conf, limit_buy_order) -> None:
    patch_RPCManager(mocker)
    patch_exchange(mocker)
    mocker.patch('freqtrade.freqtradebot.FreqtradeBot.handle_trade', MagicMock(return_value=True))
    mocker.patch('freqtrade.exchange.Exchange.fetch_order', return_value=limit_buy_order)
    mocker.patch('freqtrade.exchange.Exchange.get_trades_for_order', return_value=[])
    mocker.patch('freqtrade.freqtradebot.FreqtradeBot.get_real_amount',
                 return_value=limit_buy_order['amount'])

    stoploss = MagicMock(return_value={'id': 13434334})
    mocker.patch('freqtrade.exchange.Binance.stoploss', stoploss)

    freqtrade = FreqtradeBot(default_conf)
    freqtrade.strategy.order_types['stoploss_on_exchange'] = True

    trade = MagicMock()
    trade.open_order_id = None
    trade.stoploss_order_id = None
    trade.is_open = True
    trades = [trade]

    freqtrade.exit_positions(trades)
    assert trade.stoploss_order_id == '13434334'
    assert stoploss.call_count == 1
    assert trade.is_open is True


def test_handle_stoploss_on_exchange(mocker, default_conf, fee, caplog,
                                     limit_buy_order, limit_sell_order) -> None:
    stoploss = MagicMock(return_value={'id': 13434334})
    patch_RPCManager(mocker)
    patch_exchange(mocker)
    mocker.patch.multiple(
        'freqtrade.exchange.Exchange',
        fetch_ticker=MagicMock(return_value={
            'bid': 0.00001172,
            'ask': 0.00001173,
            'last': 0.00001172
        }),
        create_order=MagicMock(side_effect=[
            {'id': limit_buy_order['id']},
            {'id': limit_sell_order['id']},
        ]),
        get_fee=fee,
    )
    mocker.patch.multiple(
        'freqtrade.exchange.Binance',
        stoploss=stoploss
    )
    freqtrade = FreqtradeBot(default_conf)
    patch_get_signal(freqtrade)

    # First case: when stoploss is not yet set but the order is open
    # should get the stoploss order id immediately
    # and should return false as no trade actually happened
    trade = MagicMock()
    trade.is_open = True
    trade.open_order_id = None
    trade.stoploss_order_id = None

    assert freqtrade.handle_stoploss_on_exchange(trade) is False
    assert stoploss.call_count == 1
    assert trade.stoploss_order_id == "13434334"

    # Second case: when stoploss is set but it is not yet hit
    # should do nothing and return false
    trade.is_open = True
    trade.open_order_id = None
    trade.stoploss_order_id = 100

    hanging_stoploss_order = MagicMock(return_value={'status': 'open'})
    mocker.patch('freqtrade.exchange.Binance.fetch_stoploss_order', hanging_stoploss_order)

    assert freqtrade.handle_stoploss_on_exchange(trade) is False
    assert trade.stoploss_order_id == 100

    # Third case: when stoploss was set but it was canceled for some reason
    # should set a stoploss immediately and return False
    caplog.clear()
    trade.is_open = True
    trade.open_order_id = None
    trade.stoploss_order_id = 100

    canceled_stoploss_order = MagicMock(return_value={'status': 'canceled'})
    mocker.patch('freqtrade.exchange.Binance.fetch_stoploss_order', canceled_stoploss_order)
    stoploss.reset_mock()

    assert freqtrade.handle_stoploss_on_exchange(trade) is False
    assert stoploss.call_count == 1
    assert trade.stoploss_order_id == "13434334"

    # Fourth case: when stoploss is set and it is hit
    # should unset stoploss_order_id and return true
    # as a trade actually happened
    caplog.clear()
    freqtrade.enter_positions()
    trade = Trade.query.first()
    trade.is_open = True
    trade.open_order_id = None
    trade.stoploss_order_id = 100
    assert trade

    stoploss_order_hit = MagicMock(return_value={
        'id': 100,
        'status': 'closed',
        'type': 'stop_loss_limit',
        'price': 3,
        'average': 2,
        'amount': limit_buy_order['amount'],
    })
    mocker.patch('freqtrade.exchange.Binance.fetch_stoploss_order', stoploss_order_hit)
    assert freqtrade.handle_stoploss_on_exchange(trade) is True
    assert log_has_re(r'STOP_LOSS_LIMIT is hit for Trade\(id=1, .*\)\.', caplog)
    assert trade.stoploss_order_id is None
    assert trade.is_open is False
    caplog.clear()

    mocker.patch(
        'freqtrade.exchange.Binance.stoploss',
        side_effect=ExchangeError()
    )
    trade.is_open = True
    freqtrade.handle_stoploss_on_exchange(trade)
    assert log_has('Unable to place a stoploss order on exchange.', caplog)
    assert trade.stoploss_order_id is None

    # Fifth case: fetch_order returns InvalidOrder
    # It should try to add stoploss order
    trade.stoploss_order_id = 100
    stoploss.reset_mock()
    mocker.patch('freqtrade.exchange.Binance.fetch_stoploss_order',
                 side_effect=InvalidOrderException())
    mocker.patch('freqtrade.exchange.Binance.stoploss', stoploss)
    freqtrade.handle_stoploss_on_exchange(trade)
    assert stoploss.call_count == 1

    # Sixth case: Closed Trade
    # Should not create new order
    trade.stoploss_order_id = None
    trade.is_open = False
    stoploss.reset_mock()
    mocker.patch('freqtrade.exchange.Exchange.fetch_order')
    mocker.patch('freqtrade.exchange.Binance.stoploss', stoploss)
    assert freqtrade.handle_stoploss_on_exchange(trade) is False
    assert stoploss.call_count == 0


def test_handle_sle_cancel_cant_recreate(mocker, default_conf, fee, caplog,
                                         limit_buy_order, limit_sell_order) -> None:
    # Sixth case: stoploss order was cancelled but couldn't create new one
    patch_RPCManager(mocker)
    patch_exchange(mocker)
    mocker.patch.multiple(
        'freqtrade.exchange.Exchange',
        fetch_ticker=MagicMock(return_value={
            'bid': 0.00001172,
            'ask': 0.00001173,
            'last': 0.00001172
        }),
        create_order=MagicMock(side_effect=[
            {'id': limit_buy_order['id']},
            {'id': limit_sell_order['id']},
        ]),
        get_fee=fee,
    )
    mocker.patch.multiple(
        'freqtrade.exchange.Binance',
        fetch_stoploss_order=MagicMock(return_value={'status': 'canceled', 'id': 100}),
        stoploss=MagicMock(side_effect=ExchangeError()),
    )
    freqtrade = FreqtradeBot(default_conf)
    patch_get_signal(freqtrade)

    freqtrade.enter_positions()
    trade = Trade.query.first()
    trade.is_open = True
    trade.open_order_id = None
    trade.stoploss_order_id = 100
    assert trade

    assert freqtrade.handle_stoploss_on_exchange(trade) is False
    assert log_has_re(r'Stoploss order was cancelled, but unable to recreate one.*', caplog)
    assert trade.stoploss_order_id is None
    assert trade.is_open is True


def test_create_stoploss_order_invalid_order(mocker, default_conf, caplog, fee,
                                             limit_buy_order_open, limit_sell_order):
    rpc_mock = patch_RPCManager(mocker)
    patch_exchange(mocker)
    create_order_mock = MagicMock(side_effect=[
        limit_buy_order_open,
        {'id': limit_sell_order['id']}
    ])
    mocker.patch.multiple(
        'freqtrade.exchange.Exchange',
        fetch_ticker=MagicMock(return_value={
            'bid': 0.00001172,
            'ask': 0.00001173,
            'last': 0.00001172
        }),
        create_order=create_order_mock,
        get_fee=fee,
    )
    mocker.patch.multiple(
        'freqtrade.exchange.Binance',
        fetch_order=MagicMock(return_value={'status': 'canceled'}),
        stoploss=MagicMock(side_effect=InvalidOrderException()),
    )
    freqtrade = FreqtradeBot(default_conf)
    patch_get_signal(freqtrade)
    freqtrade.strategy.order_types['stoploss_on_exchange'] = True

    freqtrade.enter_positions()
    trade = Trade.query.first()
    caplog.clear()
    freqtrade.create_stoploss_order(trade, 200)
    assert trade.stoploss_order_id is None
    assert trade.sell_reason == SellType.EMERGENCY_SELL.value
    assert log_has("Unable to place a stoploss order on exchange. ", caplog)
    assert log_has("Exiting the trade forcefully", caplog)

    # Should call a market sell
    assert create_order_mock.call_count == 2
    assert create_order_mock.call_args[1]['ordertype'] == 'market'
    assert create_order_mock.call_args[1]['pair'] == trade.pair
    assert create_order_mock.call_args[1]['amount'] == trade.amount

    # Rpc is sending first buy, then sell
    assert rpc_mock.call_count == 2
    assert rpc_mock.call_args_list[1][0][0]['sell_reason'] == SellType.EMERGENCY_SELL.value
    assert rpc_mock.call_args_list[1][0][0]['order_type'] == 'market'


def test_create_stoploss_order_insufficient_funds(mocker, default_conf, caplog, fee,
                                                  limit_buy_order_open, limit_sell_order):
    sell_mock = MagicMock(return_value={'id': limit_sell_order['id']})
    freqtrade = get_patched_freqtradebot(mocker, default_conf)

    mock_insuf = mocker.patch('freqtrade.freqtradebot.FreqtradeBot.handle_insufficient_funds')
    mocker.patch.multiple(
        'freqtrade.exchange.Exchange',
        fetch_ticker=MagicMock(return_value={
            'bid': 0.00001172,
            'ask': 0.00001173,
            'last': 0.00001172
        }),
        create_order=MagicMock(side_effect=[
            limit_buy_order_open,
            sell_mock,
        ]),
        get_fee=fee,
        fetch_order=MagicMock(return_value={'status': 'canceled'}),
    )
    mocker.patch.multiple(
        'freqtrade.exchange.Binance',
        stoploss=MagicMock(side_effect=InsufficientFundsError()),
    )
    patch_get_signal(freqtrade)
    freqtrade.strategy.order_types['stoploss_on_exchange'] = True

    freqtrade.enter_positions()
    trade = Trade.query.first()
    caplog.clear()
    freqtrade.create_stoploss_order(trade, 200)
    # stoploss_orderid was empty before
    assert trade.stoploss_order_id is None
    assert mock_insuf.call_count == 1
    mock_insuf.reset_mock()

    trade.stoploss_order_id = 'stoploss_orderid'
    freqtrade.create_stoploss_order(trade, 200)
    # No change to stoploss-orderid
    assert trade.stoploss_order_id == 'stoploss_orderid'
    assert mock_insuf.call_count == 1


@pytest.mark.usefixtures("init_persistence")
def test_handle_stoploss_on_exchange_trailing(mocker, default_conf, fee,
                                              limit_buy_order, limit_sell_order) -> None:
    # TODO-lev: test for short
    # When trailing stoploss is set
    stoploss = MagicMock(return_value={'id': 13434334})
    patch_RPCManager(mocker)
    mocker.patch.multiple(
        'freqtrade.exchange.Exchange',
        fetch_ticker=MagicMock(return_value={
            'bid': 0.00001172,
            'ask': 0.00001173,
            'last': 0.00001172
        }),
        create_order=MagicMock(side_effect=[
            {'id': limit_buy_order['id']},
            {'id': limit_sell_order['id']},
        ]),
        get_fee=fee,
    )
    mocker.patch.multiple(
        'freqtrade.exchange.Binance',
        stoploss=stoploss,
        stoploss_adjust=MagicMock(return_value=True),
    )

    # enabling TSL
    default_conf['trailing_stop'] = True

    # disabling ROI
    default_conf['minimal_roi']['0'] = 999999999

    freqtrade = get_patched_freqtradebot(mocker, default_conf)

    # enabling stoploss on exchange
    freqtrade.strategy.order_types['stoploss_on_exchange'] = True

    # setting stoploss
    freqtrade.strategy.stoploss = -0.05

    # setting stoploss_on_exchange_interval to 60 seconds
    freqtrade.strategy.order_types['stoploss_on_exchange_interval'] = 60

    patch_get_signal(freqtrade)

    freqtrade.enter_positions()
    trade = Trade.query.first()
    trade.is_open = True
    trade.open_order_id = None
    trade.stoploss_order_id = 100

    stoploss_order_hanging = MagicMock(return_value={
        'id': 100,
        'status': 'open',
        'type': 'stop_loss_limit',
        'price': 3,
        'average': 2,
        'info': {
            'stopPrice': '0.000011134'
        }
    })

    mocker.patch('freqtrade.exchange.Binance.fetch_stoploss_order', stoploss_order_hanging)

    # stoploss initially at 5%
    assert freqtrade.handle_trade(trade) is False
    assert freqtrade.handle_stoploss_on_exchange(trade) is False

    # price jumped 2x
    mocker.patch('freqtrade.exchange.Exchange.fetch_ticker', MagicMock(return_value={
        'bid': 0.00002344,
        'ask': 0.00002346,
        'last': 0.00002344
    }))

    cancel_order_mock = MagicMock()
    stoploss_order_mock = MagicMock(return_value={'id': 13434334})
    mocker.patch('freqtrade.exchange.Binance.cancel_stoploss_order', cancel_order_mock)
    mocker.patch('freqtrade.exchange.Binance.stoploss', stoploss_order_mock)

    # stoploss should not be updated as the interval is 60 seconds
    assert freqtrade.handle_trade(trade) is False
    assert freqtrade.handle_stoploss_on_exchange(trade) is False
    cancel_order_mock.assert_not_called()
    stoploss_order_mock.assert_not_called()

    assert freqtrade.handle_trade(trade) is False
    assert trade.stop_loss == 0.00002346 * 0.95

    # setting stoploss_on_exchange_interval to 0 seconds
    freqtrade.strategy.order_types['stoploss_on_exchange_interval'] = 0

    assert freqtrade.handle_stoploss_on_exchange(trade) is False

    cancel_order_mock.assert_called_once_with(100, 'ETH/BTC')
    stoploss_order_mock.assert_called_once_with(
        amount=85.32423208,
        pair='ETH/BTC',
        order_types=freqtrade.strategy.order_types,
        stop_price=0.00002346 * 0.95,
        side="sell",
        leverage=1.0
    )

    # price fell below stoploss, so dry-run sells trade.
    mocker.patch('freqtrade.exchange.Exchange.fetch_ticker', MagicMock(return_value={
        'bid': 0.00002144,
        'ask': 0.00002146,
        'last': 0.00002144
    }))
    assert freqtrade.handle_trade(trade) is True


def test_handle_stoploss_on_exchange_trailing_error(mocker, default_conf, fee, caplog,
                                                    limit_buy_order, limit_sell_order) -> None:
    # TODO-lev: test for short
    # When trailing stoploss is set
    stoploss = MagicMock(return_value={'id': 13434334})
    patch_exchange(mocker)

    mocker.patch.multiple(
        'freqtrade.exchange.Exchange',
        fetch_ticker=MagicMock(return_value={
            'bid': 0.00001172,
            'ask': 0.00001173,
            'last': 0.00001172
        }),
        create_order=MagicMock(side_effect=[
            {'id': limit_buy_order['id']},
            {'id': limit_sell_order['id']},
        ]),
        get_fee=fee,
    )
    mocker.patch.multiple(
        'freqtrade.exchange.Binance',
        stoploss=stoploss,
        stoploss_adjust=MagicMock(return_value=True),
    )

    # enabling TSL
    default_conf['trailing_stop'] = True

    freqtrade = get_patched_freqtradebot(mocker, default_conf)
    # enabling stoploss on exchange
    freqtrade.strategy.order_types['stoploss_on_exchange'] = True

    # setting stoploss
    freqtrade.strategy.stoploss = -0.05

    # setting stoploss_on_exchange_interval to 60 seconds
    freqtrade.strategy.order_types['stoploss_on_exchange_interval'] = 60
    patch_get_signal(freqtrade)
    freqtrade.enter_positions()
    trade = Trade.query.first()
    trade.is_open = True
    trade.open_order_id = None
    trade.stoploss_order_id = "abcd"
    trade.stop_loss = 0.2
    trade.stoploss_last_update = arrow.utcnow().shift(minutes=-601).datetime.replace(tzinfo=None)

    stoploss_order_hanging = {
        'id': "abcd",
        'status': 'open',
        'type': 'stop_loss_limit',
        'price': 3,
        'average': 2,
        'info': {
            'stopPrice': '0.1'
        }
    }
    mocker.patch('freqtrade.exchange.Binance.cancel_stoploss_order',
                 side_effect=InvalidOrderException())
    mocker.patch('freqtrade.exchange.Binance.fetch_stoploss_order',
                 return_value=stoploss_order_hanging)
    freqtrade.handle_trailing_stoploss_on_exchange(trade, stoploss_order_hanging, side="sell")
    assert log_has_re(r"Could not cancel stoploss order abcd for pair ETH/BTC.*", caplog)

    # Still try to create order
    assert stoploss.call_count == 1

    # Fail creating stoploss order
    caplog.clear()
    cancel_mock = mocker.patch("freqtrade.exchange.Binance.cancel_stoploss_order", MagicMock())
    mocker.patch("freqtrade.exchange.Binance.stoploss", side_effect=ExchangeError())
    freqtrade.handle_trailing_stoploss_on_exchange(trade, stoploss_order_hanging, side="sell")
    assert cancel_mock.call_count == 1
    assert log_has_re(r"Could not create trailing stoploss order for pair ETH/BTC\..*", caplog)


@pytest.mark.usefixtures("init_persistence")
def test_handle_stoploss_on_exchange_custom_stop(mocker, default_conf, fee,
                                                 limit_buy_order, limit_sell_order) -> None:
    # When trailing stoploss is set
    # TODO-lev: test for short
    stoploss = MagicMock(return_value={'id': 13434334})
    patch_RPCManager(mocker)
    mocker.patch.multiple(
        'freqtrade.exchange.Exchange',
        fetch_ticker=MagicMock(return_value={
            'bid': 0.00001172,
            'ask': 0.00001173,
            'last': 0.00001172
        }),
        create_order=MagicMock(side_effect=[
            {'id': limit_buy_order['id']},
            {'id': limit_sell_order['id']},
        ]),
        get_fee=fee,
    )
    mocker.patch.multiple(
        'freqtrade.exchange.Binance',
        stoploss=stoploss,
        stoploss_adjust=MagicMock(return_value=True),
    )

    # enabling TSL
    default_conf['use_custom_stoploss'] = True

    # disabling ROI
    default_conf['minimal_roi']['0'] = 999999999

    freqtrade = get_patched_freqtradebot(mocker, default_conf)

    # enabling stoploss on exchange
    freqtrade.strategy.order_types['stoploss_on_exchange'] = True

    # setting stoploss
    freqtrade.strategy.custom_stoploss = lambda *args, **kwargs: -0.04

    # setting stoploss_on_exchange_interval to 60 seconds
    freqtrade.strategy.order_types['stoploss_on_exchange_interval'] = 60

    patch_get_signal(freqtrade)

    freqtrade.enter_positions()
    trade = Trade.query.first()
    trade.is_open = True
    trade.open_order_id = None
    trade.stoploss_order_id = 100

    stoploss_order_hanging = MagicMock(return_value={
        'id': 100,
        'status': 'open',
        'type': 'stop_loss_limit',
        'price': 3,
        'average': 2,
        'info': {
            'stopPrice': '0.000011134'
        }
    })

    mocker.patch('freqtrade.exchange.Binance.fetch_stoploss_order', stoploss_order_hanging)

    assert freqtrade.handle_trade(trade) is False
    assert freqtrade.handle_stoploss_on_exchange(trade) is False

    # price jumped 2x
    mocker.patch('freqtrade.exchange.Exchange.fetch_ticker', MagicMock(return_value={
        'bid': 0.00002344,
        'ask': 0.00002346,
        'last': 0.00002344
    }))

    cancel_order_mock = MagicMock()
    stoploss_order_mock = MagicMock(return_value={'id': 13434334})
    mocker.patch('freqtrade.exchange.Binance.cancel_stoploss_order', cancel_order_mock)
    mocker.patch('freqtrade.exchange.Binance.stoploss', stoploss_order_mock)

    # stoploss should not be updated as the interval is 60 seconds
    assert freqtrade.handle_trade(trade) is False
    assert freqtrade.handle_stoploss_on_exchange(trade) is False
    cancel_order_mock.assert_not_called()
    stoploss_order_mock.assert_not_called()

    assert freqtrade.handle_trade(trade) is False
    assert trade.stop_loss == 0.00002346 * 0.96
    assert trade.stop_loss_pct == -0.04

    # setting stoploss_on_exchange_interval to 0 seconds
    freqtrade.strategy.order_types['stoploss_on_exchange_interval'] = 0

    assert freqtrade.handle_stoploss_on_exchange(trade) is False

    cancel_order_mock.assert_called_once_with(100, 'ETH/BTC')
    stoploss_order_mock.assert_called_once_with(
        amount=85.32423208,
        pair='ETH/BTC',
        order_types=freqtrade.strategy.order_types,
        stop_price=0.00002346 * 0.96,
        side="sell",
        leverage=1.0
    )

    # price fell below stoploss, so dry-run sells trade.
    mocker.patch('freqtrade.exchange.Exchange.fetch_ticker', MagicMock(return_value={
        'bid': 0.00002144,
        'ask': 0.00002146,
        'last': 0.00002144
    }))
    assert freqtrade.handle_trade(trade) is True


def test_tsl_on_exchange_compatible_with_edge(mocker, edge_conf, fee, caplog,
                                              limit_buy_order, limit_sell_order) -> None:
    # TODO-lev: test for short
    # When trailing stoploss is set
    stoploss = MagicMock(return_value={'id': 13434334})
    patch_RPCManager(mocker)
    patch_exchange(mocker)
    patch_edge(mocker)
    edge_conf['max_open_trades'] = float('inf')
    edge_conf['dry_run_wallet'] = 999.9
    edge_conf['exchange']['name'] = 'binance'
    mocker.patch.multiple(
        'freqtrade.exchange.Exchange',
        fetch_ticker=MagicMock(return_value={
            'bid': 0.00001172,
            'ask': 0.00001173,
            'last': 0.00001172
        }),
        create_order=MagicMock(side_effect=[
            {'id': limit_buy_order['id']},
            {'id': limit_sell_order['id']},
        ]),
        get_fee=fee,
        stoploss=stoploss,
    )

    # enabling TSL
    edge_conf['trailing_stop'] = True
    edge_conf['trailing_stop_positive'] = 0.01
    edge_conf['trailing_stop_positive_offset'] = 0.011

    # disabling ROI
    edge_conf['minimal_roi']['0'] = 999999999

    freqtrade = FreqtradeBot(edge_conf)

    # enabling stoploss on exchange
    freqtrade.strategy.order_types['stoploss_on_exchange'] = True

    # setting stoploss
    freqtrade.strategy.stoploss = -0.02

    # setting stoploss_on_exchange_interval to 0 seconds
    freqtrade.strategy.order_types['stoploss_on_exchange_interval'] = 0

    patch_get_signal(freqtrade)

    freqtrade.active_pair_whitelist = freqtrade.edge.adjust(freqtrade.active_pair_whitelist)

    freqtrade.enter_positions()
    trade = Trade.query.first()
    trade.is_open = True
    trade.open_order_id = None
    trade.stoploss_order_id = 100

    stoploss_order_hanging = MagicMock(return_value={
        'id': 100,
        'status': 'open',
        'type': 'stop_loss_limit',
        'price': 3,
        'average': 2,
        'info': {
            'stopPrice': '0.000009384'
        }
    })

    mocker.patch('freqtrade.exchange.Exchange.fetch_stoploss_order', stoploss_order_hanging)

    # stoploss initially at 20% as edge dictated it.
    assert freqtrade.handle_trade(trade) is False
    assert freqtrade.handle_stoploss_on_exchange(trade) is False
    assert trade.stop_loss == 0.000009384

    cancel_order_mock = MagicMock()
    stoploss_order_mock = MagicMock()
    mocker.patch('freqtrade.exchange.Exchange.cancel_stoploss_order', cancel_order_mock)
    mocker.patch('freqtrade.exchange.Binance.stoploss', stoploss_order_mock)

    # price goes down 5%
    mocker.patch('freqtrade.exchange.Exchange.fetch_ticker', MagicMock(return_value={
        'bid': 0.00001172 * 0.95,
        'ask': 0.00001173 * 0.95,
        'last': 0.00001172 * 0.95
    }))

    assert freqtrade.handle_trade(trade) is False
    assert freqtrade.handle_stoploss_on_exchange(trade) is False

    # stoploss should remain the same
    assert trade.stop_loss == 0.000009384

    # stoploss on exchange should not be canceled
    cancel_order_mock.assert_not_called()

    # price jumped 2x
    mocker.patch('freqtrade.exchange.Exchange.fetch_ticker', MagicMock(return_value={
        'bid': 0.00002344,
        'ask': 0.00002346,
        'last': 0.00002344
    }))

    assert freqtrade.handle_trade(trade) is False
    assert freqtrade.handle_stoploss_on_exchange(trade) is False

    # stoploss should be set to 1% as trailing is on
    assert trade.stop_loss == 0.00002346 * 0.99
    cancel_order_mock.assert_called_once_with(100, 'NEO/BTC')
    stoploss_order_mock.assert_called_once_with(
        amount=2132892.49146757,
        pair='NEO/BTC',
        order_types=freqtrade.strategy.order_types,
        stop_price=0.00002346 * 0.99,
        side="sell",
        leverage=1.0
    )


@pytest.mark.parametrize('return_value,side_effect,log_message', [
    (False, None, 'Found no enter signals for whitelisted currencies. Trying again...'),
    (None, DependencyException, 'Unable to create trade for ETH/BTC: ')
])
def test_enter_positions(mocker, default_conf, return_value, side_effect,
                         log_message, caplog) -> None:
    caplog.set_level(logging.DEBUG)
    freqtrade = get_patched_freqtradebot(mocker, default_conf)

    mock_ct = mocker.patch(
        'freqtrade.freqtradebot.FreqtradeBot.create_trade',
        MagicMock(
            return_value=return_value,
            side_effect=side_effect
        )
    )
    n = freqtrade.enter_positions()
    assert n == 0
    assert log_has(log_message, caplog)
    # create_trade should be called once for every pair in the whitelist.
    assert mock_ct.call_count == len(default_conf['exchange']['pair_whitelist'])


def test_exit_positions(mocker, default_conf, limit_buy_order, caplog) -> None:
    freqtrade = get_patched_freqtradebot(mocker, default_conf)

    mocker.patch('freqtrade.freqtradebot.FreqtradeBot.handle_trade', MagicMock(return_value=True))
    mocker.patch('freqtrade.exchange.Exchange.fetch_order', return_value=limit_buy_order)
    mocker.patch('freqtrade.exchange.Exchange.get_trades_for_order', return_value=[])
    mocker.patch('freqtrade.freqtradebot.FreqtradeBot.get_real_amount',
                 return_value=limit_buy_order['amount'])

    trade = MagicMock()
    trade.open_order_id = '123'
    trade.open_fee = 0.001
    trades = [trade]
    n = freqtrade.exit_positions(trades)
    assert n == 0
    # Test amount not modified by fee-logic
    assert not log_has(
        'Applying fee to amount for Trade {} from 90.99181073 to 90.81'.format(trade), caplog
    )

    mocker.patch('freqtrade.freqtradebot.FreqtradeBot.get_real_amount', return_value=90.81)
    # test amount modified by fee-logic
    n = freqtrade.exit_positions(trades)
    assert n == 0


def test_exit_positions_exception(mocker, default_conf, limit_buy_order, caplog) -> None:
    freqtrade = get_patched_freqtradebot(mocker, default_conf)
    mocker.patch('freqtrade.exchange.Exchange.fetch_order', return_value=limit_buy_order)

    trade = MagicMock()
    trade.open_order_id = None
    trade.open_fee = 0.001
    trade.pair = 'ETH/BTC'
    trades = [trade]

    # Test raise of DependencyException exception
    mocker.patch(
        'freqtrade.freqtradebot.FreqtradeBot.handle_trade',
        side_effect=DependencyException()
    )
    n = freqtrade.exit_positions(trades)
    assert n == 0
    assert log_has('Unable to exit trade ETH/BTC: ', caplog)


def test_update_trade_state(mocker, default_conf, limit_buy_order, caplog) -> None:
    freqtrade = get_patched_freqtradebot(mocker, default_conf)

    mocker.patch('freqtrade.freqtradebot.FreqtradeBot.handle_trade', MagicMock(return_value=True))
    mocker.patch('freqtrade.exchange.Exchange.fetch_order', return_value=limit_buy_order)
    mocker.patch('freqtrade.exchange.Exchange.get_trades_for_order', return_value=[])
    mocker.patch('freqtrade.freqtradebot.FreqtradeBot.get_real_amount',
                 return_value=limit_buy_order['amount'])

    trade = Trade(
        open_order_id=123,
        fee_open=0.001,
        fee_close=0.001,
        open_rate=0.01,
        open_date=arrow.utcnow().datetime,
        amount=11,
        exchange="binance",
    )
    assert not freqtrade.update_trade_state(trade, None)
    assert log_has_re(r'Orderid for trade .* is empty.', caplog)
    caplog.clear()
    # Add datetime explicitly since sqlalchemy defaults apply only once written to database
    freqtrade.update_trade_state(trade, '123')
    # Test amount not modified by fee-logic
    assert not log_has_re(r'Applying fee to .*', caplog)
    caplog.clear()
    assert trade.open_order_id is None
    assert trade.amount == limit_buy_order['amount']

    trade.open_order_id = '123'
    mocker.patch('freqtrade.freqtradebot.FreqtradeBot.get_real_amount', return_value=90.81)
    assert trade.amount != 90.81
    # test amount modified by fee-logic
    freqtrade.update_trade_state(trade, '123')
    assert trade.amount == 90.81
    assert trade.open_order_id is None

    trade.is_open = True
    trade.open_order_id = None
    # Assert we call handle_trade() if trade is feasible for execution
    freqtrade.update_trade_state(trade, '123')

    assert log_has_re('Found open order for.*', caplog)


@pytest.mark.parametrize('initial_amount,has_rounding_fee', [
    (90.99181073 + 1e-14, True),
    (8.0, False)
])
def test_update_trade_state_withorderdict(default_conf, trades_for_order, limit_buy_order, fee,
                                          mocker, initial_amount, has_rounding_fee, caplog):
    trades_for_order[0]['amount'] = initial_amount
    mocker.patch('freqtrade.exchange.Exchange.get_trades_for_order', return_value=trades_for_order)
    # fetch_order should not be called!!
    mocker.patch('freqtrade.exchange.Exchange.fetch_order', MagicMock(side_effect=ValueError))
    patch_exchange(mocker)
    amount = sum(x['amount'] for x in trades_for_order)
    freqtrade = get_patched_freqtradebot(mocker, default_conf)
    trade = Trade(
        pair='LTC/ETH',
        amount=amount,
        exchange='binance',
        open_rate=0.245441,
        open_date=arrow.utcnow().datetime,
        fee_open=fee.return_value,
        fee_close=fee.return_value,
        open_order_id="123456",
        is_open=True,
    )
    freqtrade.update_trade_state(trade, '123456', limit_buy_order)
    assert trade.amount != amount
    assert trade.amount == limit_buy_order['amount']
    if has_rounding_fee:
        assert log_has_re(r'Applying fee on amount for .*', caplog)


def test_update_trade_state_exception(mocker, default_conf,
                                      limit_buy_order, caplog) -> None:
    freqtrade = get_patched_freqtradebot(mocker, default_conf)
    mocker.patch('freqtrade.exchange.Exchange.fetch_order', return_value=limit_buy_order)

    trade = MagicMock()
    trade.open_order_id = '123'
    trade.open_fee = 0.001

    # Test raise of OperationalException exception
    mocker.patch(
        'freqtrade.freqtradebot.FreqtradeBot.get_real_amount',
        side_effect=DependencyException()
    )
    freqtrade.update_trade_state(trade, trade.open_order_id)
    assert log_has('Could not update trade amount: ', caplog)


def test_update_trade_state_orderexception(mocker, default_conf, caplog) -> None:
    freqtrade = get_patched_freqtradebot(mocker, default_conf)
    mocker.patch('freqtrade.exchange.Exchange.fetch_order',
                 MagicMock(side_effect=InvalidOrderException))

    trade = MagicMock()
    trade.open_order_id = '123'
    trade.open_fee = 0.001

    # Test raise of OperationalException exception
    grm_mock = mocker.patch("freqtrade.freqtradebot.FreqtradeBot.get_real_amount", MagicMock())
    freqtrade.update_trade_state(trade, trade.open_order_id)
    assert grm_mock.call_count == 0
    assert log_has(f'Unable to fetch order {trade.open_order_id}: ', caplog)


def test_update_trade_state_sell(default_conf, trades_for_order, limit_sell_order_open,
                                 limit_sell_order, mocker):
    mocker.patch('freqtrade.exchange.Exchange.get_trades_for_order', return_value=trades_for_order)
    # fetch_order should not be called!!
    mocker.patch('freqtrade.exchange.Exchange.fetch_order', MagicMock(side_effect=ValueError))
    wallet_mock = MagicMock()
    mocker.patch('freqtrade.wallets.Wallets.update', wallet_mock)

    patch_exchange(mocker)
    amount = limit_sell_order["amount"]
    freqtrade = get_patched_freqtradebot(mocker, default_conf)
    wallet_mock.reset_mock()
    trade = Trade(
        pair='LTC/ETH',
        amount=amount,
        exchange='binance',
        open_rate=0.245441,
        fee_open=0.0025,
        fee_close=0.0025,
        open_date=arrow.utcnow().datetime,
        open_order_id="123456",
        is_open=True,
    )
    order = Order.parse_from_ccxt_object(limit_sell_order_open, 'LTC/ETH', 'sell')
    trade.orders.append(order)
    assert order.status == 'open'
    freqtrade.update_trade_state(trade, trade.open_order_id, limit_sell_order)
    assert trade.amount == limit_sell_order['amount']
    # Wallet needs to be updated after closing a limit-sell order to reenable buying
    assert wallet_mock.call_count == 1
    assert not trade.is_open
    # Order is updated by update_trade_state
    assert order.status == 'closed'


def test_handle_trade(default_conf, limit_buy_order, limit_sell_order_open, limit_sell_order,
                      fee, mocker) -> None:
    patch_RPCManager(mocker)
    patch_exchange(mocker)
    mocker.patch.multiple(
        'freqtrade.exchange.Exchange',
        fetch_ticker=MagicMock(return_value={
            'bid': 0.00001172,
            'ask': 0.00001173,
            'last': 0.00001172
        }),
        create_order=MagicMock(side_effect=[
            limit_buy_order,
            limit_sell_order_open,
        ]),
        get_fee=fee,
    )
    freqtrade = FreqtradeBot(default_conf)
    patch_get_signal(freqtrade)

    freqtrade.enter_positions()

    trade = Trade.query.first()
    assert trade

    time.sleep(0.01)  # Race condition fix
    trade.update(limit_buy_order)
    assert trade.is_open is True
    freqtrade.wallets.update()

    patch_get_signal(freqtrade, enter_long=False, exit_long=True)
    assert freqtrade.handle_trade(trade) is True
    assert trade.open_order_id == limit_sell_order['id']

    # Simulate fulfilled LIMIT_SELL order for trade
    trade.update(limit_sell_order)

    assert trade.close_rate == 0.00001173
    assert trade.close_profit == 0.06201058
    assert trade.calc_profit() == 0.00006217
    assert trade.close_date is not None


def test_handle_overlapping_signals(default_conf, ticker, limit_buy_order_open,
                                    fee, mocker) -> None:
    patch_RPCManager(mocker)
    patch_exchange(mocker)
    mocker.patch.multiple(
        'freqtrade.exchange.Exchange',
        fetch_ticker=ticker,
        create_order=MagicMock(side_effect=[
            limit_buy_order_open,
            {'id': 1234553382},
        ]),
        get_fee=fee,
    )

    freqtrade = FreqtradeBot(default_conf)
    patch_get_signal(freqtrade, enter_long=True, exit_long=True)
    freqtrade.strategy.min_roi_reached = MagicMock(return_value=False)

    freqtrade.enter_positions()

    # Buy and Sell triggering, so doing nothing ...
    trades = Trade.query.all()
    nb_trades = len(trades)
    assert nb_trades == 0

    # Buy is triggering, so buying ...
    patch_get_signal(freqtrade)
    freqtrade.enter_positions()
    trades = Trade.query.all()
    nb_trades = len(trades)
    assert nb_trades == 1
    assert trades[0].is_open is True

    # Buy and Sell are not triggering, so doing nothing ...
    patch_get_signal(freqtrade, enter_long=False)
    assert freqtrade.handle_trade(trades[0]) is False
    trades = Trade.query.all()
    nb_trades = len(trades)
    assert nb_trades == 1
    assert trades[0].is_open is True

    # Buy and Sell are triggering, so doing nothing ...
    patch_get_signal(freqtrade, enter_long=True, exit_long=True)
    assert freqtrade.handle_trade(trades[0]) is False
    trades = Trade.query.all()
    nb_trades = len(trades)
    assert nb_trades == 1
    assert trades[0].is_open is True

    # Sell is triggering, guess what : we are Selling!
    patch_get_signal(freqtrade, enter_long=False, exit_long=True)
    trades = Trade.query.all()
    assert freqtrade.handle_trade(trades[0]) is True


def test_handle_trade_roi(default_conf, ticker, limit_buy_order_open,
                          fee, mocker, caplog) -> None:
    caplog.set_level(logging.DEBUG)

    patch_RPCManager(mocker)
    mocker.patch.multiple(
        'freqtrade.exchange.Exchange',
        fetch_ticker=ticker,
        create_order=MagicMock(side_effect=[
            limit_buy_order_open,
            {'id': 1234553382},
        ]),
        get_fee=fee,
    )

    freqtrade = get_patched_freqtradebot(mocker, default_conf)
    patch_get_signal(freqtrade)
    freqtrade.strategy.min_roi_reached = MagicMock(return_value=True)

    freqtrade.enter_positions()

    trade = Trade.query.first()
    trade.is_open = True

    # FIX: sniffing logs, suggest handle_trade should not execute_trade_exit
    #      instead that responsibility should be moved out of handle_trade(),
    #      we might just want to check if we are in a sell condition without
    #      executing
    # if ROI is reached we must sell
    patch_get_signal(freqtrade, enter_long=False, exit_long=True)
    assert freqtrade.handle_trade(trade)
    assert log_has("ETH/BTC - Required profit reached. sell_type=SellType.ROI",
                   caplog)


def test_handle_trade_use_sell_signal(default_conf, ticker, limit_buy_order_open,
                                      limit_sell_order_open, fee, mocker, caplog) -> None:
    # use_sell_signal is True buy default
    caplog.set_level(logging.DEBUG)
    patch_RPCManager(mocker)
    mocker.patch.multiple(
        'freqtrade.exchange.Exchange',
        fetch_ticker=ticker,
        create_order=MagicMock(side_effect=[
            limit_buy_order_open,
            limit_sell_order_open,
        ]),
        get_fee=fee,
    )

    freqtrade = get_patched_freqtradebot(mocker, default_conf)
    patch_get_signal(freqtrade)
    freqtrade.strategy.min_roi_reached = MagicMock(return_value=False)
    freqtrade.enter_positions()

    trade = Trade.query.first()
    trade.is_open = True

    patch_get_signal(freqtrade, enter_long=False, exit_long=False)
    assert not freqtrade.handle_trade(trade)

    patch_get_signal(freqtrade, enter_long=False, exit_long=True)
    assert freqtrade.handle_trade(trade)
    assert log_has("ETH/BTC - Sell signal received. sell_type=SellType.SELL_SIGNAL",
                   caplog)


def test_close_trade(default_conf, ticker, limit_buy_order, limit_buy_order_open, limit_sell_order,
                     fee, mocker) -> None:
    patch_RPCManager(mocker)
    patch_exchange(mocker)
    mocker.patch.multiple(
        'freqtrade.exchange.Exchange',
        fetch_ticker=ticker,
        create_order=MagicMock(return_value=limit_buy_order_open),
        get_fee=fee,
    )
    freqtrade = FreqtradeBot(default_conf)
    patch_get_signal(freqtrade)

    # Create trade and sell it
    freqtrade.enter_positions()

    trade = Trade.query.first()
    assert trade

    trade.update(limit_buy_order)
    trade.update(limit_sell_order)
    assert trade.is_open is False

    with pytest.raises(DependencyException, match=r'.*closed trade.*'):
        freqtrade.handle_trade(trade)


def test_bot_loop_start_called_once(mocker, default_conf, caplog):
    ftbot = get_patched_freqtradebot(mocker, default_conf)
    mocker.patch('freqtrade.freqtradebot.FreqtradeBot.create_trade')
    patch_get_signal(ftbot)
    ftbot.strategy.bot_loop_start = MagicMock(side_effect=ValueError)
    ftbot.strategy.analyze = MagicMock()

    ftbot.process()
    assert log_has_re(r'Strategy caused the following exception.*', caplog)
    assert ftbot.strategy.bot_loop_start.call_count == 1
    assert ftbot.strategy.analyze.call_count == 1


def test_check_handle_timedout_buy_usercustom(default_conf, ticker, limit_buy_order_old, open_trade,
                                              fee, mocker) -> None:
    default_conf["unfilledtimeout"] = {"buy": 1400, "sell": 30}

    rpc_mock = patch_RPCManager(mocker)
    cancel_order_mock = MagicMock(return_value=limit_buy_order_old)
    cancel_buy_order = deepcopy(limit_buy_order_old)
    cancel_buy_order['status'] = 'canceled'
    cancel_order_wr_mock = MagicMock(return_value=cancel_buy_order)

    patch_exchange(mocker)
    mocker.patch.multiple(
        'freqtrade.exchange.Exchange',
        fetch_ticker=ticker,
        fetch_order=MagicMock(return_value=limit_buy_order_old),
        cancel_order_with_result=cancel_order_wr_mock,
        cancel_order=cancel_order_mock,
        get_fee=fee
    )
    freqtrade = FreqtradeBot(default_conf)

    Trade.query.session.add(open_trade)

    # Ensure default is to return empty (so not mocked yet)
    freqtrade.check_handle_timedout()
    assert cancel_order_mock.call_count == 0

    # Return false - trade remains open
    freqtrade.strategy.check_buy_timeout = MagicMock(return_value=False)
    freqtrade.check_handle_timedout()
    assert cancel_order_mock.call_count == 0
    trades = Trade.query.filter(Trade.open_order_id.is_(open_trade.open_order_id)).all()
    nb_trades = len(trades)
    assert nb_trades == 1
    assert freqtrade.strategy.check_buy_timeout.call_count == 1

    # Raise Keyerror ... (no impact on trade)
    freqtrade.strategy.check_buy_timeout = MagicMock(side_effect=KeyError)
    freqtrade.check_handle_timedout()
    assert cancel_order_mock.call_count == 0
    trades = Trade.query.filter(Trade.open_order_id.is_(open_trade.open_order_id)).all()
    nb_trades = len(trades)
    assert nb_trades == 1
    assert freqtrade.strategy.check_buy_timeout.call_count == 1

    freqtrade.strategy.check_buy_timeout = MagicMock(return_value=True)
    # Trade should be closed since the function returns true
    freqtrade.check_handle_timedout()
    assert cancel_order_wr_mock.call_count == 1
    assert rpc_mock.call_count == 1
    trades = Trade.query.filter(Trade.open_order_id.is_(open_trade.open_order_id)).all()
    nb_trades = len(trades)
    assert nb_trades == 0
    assert freqtrade.strategy.check_buy_timeout.call_count == 1


def test_check_handle_timedout_buy(default_conf, ticker, limit_buy_order_old, open_trade,
                                   fee, mocker) -> None:
    rpc_mock = patch_RPCManager(mocker)
    limit_buy_cancel = deepcopy(limit_buy_order_old)
    limit_buy_cancel['status'] = 'canceled'
    cancel_order_mock = MagicMock(return_value=limit_buy_cancel)
    patch_exchange(mocker)
    mocker.patch.multiple(
        'freqtrade.exchange.Exchange',
        fetch_ticker=ticker,
        fetch_order=MagicMock(return_value=limit_buy_order_old),
        cancel_order_with_result=cancel_order_mock,
        get_fee=fee
    )
    freqtrade = FreqtradeBot(default_conf)

    Trade.query.session.add(open_trade)

    freqtrade.strategy.check_buy_timeout = MagicMock(return_value=False)
    # check it does cancel buy orders over the time limit
    freqtrade.check_handle_timedout()
    assert cancel_order_mock.call_count == 1
    assert rpc_mock.call_count == 1
    trades = Trade.query.filter(Trade.open_order_id.is_(open_trade.open_order_id)).all()
    nb_trades = len(trades)
    assert nb_trades == 0
    # Custom user buy-timeout is never called
    assert freqtrade.strategy.check_buy_timeout.call_count == 0


def test_check_handle_cancelled_buy(default_conf, ticker, limit_buy_order_old, open_trade,
                                    fee, mocker, caplog) -> None:
    """ Handle Buy order cancelled on exchange"""
    rpc_mock = patch_RPCManager(mocker)
    cancel_order_mock = MagicMock()
    patch_exchange(mocker)
    limit_buy_order_old.update({"status": "canceled", 'filled': 0.0})
    mocker.patch.multiple(
        'freqtrade.exchange.Exchange',
        fetch_ticker=ticker,
        fetch_order=MagicMock(return_value=limit_buy_order_old),
        cancel_order=cancel_order_mock,
        get_fee=fee
    )
    freqtrade = FreqtradeBot(default_conf)

    Trade.query.session.add(open_trade)

    # check it does cancel buy orders over the time limit
    freqtrade.check_handle_timedout()
    assert cancel_order_mock.call_count == 0
    assert rpc_mock.call_count == 1
    trades = Trade.query.filter(Trade.open_order_id.is_(open_trade.open_order_id)).all()
    nb_trades = len(trades)
    assert nb_trades == 0
    assert log_has_re("Buy order cancelled on exchange for Trade.*", caplog)


def test_check_handle_timedout_buy_exception(default_conf, ticker, limit_buy_order_old, open_trade,
                                             fee, mocker) -> None:
    rpc_mock = patch_RPCManager(mocker)
    cancel_order_mock = MagicMock()
    patch_exchange(mocker)
    mocker.patch.multiple(
        'freqtrade.exchange.Exchange',
        validate_pairs=MagicMock(),
        fetch_ticker=ticker,
        fetch_order=MagicMock(side_effect=ExchangeError),
        cancel_order=cancel_order_mock,
        get_fee=fee
    )
    freqtrade = FreqtradeBot(default_conf)

    Trade.query.session.add(open_trade)

    # check it does cancel buy orders over the time limit
    freqtrade.check_handle_timedout()
    assert cancel_order_mock.call_count == 0
    assert rpc_mock.call_count == 0
    trades = Trade.query.filter(Trade.open_order_id.is_(open_trade.open_order_id)).all()
    nb_trades = len(trades)
    assert nb_trades == 1


def test_check_handle_timedout_sell_usercustom(default_conf, ticker, limit_sell_order_old, mocker,
                                               open_trade) -> None:
    default_conf["unfilledtimeout"] = {"buy": 1440, "sell": 1440}
    rpc_mock = patch_RPCManager(mocker)
    cancel_order_mock = MagicMock()
    patch_exchange(mocker)
    mocker.patch.multiple(
        'freqtrade.exchange.Exchange',
        fetch_ticker=ticker,
        fetch_order=MagicMock(return_value=limit_sell_order_old),
        cancel_order=cancel_order_mock
    )
    freqtrade = FreqtradeBot(default_conf)

    open_trade.open_date = arrow.utcnow().shift(hours=-5).datetime
    open_trade.close_date = arrow.utcnow().shift(minutes=-601).datetime
    open_trade.close_profit_abs = 0.001
    open_trade.is_open = False

    Trade.query.session.add(open_trade)
    # Ensure default is false
    freqtrade.check_handle_timedout()
    assert cancel_order_mock.call_count == 0

    freqtrade.strategy.check_sell_timeout = MagicMock(return_value=False)
    # Return false - No impact
    freqtrade.check_handle_timedout()
    assert cancel_order_mock.call_count == 0
    assert rpc_mock.call_count == 0
    assert open_trade.is_open is False
    assert freqtrade.strategy.check_sell_timeout.call_count == 1

    freqtrade.strategy.check_sell_timeout = MagicMock(side_effect=KeyError)
    # Return Error - No impact
    freqtrade.check_handle_timedout()
    assert cancel_order_mock.call_count == 0
    assert rpc_mock.call_count == 0
    assert open_trade.is_open is False
    assert freqtrade.strategy.check_sell_timeout.call_count == 1

    # Return True - sells!
    freqtrade.strategy.check_sell_timeout = MagicMock(return_value=True)
    freqtrade.check_handle_timedout()
    assert cancel_order_mock.call_count == 1
    assert rpc_mock.call_count == 1
    assert open_trade.is_open is True
    assert freqtrade.strategy.check_sell_timeout.call_count == 1


def test_check_handle_timedout_sell(default_conf, ticker, limit_sell_order_old, mocker,
                                    open_trade) -> None:
    rpc_mock = patch_RPCManager(mocker)
    cancel_order_mock = MagicMock()
    patch_exchange(mocker)
    mocker.patch.multiple(
        'freqtrade.exchange.Exchange',
        fetch_ticker=ticker,
        fetch_order=MagicMock(return_value=limit_sell_order_old),
        cancel_order=cancel_order_mock
    )
    freqtrade = FreqtradeBot(default_conf)

    open_trade.open_date = arrow.utcnow().shift(hours=-5).datetime
    open_trade.close_date = arrow.utcnow().shift(minutes=-601).datetime
    open_trade.close_profit_abs = 0.001
    open_trade.is_open = False

    Trade.query.session.add(open_trade)

    freqtrade.strategy.check_sell_timeout = MagicMock(return_value=False)
    # check it does cancel sell orders over the time limit
    freqtrade.check_handle_timedout()
    assert cancel_order_mock.call_count == 1
    assert rpc_mock.call_count == 1
    assert open_trade.is_open is True
    # Custom user sell-timeout is never called
    assert freqtrade.strategy.check_sell_timeout.call_count == 0


def test_check_handle_cancelled_sell(default_conf, ticker, limit_sell_order_old, open_trade,
                                     mocker, caplog) -> None:
    """ Handle sell order cancelled on exchange"""
    rpc_mock = patch_RPCManager(mocker)
    cancel_order_mock = MagicMock()
    limit_sell_order_old.update({"status": "canceled", 'filled': 0.0})
    patch_exchange(mocker)
    mocker.patch.multiple(
        'freqtrade.exchange.Exchange',
        fetch_ticker=ticker,
        fetch_order=MagicMock(return_value=limit_sell_order_old),
        cancel_order_with_result=cancel_order_mock
    )
    freqtrade = FreqtradeBot(default_conf)

    open_trade.open_date = arrow.utcnow().shift(hours=-5).datetime
    open_trade.close_date = arrow.utcnow().shift(minutes=-601).datetime
    open_trade.is_open = False

    Trade.query.session.add(open_trade)

    # check it does cancel sell orders over the time limit
    freqtrade.check_handle_timedout()
    assert cancel_order_mock.call_count == 0
    assert rpc_mock.call_count == 1
    assert open_trade.is_open is True
    assert log_has_re("Sell order cancelled on exchange for Trade.*", caplog)


def test_check_handle_timedout_partial(default_conf, ticker, limit_buy_order_old_partial,
                                       open_trade, mocker) -> None:
    rpc_mock = patch_RPCManager(mocker)
    limit_buy_canceled = deepcopy(limit_buy_order_old_partial)
    limit_buy_canceled['status'] = 'canceled'

    cancel_order_mock = MagicMock(return_value=limit_buy_canceled)
    patch_exchange(mocker)
    mocker.patch.multiple(
        'freqtrade.exchange.Exchange',
        fetch_ticker=ticker,
        fetch_order=MagicMock(return_value=limit_buy_order_old_partial),
        cancel_order_with_result=cancel_order_mock
    )
    freqtrade = FreqtradeBot(default_conf)

    Trade.query.session.add(open_trade)

    # check it does cancel buy orders over the time limit
    # note this is for a partially-complete buy order
    freqtrade.check_handle_timedout()
    assert cancel_order_mock.call_count == 1
    assert rpc_mock.call_count == 2
    trades = Trade.query.filter(Trade.open_order_id.is_(open_trade.open_order_id)).all()
    assert len(trades) == 1
    assert trades[0].amount == 23.0
    assert trades[0].stake_amount == open_trade.open_rate * trades[0].amount


def test_check_handle_timedout_partial_fee(default_conf, ticker, open_trade, caplog, fee,
                                           limit_buy_order_old_partial, trades_for_order,
                                           limit_buy_order_old_partial_canceled, mocker) -> None:
    rpc_mock = patch_RPCManager(mocker)
    cancel_order_mock = MagicMock(return_value=limit_buy_order_old_partial_canceled)
    mocker.patch('freqtrade.wallets.Wallets.get_free', MagicMock(return_value=0))
    patch_exchange(mocker)
    mocker.patch.multiple(
        'freqtrade.exchange.Exchange',
        fetch_ticker=ticker,
        fetch_order=MagicMock(return_value=limit_buy_order_old_partial),
        cancel_order_with_result=cancel_order_mock,
        get_trades_for_order=MagicMock(return_value=trades_for_order),
    )
    freqtrade = FreqtradeBot(default_conf)

    assert open_trade.amount == limit_buy_order_old_partial['amount']

    open_trade.fee_open = fee()
    open_trade.fee_close = fee()
    Trade.query.session.add(open_trade)
    # cancelling a half-filled order should update the amount to the bought amount
    # and apply fees if necessary.
    freqtrade.check_handle_timedout()

    assert log_has_re(r"Applying fee on amount for Trade.*", caplog)

    assert cancel_order_mock.call_count == 1
    assert rpc_mock.call_count == 2
    trades = Trade.query.filter(Trade.open_order_id.is_(open_trade.open_order_id)).all()
    assert len(trades) == 1
    # Verify that trade has been updated
    assert trades[0].amount == (limit_buy_order_old_partial['amount'] -
                                limit_buy_order_old_partial['remaining']) - 0.023
    assert trades[0].open_order_id is None
    assert trades[0].fee_updated('buy')
    assert pytest.approx(trades[0].fee_open) == 0.001


def test_check_handle_timedout_partial_except(default_conf, ticker, open_trade, caplog, fee,
                                              limit_buy_order_old_partial, trades_for_order,
                                              limit_buy_order_old_partial_canceled, mocker) -> None:
    rpc_mock = patch_RPCManager(mocker)
    cancel_order_mock = MagicMock(return_value=limit_buy_order_old_partial_canceled)
    patch_exchange(mocker)
    mocker.patch.multiple(
        'freqtrade.exchange.Exchange',
        fetch_ticker=ticker,
        fetch_order=MagicMock(return_value=limit_buy_order_old_partial),
        cancel_order_with_result=cancel_order_mock,
        get_trades_for_order=MagicMock(return_value=trades_for_order),
    )
    mocker.patch('freqtrade.freqtradebot.FreqtradeBot.get_real_amount',
                 MagicMock(side_effect=DependencyException))
    freqtrade = FreqtradeBot(default_conf)

    assert open_trade.amount == limit_buy_order_old_partial['amount']

    open_trade.fee_open = fee()
    open_trade.fee_close = fee()
    Trade.query.session.add(open_trade)
    # cancelling a half-filled order should update the amount to the bought amount
    # and apply fees if necessary.
    freqtrade.check_handle_timedout()

    assert log_has_re(r"Could not update trade amount: .*", caplog)

    assert cancel_order_mock.call_count == 1
    assert rpc_mock.call_count == 2
    trades = Trade.query.filter(Trade.open_order_id.is_(open_trade.open_order_id)).all()
    assert len(trades) == 1
    # Verify that trade has been updated

    assert trades[0].amount == (limit_buy_order_old_partial['amount'] -
                                limit_buy_order_old_partial['remaining'])
    assert trades[0].open_order_id is None
    assert trades[0].fee_open == fee()


def test_check_handle_timedout_exception(default_conf, ticker, open_trade, mocker, caplog) -> None:
    patch_RPCManager(mocker)
    patch_exchange(mocker)
    cancel_order_mock = MagicMock()

    mocker.patch.multiple(
        'freqtrade.freqtradebot.FreqtradeBot',
        handle_cancel_enter=MagicMock(),
        handle_cancel_exit=MagicMock(),
    )
    mocker.patch.multiple(
        'freqtrade.exchange.Exchange',
        fetch_ticker=ticker,
        fetch_order=MagicMock(side_effect=ExchangeError('Oh snap')),
        cancel_order=cancel_order_mock
    )
    freqtrade = FreqtradeBot(default_conf)

    Trade.query.session.add(open_trade)

    freqtrade.check_handle_timedout()
    assert log_has_re(r"Cannot query order for Trade\(id=1, pair=ETH/BTC, amount=90.99181073, "
                      r"is_short=False, leverage=1.0, "
                      r"open_rate=0.00001099, open_since="
                      f"{open_trade.open_date.strftime('%Y-%m-%d %H:%M:%S')}"
                      r"\) due to Traceback \(most recent call last\):\n*",
                      caplog)


def test_handle_cancel_enter(mocker, caplog, default_conf, limit_buy_order) -> None:
    patch_RPCManager(mocker)
    patch_exchange(mocker)
    cancel_buy_order = deepcopy(limit_buy_order)
    cancel_buy_order['status'] = 'canceled'
    del cancel_buy_order['filled']

    cancel_order_mock = MagicMock(return_value=cancel_buy_order)
    mocker.patch('freqtrade.exchange.Exchange.cancel_order_with_result', cancel_order_mock)

    freqtrade = FreqtradeBot(default_conf)
    freqtrade._notify_enter_cancel = MagicMock()

    trade = MagicMock()
    trade.pair = 'LTC/USDT'
    trade.open_rate = 200
    limit_buy_order['filled'] = 0.0
    limit_buy_order['status'] = 'open'
    reason = CANCEL_REASON['TIMEOUT']
    assert freqtrade.handle_cancel_enter(trade, limit_buy_order, reason)
    assert cancel_order_mock.call_count == 1

    cancel_order_mock.reset_mock()
    caplog.clear()
    limit_buy_order['filled'] = 0.01
    assert not freqtrade.handle_cancel_enter(trade, limit_buy_order, reason)
    assert cancel_order_mock.call_count == 0
    assert log_has_re("Order .* for .* not cancelled, as the filled amount.* unsellable.*", caplog)

    caplog.clear()
    cancel_order_mock.reset_mock()
    limit_buy_order['filled'] = 2
    assert not freqtrade.handle_cancel_enter(trade, limit_buy_order, reason)
    assert cancel_order_mock.call_count == 1

    # Order remained open for some reason (cancel failed)
    cancel_buy_order['status'] = 'open'
    cancel_order_mock = MagicMock(return_value=cancel_buy_order)
    mocker.patch('freqtrade.exchange.Exchange.cancel_order_with_result', cancel_order_mock)
    assert not freqtrade.handle_cancel_enter(trade, limit_buy_order, reason)
    assert log_has_re(r"Order .* for .* not cancelled.", caplog)


@pytest.mark.parametrize("limit_buy_order_canceled_empty", ['binance', 'ftx', 'kraken', 'bittrex'],
                         indirect=['limit_buy_order_canceled_empty'])
def test_handle_cancel_enter_exchanges(mocker, caplog, default_conf,
                                       limit_buy_order_canceled_empty) -> None:
    patch_RPCManager(mocker)
    patch_exchange(mocker)
    cancel_order_mock = mocker.patch(
        'freqtrade.exchange.Exchange.cancel_order_with_result',
        return_value=limit_buy_order_canceled_empty)
    nofiy_mock = mocker.patch('freqtrade.freqtradebot.FreqtradeBot._notify_enter_cancel')
    freqtrade = FreqtradeBot(default_conf)

    reason = CANCEL_REASON['TIMEOUT']
    trade = MagicMock()
    trade.pair = 'LTC/ETH'
    assert freqtrade.handle_cancel_enter(trade, limit_buy_order_canceled_empty, reason)
    assert cancel_order_mock.call_count == 0
    assert log_has_re(r'Buy order fully cancelled. Removing .* from database\.', caplog)
    assert nofiy_mock.call_count == 1


@pytest.mark.parametrize('cancelorder', [
    {},
    {'remaining': None},
    'String Return value',
    123
])
def test_handle_cancel_enter_corder_empty(mocker, default_conf, limit_buy_order,
                                          cancelorder) -> None:
    patch_RPCManager(mocker)
    patch_exchange(mocker)
    cancel_order_mock = MagicMock(return_value=cancelorder)
    mocker.patch.multiple(
        'freqtrade.exchange.Exchange',
        cancel_order=cancel_order_mock
    )

    freqtrade = FreqtradeBot(default_conf)
    freqtrade._notify_enter_cancel = MagicMock()

    trade = MagicMock()
    trade.pair = 'LTC/USDT'
    trade.open_rate = 200
    limit_buy_order['filled'] = 0.0
    limit_buy_order['status'] = 'open'
    reason = CANCEL_REASON['TIMEOUT']
    assert freqtrade.handle_cancel_enter(trade, limit_buy_order, reason)
    assert cancel_order_mock.call_count == 1

    cancel_order_mock.reset_mock()
    limit_buy_order['filled'] = 1.0
    assert not freqtrade.handle_cancel_enter(trade, limit_buy_order, reason)
    assert cancel_order_mock.call_count == 1


def test_handle_cancel_exit_limit(mocker, default_conf, fee) -> None:
    send_msg_mock = patch_RPCManager(mocker)
    patch_exchange(mocker)
    cancel_order_mock = MagicMock()
    mocker.patch.multiple(
        'freqtrade.exchange.Exchange',
        cancel_order=cancel_order_mock,
    )
    mocker.patch('freqtrade.exchange.Exchange.get_rate', return_value=0.245441)

    freqtrade = FreqtradeBot(default_conf)

    trade = Trade(
        pair='LTC/ETH',
        amount=2,
        exchange='binance',
        open_rate=0.245441,
        open_order_id="123456",
        open_date=arrow.utcnow().datetime,
        fee_open=fee.return_value,
        fee_close=fee.return_value,
    )
    order = {'remaining': 1,
             'amount': 1,
             'status': "open"}
    reason = CANCEL_REASON['TIMEOUT']
    assert freqtrade.handle_cancel_exit(trade, order, reason)
    assert cancel_order_mock.call_count == 1
    assert send_msg_mock.call_count == 1

    send_msg_mock.reset_mock()

    order['amount'] = 2
    assert freqtrade.handle_cancel_exit(trade, order, reason
                                        ) == CANCEL_REASON['PARTIALLY_FILLED_KEEP_OPEN']
    # Assert cancel_order was not called (callcount remains unchanged)
    assert cancel_order_mock.call_count == 1
    assert send_msg_mock.call_count == 1
    assert freqtrade.handle_cancel_exit(trade, order, reason
                                        ) == CANCEL_REASON['PARTIALLY_FILLED_KEEP_OPEN']
    # Message should not be iterated again
    assert trade.sell_order_status == CANCEL_REASON['PARTIALLY_FILLED_KEEP_OPEN']
    assert send_msg_mock.call_count == 1


def test_handle_cancel_exit_cancel_exception(mocker, default_conf) -> None:
    patch_RPCManager(mocker)
    patch_exchange(mocker)
    mocker.patch(
        'freqtrade.exchange.Exchange.cancel_order_with_result', side_effect=InvalidOrderException())

    freqtrade = FreqtradeBot(default_conf)

    trade = MagicMock()
    reason = CANCEL_REASON['TIMEOUT']
    order = {'remaining': 1,
             'amount': 1,
             'status': "open"}
    assert freqtrade.handle_cancel_exit(trade, order, reason) == 'error cancelling order'


def test_execute_trade_exit_up(default_conf, ticker, fee, ticker_sell_up, mocker) -> None:
    rpc_mock = patch_RPCManager(mocker)
    patch_exchange(mocker)
    mocker.patch.multiple(
        'freqtrade.exchange.Exchange',
        fetch_ticker=ticker,
        get_fee=fee,
        _is_dry_limit_order_filled=MagicMock(return_value=False),
    )
    patch_whitelist(mocker, default_conf)
    freqtrade = FreqtradeBot(default_conf)
    patch_get_signal(freqtrade)
    freqtrade.strategy.confirm_trade_exit = MagicMock(return_value=False)

    # Create some test data
    freqtrade.enter_positions()
    rpc_mock.reset_mock()

    trade = Trade.query.first()
    assert trade
    assert freqtrade.strategy.confirm_trade_exit.call_count == 0

    # Increase the price and sell it
    mocker.patch.multiple(
        'freqtrade.exchange.Exchange',
        fetch_ticker=ticker_sell_up
    )
    # Prevented sell ...
    freqtrade.execute_trade_exit(trade=trade, limit=ticker_sell_up()['bid'],
                                 sell_reason=SellCheckTuple(sell_type=SellType.ROI))
    assert rpc_mock.call_count == 0
    assert freqtrade.strategy.confirm_trade_exit.call_count == 1

    # Repatch with true
    freqtrade.strategy.confirm_trade_exit = MagicMock(return_value=True)

    freqtrade.execute_trade_exit(trade=trade, limit=ticker_sell_up()['bid'],
                                 sell_reason=SellCheckTuple(sell_type=SellType.ROI))
    assert freqtrade.strategy.confirm_trade_exit.call_count == 1

    assert rpc_mock.call_count == 1
    last_msg = rpc_mock.call_args_list[-1][0][0]
    assert {
        'trade_id': 1,
        'type': RPCMessageType.SELL,
        'exchange': 'Binance',
        'pair': 'ETH/BTC',
        'gain': 'profit',
        'limit': 1.172e-05,
        'amount': 91.07468123,
        'order_type': 'limit',
        'open_rate': 1.098e-05,
        'current_rate': 1.173e-05,
        'profit_amount': 6.223e-05,
        'profit_ratio': 0.0620716,
        'stake_currency': 'BTC',
        'fiat_currency': 'USD',
        'sell_reason': SellType.ROI.value,
        'open_date': ANY,
        'close_date': ANY,
        'close_rate': ANY,
    } == last_msg


def test_execute_trade_exit_down(default_conf, ticker, fee, ticker_sell_down, mocker) -> None:
    rpc_mock = patch_RPCManager(mocker)
    patch_exchange(mocker)
    mocker.patch.multiple(
        'freqtrade.exchange.Exchange',
        fetch_ticker=ticker,
        get_fee=fee,
        _is_dry_limit_order_filled=MagicMock(return_value=False),
    )
    patch_whitelist(mocker, default_conf)
    freqtrade = FreqtradeBot(default_conf)
    patch_get_signal(freqtrade)

    # Create some test data
    freqtrade.enter_positions()

    trade = Trade.query.first()
    assert trade

    # Decrease the price and sell it
    mocker.patch.multiple(
        'freqtrade.exchange.Exchange',
        fetch_ticker=ticker_sell_down
    )

    freqtrade.execute_trade_exit(trade=trade, limit=ticker_sell_down()['bid'],
                                 sell_reason=SellCheckTuple(sell_type=SellType.STOP_LOSS))

    assert rpc_mock.call_count == 2
    last_msg = rpc_mock.call_args_list[-1][0][0]
    assert {
        'type': RPCMessageType.SELL,
        'trade_id': 1,
        'exchange': 'Binance',
        'pair': 'ETH/BTC',
        'gain': 'loss',
        'limit': 1.044e-05,
        'amount': 91.07468123,
        'order_type': 'limit',
        'open_rate': 1.098e-05,
        'current_rate': 1.043e-05,
        'profit_amount': -5.406e-05,
        'profit_ratio': -0.05392257,
        'stake_currency': 'BTC',
        'fiat_currency': 'USD',
        'sell_reason': SellType.STOP_LOSS.value,
        'open_date': ANY,
        'close_date': ANY,
        'close_rate': ANY,
    } == last_msg


def test_execute_trade_exit_custom_exit_price(default_conf, ticker, fee, ticker_sell_up,
                                              mocker) -> None:
    rpc_mock = patch_RPCManager(mocker)
    patch_exchange(mocker)
    mocker.patch.multiple(
        'freqtrade.exchange.Exchange',
        fetch_ticker=ticker,
        get_fee=fee,
        _is_dry_limit_order_filled=MagicMock(return_value=False),
    )
    patch_whitelist(mocker, default_conf)
    freqtrade = FreqtradeBot(default_conf)
    patch_get_signal(freqtrade)
    freqtrade.strategy.confirm_trade_exit = MagicMock(return_value=False)

    # Create some test data
    freqtrade.enter_positions()
    rpc_mock.reset_mock()

    trade = Trade.query.first()
    assert trade
    assert freqtrade.strategy.confirm_trade_exit.call_count == 0

    # Increase the price and sell it
    mocker.patch.multiple(
        'freqtrade.exchange.Exchange',
        fetch_ticker=ticker_sell_up
    )

    freqtrade.strategy.confirm_trade_exit = MagicMock(return_value=True)

    # Set a custom exit price
    freqtrade.strategy.custom_exit_price = lambda **kwargs: 1.170e-05

    freqtrade.execute_trade_exit(trade=trade, limit=ticker_sell_up()['bid'],
                                 sell_reason=SellCheckTuple(sell_type=SellType.SELL_SIGNAL))

    # Sell price must be different to default bid price

    assert freqtrade.strategy.confirm_trade_exit.call_count == 1

    assert rpc_mock.call_count == 1
    last_msg = rpc_mock.call_args_list[-1][0][0]
    assert {
        'trade_id': 1,
        'type': RPCMessageType.SELL,
        'exchange': 'Binance',
        'pair': 'ETH/BTC',
        'gain': 'profit',
        'limit': 1.170e-05,
        'amount': 91.07468123,
        'order_type': 'limit',
        'open_rate': 1.098e-05,
        'current_rate': 1.173e-05,
        'profit_amount': 6.041e-05,
        'profit_ratio': 0.06025919,
        'stake_currency': 'BTC',
        'fiat_currency': 'USD',
        'sell_reason': SellType.SELL_SIGNAL.value,
        'open_date': ANY,
        'close_date': ANY,
        'close_rate': ANY,
    } == last_msg


def test_execute_trade_exit_down_stoploss_on_exchange_dry_run(default_conf, ticker, fee,
                                                              ticker_sell_down, mocker) -> None:
    rpc_mock = patch_RPCManager(mocker)
    patch_exchange(mocker)
    mocker.patch.multiple(
        'freqtrade.exchange.Exchange',
        fetch_ticker=ticker,
        get_fee=fee,
        _is_dry_limit_order_filled=MagicMock(return_value=False),
    )
    patch_whitelist(mocker, default_conf)
    freqtrade = FreqtradeBot(default_conf)
    patch_get_signal(freqtrade)

    # Create some test data
    freqtrade.enter_positions()

    trade = Trade.query.first()
    assert trade

    # Decrease the price and sell it
    mocker.patch.multiple(
        'freqtrade.exchange.Exchange',
        fetch_ticker=ticker_sell_down
    )

    default_conf['dry_run'] = True
    freqtrade.strategy.order_types['stoploss_on_exchange'] = True
    # Setting trade stoploss to 0.01

    trade.stop_loss = 0.00001099 * 0.99
    freqtrade.execute_trade_exit(trade=trade, limit=ticker_sell_down()['bid'],
                                 sell_reason=SellCheckTuple(sell_type=SellType.STOP_LOSS))

    assert rpc_mock.call_count == 2
    last_msg = rpc_mock.call_args_list[-1][0][0]

    assert {
        'type': RPCMessageType.SELL,
        'trade_id': 1,
        'exchange': 'Binance',
        'pair': 'ETH/BTC',
        'gain': 'loss',
        'limit': 1.08801e-05,
        'amount': 91.07468123,
        'order_type': 'limit',
        'open_rate': 1.098e-05,
        'current_rate': 1.043e-05,
        'profit_amount': -1.408e-05,
        'profit_ratio': -0.01404051,
        'stake_currency': 'BTC',
        'fiat_currency': 'USD',
        'sell_reason': SellType.STOP_LOSS.value,
        'open_date': ANY,
        'close_date': ANY,
        'close_rate': ANY,
    } == last_msg


def test_execute_trade_exit_sloe_cancel_exception(
        mocker, default_conf, ticker, fee, caplog) -> None:
    freqtrade = get_patched_freqtradebot(mocker, default_conf)
    mocker.patch('freqtrade.exchange.Exchange.cancel_stoploss_order',
                 side_effect=InvalidOrderException())
    mocker.patch('freqtrade.wallets.Wallets.get_free', MagicMock(return_value=300))
    create_order_mock = MagicMock(side_effect=[
        {'id': '12345554'},
        {'id': '12345555'},
    ])
    patch_exchange(mocker)
    mocker.patch.multiple(
        'freqtrade.exchange.Exchange',
        fetch_ticker=ticker,
        get_fee=fee,
        create_order=create_order_mock,
    )

    freqtrade.strategy.order_types['stoploss_on_exchange'] = True
    patch_get_signal(freqtrade)
    freqtrade.enter_positions()

    trade = Trade.query.first()
    PairLock.session = MagicMock()

    freqtrade.config['dry_run'] = False
    trade.stoploss_order_id = "abcd"

    freqtrade.execute_trade_exit(trade=trade, limit=1234,
                                 sell_reason=SellCheckTuple(sell_type=SellType.STOP_LOSS))
    assert create_order_mock.call_count == 2
    assert log_has('Could not cancel stoploss order abcd', caplog)


def test_execute_trade_exit_with_stoploss_on_exchange(default_conf, ticker, fee, ticker_sell_up,
                                                      mocker) -> None:

    default_conf['exchange']['name'] = 'binance'
    rpc_mock = patch_RPCManager(mocker)
    patch_exchange(mocker)
    stoploss = MagicMock(return_value={
        'id': 123,
        'info': {
            'foo': 'bar'
        }
    })

    cancel_order = MagicMock(return_value=True)
    mocker.patch.multiple(
        'freqtrade.exchange.Exchange',
        fetch_ticker=ticker,
        get_fee=fee,
        amount_to_precision=lambda s, x, y: y,
        price_to_precision=lambda s, x, y: y,
        stoploss=stoploss,
        cancel_stoploss_order=cancel_order,
        _is_dry_limit_order_filled=MagicMock(side_effect=[True, False]),
    )

    freqtrade = FreqtradeBot(default_conf)
    freqtrade.strategy.order_types['stoploss_on_exchange'] = True
    patch_get_signal(freqtrade)

    # Create some test data
    freqtrade.enter_positions()

    trade = Trade.query.first()
    assert trade
    trades = [trade]

    freqtrade.check_handle_timedout()
    freqtrade.exit_positions(trades)

    # Increase the price and sell it
    mocker.patch.multiple(
        'freqtrade.exchange.Exchange',
        fetch_ticker=ticker_sell_up
    )

    freqtrade.execute_trade_exit(trade=trade, limit=ticker_sell_up()['bid'],
                                 sell_reason=SellCheckTuple(sell_type=SellType.STOP_LOSS))

    trade = Trade.query.first()
    assert trade
    assert cancel_order.call_count == 1
    assert rpc_mock.call_count == 3


def test_may_execute_trade_exit_after_stoploss_on_exchange_hit(default_conf, ticker, fee,
                                                               mocker) -> None:
    default_conf['exchange']['name'] = 'binance'
    rpc_mock = patch_RPCManager(mocker)
    patch_exchange(mocker)
    mocker.patch.multiple(
        'freqtrade.exchange.Exchange',
        fetch_ticker=ticker,
        get_fee=fee,
        amount_to_precision=lambda s, x, y: y,
        price_to_precision=lambda s, x, y: y,
        _is_dry_limit_order_filled=MagicMock(side_effect=[False, True]),
    )

    stoploss = MagicMock(return_value={
        'id': 123,
        'info': {
            'foo': 'bar'
        }
    })

    mocker.patch('freqtrade.exchange.Binance.stoploss', stoploss)

    freqtrade = FreqtradeBot(default_conf)
    freqtrade.strategy.order_types['stoploss_on_exchange'] = True
    patch_get_signal(freqtrade)

    # Create some test data
    freqtrade.enter_positions()
    freqtrade.check_handle_timedout()
    trade = Trade.query.first()
    trades = [trade]
    assert trade.stoploss_order_id is None

    freqtrade.exit_positions(trades)
    assert trade
    assert trade.stoploss_order_id == '123'
    assert trade.open_order_id is None

    # Assuming stoploss on exchnage is hit
    # stoploss_order_id should become None
    # and trade should be sold at the price of stoploss
    stoploss_executed = MagicMock(return_value={
        "id": "123",
        "timestamp": 1542707426845,
        "datetime": "2018-11-20T09:50:26.845Z",
        "lastTradeTimestamp": None,
        "symbol": "BTC/USDT",
        "type": "stop_loss_limit",
        "side": "sell",
        "price": 1.08801,
        "amount": 90.99181074,
        "cost": 99.0000000032274,
        "average": 1.08801,
        "filled": 90.99181074,
        "remaining": 0.0,
        "status": "closed",
        "fee": None,
        "trades": None
    })
    mocker.patch('freqtrade.exchange.Exchange.fetch_stoploss_order', stoploss_executed)

    freqtrade.exit_positions(trades)
    assert trade.stoploss_order_id is None
    assert trade.is_open is False
    assert trade.sell_reason == SellType.STOPLOSS_ON_EXCHANGE.value
    assert rpc_mock.call_count == 3
    assert rpc_mock.call_args_list[0][0][0]['type'] == RPCMessageType.BUY
    assert rpc_mock.call_args_list[1][0][0]['type'] == RPCMessageType.BUY_FILL
    assert rpc_mock.call_args_list[2][0][0]['type'] == RPCMessageType.SELL


def test_execute_trade_exit_market_order(default_conf, ticker, fee,
                                         ticker_sell_up, mocker) -> None:
    rpc_mock = patch_RPCManager(mocker)
    patch_exchange(mocker)
    mocker.patch.multiple(
        'freqtrade.exchange.Exchange',
        fetch_ticker=ticker,
        get_fee=fee,
        _is_dry_limit_order_filled=MagicMock(return_value=False),
    )
    patch_whitelist(mocker, default_conf)
    freqtrade = FreqtradeBot(default_conf)
    patch_get_signal(freqtrade)

    # Create some test data
    freqtrade.enter_positions()

    trade = Trade.query.first()
    assert trade

    # Increase the price and sell it
    mocker.patch.multiple(
        'freqtrade.exchange.Exchange',
        fetch_ticker=ticker_sell_up
    )
    freqtrade.config['order_types']['sell'] = 'market'

    freqtrade.execute_trade_exit(trade=trade, limit=ticker_sell_up()['bid'],
                                 sell_reason=SellCheckTuple(sell_type=SellType.ROI))

    assert not trade.is_open
    assert trade.close_profit == 0.0620716

    assert rpc_mock.call_count == 3
    last_msg = rpc_mock.call_args_list[-1][0][0]
    assert {
        'type': RPCMessageType.SELL,
        'trade_id': 1,
        'exchange': 'Binance',
        'pair': 'ETH/BTC',
        'gain': 'profit',
        'limit': 1.172e-05,
        'amount': 91.07468123,
        'order_type': 'market',
        'open_rate': 1.098e-05,
        'current_rate': 1.173e-05,
        'profit_amount': 6.223e-05,
        'profit_ratio': 0.0620716,
        'stake_currency': 'BTC',
        'fiat_currency': 'USD',
        'sell_reason': SellType.ROI.value,
        'open_date': ANY,
        'close_date': ANY,
        'close_rate': ANY,

    } == last_msg


def test_execute_trade_exit_insufficient_funds_error(default_conf, ticker, fee,
                                                     ticker_sell_up, mocker) -> None:
    freqtrade = get_patched_freqtradebot(mocker, default_conf)
    mock_insuf = mocker.patch('freqtrade.freqtradebot.FreqtradeBot.handle_insufficient_funds')
    mocker.patch.multiple(
        'freqtrade.exchange.Exchange',
        fetch_ticker=ticker,
        get_fee=fee,
        create_order=MagicMock(side_effect=[
            {'id': 1234553382},
            InsufficientFundsError(),
        ]),
    )
    patch_get_signal(freqtrade)

    # Create some test data
    freqtrade.enter_positions()

    trade = Trade.query.first()
    assert trade

    # Increase the price and sell it
    mocker.patch.multiple(
        'freqtrade.exchange.Exchange',
        fetch_ticker=ticker_sell_up
    )

    sell_reason = SellCheckTuple(sell_type=SellType.ROI)
    assert not freqtrade.execute_trade_exit(trade=trade, limit=ticker_sell_up()['bid'],
                                            sell_reason=sell_reason)
    assert mock_insuf.call_count == 1


@pytest.mark.parametrize('profit_only,bid,ask,handle_first,handle_second,sell_type', [
    # Enable profit
    (True, 0.00001172, 0.00001173, False, True, SellType.SELL_SIGNAL.value),
    # Disable profit
    (False, 0.00002172, 0.00002173, True,  False, SellType.SELL_SIGNAL.value),
    # Enable loss
    # * Shouldn't this be SellType.STOP_LOSS.value
    (True, 0.00000172, 0.00000173, False, False, None),
    # Disable loss
    (False, 0.00000172, 0.00000173, True, False, SellType.SELL_SIGNAL.value),
])
def test_sell_profit_only(
        default_conf, limit_buy_order, limit_buy_order_open,
        fee, mocker, profit_only, bid, ask, handle_first, handle_second, sell_type) -> None:
    patch_RPCManager(mocker)
    patch_exchange(mocker)
    mocker.patch.multiple(
        'freqtrade.exchange.Exchange',
        fetch_ticker=MagicMock(return_value={
            'bid': bid,
            'ask': ask,
            'last': bid
        }),
        create_order=MagicMock(side_effect=[
            limit_buy_order_open,
            {'id': 1234553382},
        ]),
        get_fee=fee,
    )
    default_conf.update({
        'use_sell_signal': True,
        'sell_profit_only': profit_only,
        'sell_profit_offset': 0.1,
    })
    freqtrade = FreqtradeBot(default_conf)
    patch_get_signal(freqtrade)
    if sell_type == SellType.SELL_SIGNAL.value:
        freqtrade.strategy.min_roi_reached = MagicMock(return_value=False)
    else:
        freqtrade.strategy.stop_loss_reached = MagicMock(return_value=SellCheckTuple(
            sell_type=SellType.NONE))
    freqtrade.enter_positions()

    trade = Trade.query.first()
    trade.update(limit_buy_order)
    freqtrade.wallets.update()
    patch_get_signal(freqtrade, enter_long=False, exit_long=True)
    assert freqtrade.handle_trade(trade) is handle_first

    if handle_second:
        freqtrade.strategy.sell_profit_offset = 0.0
        assert freqtrade.handle_trade(trade) is True

    assert trade.sell_reason == sell_type


def test_sell_not_enough_balance(default_conf, limit_buy_order, limit_buy_order_open,
                                 fee, mocker, caplog) -> None:
    patch_RPCManager(mocker)
    patch_exchange(mocker)
    mocker.patch.multiple(
        'freqtrade.exchange.Exchange',
        fetch_ticker=MagicMock(return_value={
            'bid': 0.00002172,
            'ask': 0.00002173,
            'last': 0.00002172
        }),
        create_order=MagicMock(side_effect=[
            limit_buy_order_open,
            {'id': 1234553382},
        ]),
        get_fee=fee,
    )

    freqtrade = FreqtradeBot(default_conf)
    patch_get_signal(freqtrade)
    freqtrade.strategy.min_roi_reached = MagicMock(return_value=False)

    freqtrade.enter_positions()

    trade = Trade.query.first()
    amnt = trade.amount
    trade.update(limit_buy_order)
    patch_get_signal(freqtrade, enter_long=False, exit_long=True)
    mocker.patch('freqtrade.wallets.Wallets.get_free', MagicMock(return_value=trade.amount * 0.985))

    assert freqtrade.handle_trade(trade) is True
    assert log_has_re(r'.*Falling back to wallet-amount.', caplog)
    assert trade.amount != amnt


@pytest.mark.parametrize('amount_wallet,has_err', [
    (95.29, False),
    (91.29, True)
])
def test__safe_exit_amount(default_conf, fee, caplog, mocker, amount_wallet, has_err):
    patch_RPCManager(mocker)
    patch_exchange(mocker)
    amount = 95.33
    amount_wallet = amount_wallet
    mocker.patch('freqtrade.wallets.Wallets.get_free', MagicMock(return_value=amount_wallet))
    wallet_update = mocker.patch('freqtrade.wallets.Wallets.update')
    trade = Trade(
        pair='LTC/ETH',
        amount=amount,
        exchange='binance',
        open_rate=0.245441,
        open_order_id="123456",
        fee_open=fee.return_value,
        fee_close=fee.return_value,
    )
    freqtrade = FreqtradeBot(default_conf)
    patch_get_signal(freqtrade)
    if has_err:
        with pytest.raises(DependencyException, match=r"Not enough amount to exit trade."):
            assert freqtrade._safe_exit_amount(trade.pair, trade.amount)
    else:
        wallet_update.reset_mock()
        assert freqtrade._safe_exit_amount(trade.pair, trade.amount) == amount_wallet
        assert log_has_re(r'.*Falling back to wallet-amount.', caplog)
        assert wallet_update.call_count == 1
        caplog.clear()
        wallet_update.reset_mock()
        assert freqtrade._safe_exit_amount(trade.pair, amount_wallet) == amount_wallet
        assert not log_has_re(r'.*Falling back to wallet-amount.', caplog)
        assert wallet_update.call_count == 1


def test_locked_pairs(default_conf, ticker, fee, ticker_sell_down, mocker, caplog) -> None:
    patch_RPCManager(mocker)
    patch_exchange(mocker)
    mocker.patch.multiple(
        'freqtrade.exchange.Exchange',
        fetch_ticker=ticker,
        get_fee=fee,
    )
    freqtrade = FreqtradeBot(default_conf)
    patch_get_signal(freqtrade)

    # Create some test data
    freqtrade.enter_positions()

    trade = Trade.query.first()
    assert trade

    # Decrease the price and sell it
    mocker.patch.multiple(
        'freqtrade.exchange.Exchange',
        fetch_ticker=ticker_sell_down
    )

    freqtrade.execute_trade_exit(trade=trade, limit=ticker_sell_down()['bid'],
                                 sell_reason=SellCheckTuple(sell_type=SellType.STOP_LOSS))
    trade.close(ticker_sell_down()['bid'])
    assert freqtrade.strategy.is_pair_locked(trade.pair)

    # reinit - should buy other pair.
    caplog.clear()
    freqtrade.enter_positions()

    assert log_has_re(f"Pair {trade.pair} is still locked.*", caplog)


def test_ignore_roi_if_buy_signal(default_conf, limit_buy_order, limit_buy_order_open,
                                  fee, mocker) -> None:
    patch_RPCManager(mocker)
    patch_exchange(mocker)
    mocker.patch.multiple(
        'freqtrade.exchange.Exchange',
        fetch_ticker=MagicMock(return_value={
            'bid': 0.0000172,
            'ask': 0.0000173,
            'last': 0.0000172
        }),
        create_order=MagicMock(side_effect=[
            limit_buy_order_open,
            {'id': 1234553382},
        ]),
        get_fee=fee,
    )
    default_conf['ignore_roi_if_buy_signal'] = True

    freqtrade = FreqtradeBot(default_conf)
    patch_get_signal(freqtrade)
    freqtrade.strategy.min_roi_reached = MagicMock(return_value=True)

    freqtrade.enter_positions()

    trade = Trade.query.first()
    trade.update(limit_buy_order)
    freqtrade.wallets.update()
    patch_get_signal(freqtrade, enter_long=True, exit_long=True)
    assert freqtrade.handle_trade(trade) is False

    # Test if buy-signal is absent (should sell due to roi = true)
    patch_get_signal(freqtrade, enter_long=False, exit_long=True)
    assert freqtrade.handle_trade(trade) is True
    assert trade.sell_reason == SellType.ROI.value


def test_trailing_stop_loss(default_conf, limit_buy_order_open, limit_buy_order,
                            fee, caplog, mocker) -> None:
    patch_RPCManager(mocker)
    patch_exchange(mocker)
    mocker.patch.multiple(
        'freqtrade.exchange.Exchange',
        fetch_ticker=MagicMock(return_value={
            'bid': 0.00001099,
            'ask': 0.00001099,
            'last': 0.00001099
        }),
        create_order=MagicMock(side_effect=[
            limit_buy_order_open,
            {'id': 1234553382},
        ]),
        get_fee=fee,
    )
    default_conf['trailing_stop'] = True
    patch_whitelist(mocker, default_conf)
    freqtrade = FreqtradeBot(default_conf)
    patch_get_signal(freqtrade)
    freqtrade.strategy.min_roi_reached = MagicMock(return_value=False)

    freqtrade.enter_positions()
    trade = Trade.query.first()
    assert freqtrade.handle_trade(trade) is False

    # Raise ticker above buy price
    mocker.patch('freqtrade.exchange.Exchange.fetch_ticker',
                 MagicMock(return_value={
                     'bid': 0.00001099 * 1.5,
                     'ask': 0.00001099 * 1.5,
                     'last': 0.00001099 * 1.5
                 }))

    # Stoploss should be adjusted
    assert freqtrade.handle_trade(trade) is False

    # Price fell
    mocker.patch('freqtrade.exchange.Exchange.fetch_ticker',
                 MagicMock(return_value={
                     'bid': 0.00001099 * 1.1,
                     'ask': 0.00001099 * 1.1,
                     'last': 0.00001099 * 1.1
                 }))

    caplog.set_level(logging.DEBUG)
    # Sell as trailing-stop is reached
    assert freqtrade.handle_trade(trade) is True
    assert log_has("ETH/BTC - HIT STOP: current price at 0.000012, stoploss is 0.000015, "
                   "initial stoploss was at 0.000010, trade opened at 0.000011", caplog)
    assert trade.sell_reason == SellType.TRAILING_STOP_LOSS.value


def test_trailing_stop_loss_positive(default_conf, limit_buy_order, limit_buy_order_open, fee,
                                     caplog, mocker) -> None:
    buy_price = limit_buy_order['price']
    patch_RPCManager(mocker)
    patch_exchange(mocker)
    mocker.patch.multiple(
        'freqtrade.exchange.Exchange',
        fetch_ticker=MagicMock(return_value={
            'bid': buy_price - 0.000001,
            'ask': buy_price - 0.000001,
            'last': buy_price - 0.000001
        }),
        create_order=MagicMock(side_effect=[
            limit_buy_order_open,
            {'id': 1234553382},
        ]),
        get_fee=fee,
    )
    default_conf['trailing_stop'] = True
    default_conf['trailing_stop_positive'] = 0.01
    patch_whitelist(mocker, default_conf)

    freqtrade = FreqtradeBot(default_conf)
    patch_get_signal(freqtrade)
    freqtrade.strategy.min_roi_reached = MagicMock(return_value=False)
    freqtrade.enter_positions()

    trade = Trade.query.first()
    trade.update(limit_buy_order)
    caplog.set_level(logging.DEBUG)
    # stop-loss not reached
    assert freqtrade.handle_trade(trade) is False

    # Raise ticker above buy price
    mocker.patch('freqtrade.exchange.Exchange.fetch_ticker',
                 MagicMock(return_value={
                     'bid': buy_price + 0.000003,
                     'ask': buy_price + 0.000003,
                     'last': buy_price + 0.000003
                 }))
    # stop-loss not reached, adjusted stoploss
    assert freqtrade.handle_trade(trade) is False
    assert log_has("ETH/BTC - Using positive stoploss: 0.01 offset: 0 profit: 0.2666%", caplog)
    assert log_has("ETH/BTC - Adjusting stoploss...", caplog)
    assert trade.stop_loss == 0.0000138501
    caplog.clear()

    mocker.patch('freqtrade.exchange.Exchange.fetch_ticker',
                 MagicMock(return_value={
                     'bid': buy_price + 0.000002,
                     'ask': buy_price + 0.000002,
                     'last': buy_price + 0.000002
                 }))
    # Lower price again (but still positive)
    assert freqtrade.handle_trade(trade) is True
    assert log_has(
        f"ETH/BTC - HIT STOP: current price at {buy_price + 0.000002:.6f}, "
        f"stoploss is {trade.stop_loss:.6f}, "
        f"initial stoploss was at 0.000010, trade opened at 0.000011", caplog)


def test_trailing_stop_loss_offset(default_conf, limit_buy_order, limit_buy_order_open, fee,
                                   caplog, mocker) -> None:
    buy_price = limit_buy_order['price']
    patch_RPCManager(mocker)
    patch_exchange(mocker)
    mocker.patch.multiple(
        'freqtrade.exchange.Exchange',
        fetch_ticker=MagicMock(return_value={
            'bid': buy_price - 0.000001,
            'ask': buy_price - 0.000001,
            'last': buy_price - 0.000001
        }),
        create_order=MagicMock(side_effect=[
            limit_buy_order_open,
            {'id': 1234553382},
        ]),
        get_fee=fee,
    )
    patch_whitelist(mocker, default_conf)
    default_conf['trailing_stop'] = True
    default_conf['trailing_stop_positive'] = 0.01
    default_conf['trailing_stop_positive_offset'] = 0.011
    freqtrade = FreqtradeBot(default_conf)
    patch_get_signal(freqtrade)
    freqtrade.strategy.min_roi_reached = MagicMock(return_value=False)
    freqtrade.enter_positions()

    trade = Trade.query.first()
    trade.update(limit_buy_order)
    caplog.set_level(logging.DEBUG)
    # stop-loss not reached
    assert freqtrade.handle_trade(trade) is False

    # Raise ticker above buy price
    mocker.patch('freqtrade.exchange.Exchange.fetch_ticker',
                 MagicMock(return_value={
                     'bid': buy_price + 0.000003,
                     'ask': buy_price + 0.000003,
                     'last': buy_price + 0.000003
                 }))
    # stop-loss not reached, adjusted stoploss
    assert freqtrade.handle_trade(trade) is False
    assert log_has("ETH/BTC - Using positive stoploss: 0.01 offset: 0.011 profit: 0.2666%", caplog)
    assert log_has("ETH/BTC - Adjusting stoploss...", caplog)
    assert trade.stop_loss == 0.0000138501
    caplog.clear()

    mocker.patch('freqtrade.exchange.Exchange.fetch_ticker',
                 MagicMock(return_value={
                     'bid': buy_price + 0.000002,
                     'ask': buy_price + 0.000002,
                     'last': buy_price + 0.000002
                 }))
    # Lower price again (but still positive)
    assert freqtrade.handle_trade(trade) is True
    assert log_has(
        f"ETH/BTC - HIT STOP: current price at {buy_price + 0.000002:.6f}, "
        f"stoploss is {trade.stop_loss:.6f}, "
        f"initial stoploss was at 0.000010, trade opened at 0.000011", caplog)
    assert trade.sell_reason == SellType.TRAILING_STOP_LOSS.value


def test_tsl_only_offset_reached(default_conf, limit_buy_order, limit_buy_order_open, fee,
                                 caplog, mocker) -> None:
    buy_price = limit_buy_order['price']
    # buy_price: 0.00001099

    patch_RPCManager(mocker)
    patch_exchange(mocker)
    mocker.patch.multiple(
        'freqtrade.exchange.Exchange',
        fetch_ticker=MagicMock(return_value={
            'bid': buy_price,
            'ask': buy_price,
            'last': buy_price
        }),
        create_order=MagicMock(return_value=limit_buy_order_open),
        get_fee=fee,
    )
    patch_whitelist(mocker, default_conf)
    default_conf['trailing_stop'] = True
    default_conf['trailing_stop_positive'] = 0.05
    default_conf['trailing_stop_positive_offset'] = 0.055
    default_conf['trailing_only_offset_is_reached'] = True

    freqtrade = FreqtradeBot(default_conf)
    patch_get_signal(freqtrade)
    freqtrade.strategy.min_roi_reached = MagicMock(return_value=False)
    freqtrade.enter_positions()

    trade = Trade.query.first()
    trade.update(limit_buy_order)
    caplog.set_level(logging.DEBUG)
    # stop-loss not reached
    assert freqtrade.handle_trade(trade) is False
    assert trade.stop_loss == 0.0000098910

    # Raise ticker above buy price
    mocker.patch('freqtrade.exchange.Exchange.fetch_ticker',
                 MagicMock(return_value={
                     'bid': buy_price + 0.0000004,
                     'ask': buy_price + 0.0000004,
                     'last': buy_price + 0.0000004
                 }))

    # stop-loss should not be adjusted as offset is not reached yet
    assert freqtrade.handle_trade(trade) is False

    assert not log_has("ETH/BTC - Adjusting stoploss...", caplog)
    assert trade.stop_loss == 0.0000098910
    caplog.clear()

    # price rises above the offset (rises 12% when the offset is 5.5%)
    mocker.patch('freqtrade.exchange.Exchange.fetch_ticker',
                 MagicMock(return_value={
                     'bid': buy_price + 0.0000014,
                     'ask': buy_price + 0.0000014,
                     'last': buy_price + 0.0000014
                 }))

    assert freqtrade.handle_trade(trade) is False
    assert log_has("ETH/BTC - Using positive stoploss: 0.05 offset: 0.055 profit: 0.1218%", caplog)
    assert log_has("ETH/BTC - Adjusting stoploss...", caplog)
    assert trade.stop_loss == 0.0000117705


def test_disable_ignore_roi_if_buy_signal(default_conf, limit_buy_order, limit_buy_order_open,
                                          fee, mocker) -> None:
    patch_RPCManager(mocker)
    patch_exchange(mocker)
    mocker.patch.multiple(
        'freqtrade.exchange.Exchange',
        fetch_ticker=MagicMock(return_value={
            'bid': 0.00000172,
            'ask': 0.00000173,
            'last': 0.00000172
        }),
        create_order=MagicMock(side_effect=[
            limit_buy_order_open,
            {'id': 1234553382},
            {'id': 1234553383}
        ]),
        get_fee=fee,
        _is_dry_limit_order_filled=MagicMock(return_value=False),
    )
    default_conf['ask_strategy'] = {
        'ignore_roi_if_buy_signal': False
    }
    freqtrade = FreqtradeBot(default_conf)
    patch_get_signal(freqtrade)
    freqtrade.strategy.min_roi_reached = MagicMock(return_value=True)

    freqtrade.enter_positions()

    trade = Trade.query.first()
    trade.update(limit_buy_order)
    # Sell due to min_roi_reached
    patch_get_signal(freqtrade, enter_long=True, exit_long=True)
    assert freqtrade.handle_trade(trade) is True

    # Test if buy-signal is absent
    patch_get_signal(freqtrade, enter_long=False, exit_long=True)
    assert freqtrade.handle_trade(trade) is True
    assert trade.sell_reason == SellType.SELL_SIGNAL.value


def test_get_real_amount_quote(default_conf, trades_for_order, buy_order_fee, fee, caplog, mocker):
    mocker.patch('freqtrade.exchange.Exchange.get_trades_for_order', return_value=trades_for_order)
    amount = sum(x['amount'] for x in trades_for_order)
    trade = Trade(
        pair='LTC/ETH',
        amount=amount,
        exchange='binance',
        open_rate=0.245441,
        fee_open=fee.return_value,
        fee_close=fee.return_value,
        open_order_id="123456"
    )
    freqtrade = get_patched_freqtradebot(mocker, default_conf)

    # Amount is reduced by "fee"
    assert freqtrade.get_real_amount(trade, buy_order_fee) == amount - (amount * 0.001)
    assert log_has(
        'Applying fee on amount for Trade(id=None, pair=LTC/ETH, amount=8.00000000, is_short=False,'
        ' leverage=1.0, open_rate=0.24544100, open_since=closed) (from 8.0 to 7.992).',
        caplog
    )


def test_get_real_amount_quote_dust(default_conf, trades_for_order, buy_order_fee, fee,
                                    caplog, mocker):
    mocker.patch('freqtrade.exchange.Exchange.get_trades_for_order', return_value=trades_for_order)
    walletmock = mocker.patch('freqtrade.wallets.Wallets.update')
    mocker.patch('freqtrade.wallets.Wallets.get_free', return_value=8.1122)
    amount = sum(x['amount'] for x in trades_for_order)
    trade = Trade(
        pair='LTC/ETH',
        amount=amount,
        exchange='binance',
        open_rate=0.245441,
        fee_open=fee.return_value,
        fee_close=fee.return_value,
        open_order_id="123456"
    )
    freqtrade = get_patched_freqtradebot(mocker, default_conf)

    walletmock.reset_mock()
    # Amount is kept as is
    assert freqtrade.get_real_amount(trade, buy_order_fee) == amount
    assert walletmock.call_count == 1
    assert log_has_re(r'Fee amount for Trade.* was in base currency '
                      '- Eating Fee 0.008 into dust', caplog)


def test_get_real_amount_no_trade(default_conf, buy_order_fee, caplog, mocker, fee):
    mocker.patch('freqtrade.exchange.Exchange.get_trades_for_order', return_value=[])

    amount = buy_order_fee['amount']
    trade = Trade(
        pair='LTC/ETH',
        amount=amount,
        exchange='binance',
        open_rate=0.245441,
        fee_open=fee.return_value,
        fee_close=fee.return_value,
        open_order_id="123456"
    )
    freqtrade = get_patched_freqtradebot(mocker, default_conf)

    # Amount is reduced by "fee"
    assert freqtrade.get_real_amount(trade, buy_order_fee) == amount
    assert log_has(
        'Applying fee on amount for Trade(id=None, pair=LTC/ETH, amount=8.00000000, '
        'is_short=False, leverage=1.0, open_rate=0.24544100, open_since=closed) failed: '
        'myTrade-Dict empty found',
        caplog
    )


@pytest.mark.parametrize(
    'fee_par,fee_reduction_amount,use_ticker_rate,expected_log', [
        # basic, amount does not change
        ({'cost': 0.008, 'currency': 'ETH'}, 0, False, None),
        # no currency in fee
        ({'cost': 0.004, 'currency': None}, 0, True, None),
        # BNB no rate
        ({'cost': 0.00094518, 'currency': 'BNB'}, 0, True, (
            'Fee for Trade Trade(id=None, pair=LTC/ETH, amount=8.00000000, open_rate=0.24544100,'
            ' open_since=closed) [buy]: 0.00094518 BNB - rate: None'
        )),
        # from order
        ({'cost': 0.004, 'currency': 'LTC'}, 0.004, False, (
            'Applying fee on amount for Trade(id=None, pair=LTC/ETH, amount=8.00000000, '
            'open_rate=0.24544100, open_since=closed) (from 8.0 to 7.996).'
        )),
        # invalid, no currency in from fee dict
        ({'cost': 0.008, 'currency': None}, 0, True, None),
    ])
def test_get_real_amount(
    default_conf, trades_for_order, buy_order_fee, fee, mocker, caplog,
    fee_par, fee_reduction_amount, use_ticker_rate, expected_log
):

    buy_order = deepcopy(buy_order_fee)
    buy_order['fee'] = fee_par
    trades_for_order[0]['fee'] = fee_par

    mocker.patch('freqtrade.exchange.Exchange.get_trades_for_order', return_value=trades_for_order)
    amount = sum(x['amount'] for x in trades_for_order)
    trade = Trade(
        pair='LTC/ETH',
        amount=amount,
        exchange='binance',
        fee_open=fee.return_value,
        fee_close=fee.return_value,
        open_rate=0.245441,
        open_order_id="123456"
    )
    freqtrade = get_patched_freqtradebot(mocker, default_conf)

    if not use_ticker_rate:
        mocker.patch('freqtrade.exchange.Exchange.fetch_ticker', side_effect=ExchangeError)

    caplog.clear()
    assert freqtrade.get_real_amount(trade, buy_order) == amount - fee_reduction_amount

    if expected_log:
        assert log_has(expected_log, caplog)


@pytest.mark.parametrize(
    'fee_cost, fee_currency, fee_reduction_amount, expected_fee, expected_log_amount', [
        # basic, amount is reduced by fee
        (None, None, 0.001, 0.001, 7.992),
        # different fee currency on both trades, fee is average of both trade's fee
        (0.02, 'BNB', 0.0005, 0.001518575, 7.996),
    ])
def test_get_real_amount_multi(
    default_conf, trades_for_order2, buy_order_fee, caplog, fee, mocker, markets,
    fee_cost, fee_currency, fee_reduction_amount, expected_fee, expected_log_amount,
):

    trades_for_order = deepcopy(trades_for_order2)
    if fee_cost:
        trades_for_order[0]['fee']['cost'] = fee_cost
    if fee_currency:
        trades_for_order[0]['fee']['currency'] = fee_currency

    mocker.patch('freqtrade.exchange.Exchange.get_trades_for_order', return_value=trades_for_order)
    amount = float(sum(x['amount'] for x in trades_for_order))
    default_conf['stake_currency'] = "ETH"

    trade = Trade(
        pair='LTC/ETH',
        amount=amount,
        exchange='binance',
        fee_open=fee.return_value,
        fee_close=fee.return_value,
        open_rate=0.245441,
        open_order_id="123456"
    )

<<<<<<< HEAD
    # Amount is reduced by "fee"
    assert freqtrade.get_real_amount(trade, buy_order_fee) == amount - (amount * 0.001)
    assert log_has(
        'Applying fee on amount for Trade(id=None, pair=LTC/ETH, amount=8.00000000, is_short=False,'
        ' leverage=1.0, open_rate=0.24544100, open_since=closed) (from 8.0 to 7.992).',
        caplog
    )

    assert trade.fee_open == 0.001
    assert trade.fee_close == 0.001
    assert trade.fee_open_cost is not None
    assert trade.fee_open_currency is not None
    assert trade.fee_close_cost is None
    assert trade.fee_close_currency is None


def test_get_real_amount_multi2(default_conf, trades_for_order3, buy_order_fee, caplog, fee,
                                mocker, markets):
    # Different fee currency on both trades
    mocker.patch('freqtrade.exchange.Exchange.get_trades_for_order', return_value=trades_for_order3)
    amount = float(sum(x['amount'] for x in trades_for_order3))
    default_conf['stake_currency'] = 'ETH'
    trade = Trade(
        pair='LTC/ETH',
        amount=amount,
        exchange='binance',
        fee_open=fee.return_value,
        fee_close=fee.return_value,
        open_rate=0.245441,
        open_order_id="123456"
    )
=======
>>>>>>> f69cb39a
    # Fake markets entry to enable fee parsing
    markets['BNB/ETH'] = markets['ETH/BTC']
    freqtrade = get_patched_freqtradebot(mocker, default_conf)
    mocker.patch('freqtrade.exchange.Exchange.markets', PropertyMock(return_value=markets))
    mocker.patch('freqtrade.exchange.Exchange.fetch_ticker',
                 return_value={'ask': 0.19, 'last': 0.2})

    # Amount is reduced by "fee"
<<<<<<< HEAD
    assert freqtrade.get_real_amount(trade, buy_order_fee) == amount - (amount * 0.0005)
    assert log_has(
        'Applying fee on amount for Trade(id=None, pair=LTC/ETH, amount=8.00000000, is_short=False,'
        ' leverage=1.0, open_rate=0.24544100, open_since=closed) (from 8.0 to 7.996).',
        caplog
    )
    # Overall fee is average of both trade's fee
    assert trade.fee_open == 0.001518575
=======
    expected_amount = amount - (amount * fee_reduction_amount)
    assert freqtrade.get_real_amount(trade, buy_order_fee) == expected_amount
    assert log_has(
        (
            'Applying fee on amount for Trade(id=None, pair=LTC/ETH, amount=8.00000000, '
            f'open_rate=0.24544100, open_since=closed) (from 8.0 to {expected_log_amount}).'
        ),
        caplog
    )

    assert trade.fee_open == expected_fee
    assert trade.fee_close == expected_fee
>>>>>>> f69cb39a
    assert trade.fee_open_cost is not None
    assert trade.fee_open_currency is not None
    assert trade.fee_close_cost is None
    assert trade.fee_close_currency is None


<<<<<<< HEAD
def test_get_real_amount_fromorder(default_conf, trades_for_order, buy_order_fee, fee,
                                   caplog, mocker):
    limit_buy_order = deepcopy(buy_order_fee)
    limit_buy_order['fee'] = {'cost': 0.004, 'currency': 'LTC'}

    mocker.patch('freqtrade.exchange.Exchange.get_trades_for_order',
                 return_value=[trades_for_order])
    amount = float(sum(x['amount'] for x in trades_for_order))
    trade = Trade(
        pair='LTC/ETH',
        amount=amount,
        exchange='binance',
        fee_open=fee.return_value,
        fee_close=fee.return_value,
        open_rate=0.245441,
        open_order_id="123456"
    )
    freqtrade = get_patched_freqtradebot(mocker, default_conf)
    # Ticker rate cannot be found for this to work.
    mocker.patch('freqtrade.exchange.Exchange.fetch_ticker', side_effect=ExchangeError)

    # Amount is reduced by "fee"
    assert freqtrade.get_real_amount(trade, limit_buy_order) == amount - 0.004
    assert log_has(
        'Applying fee on amount for Trade(id=None, pair=LTC/ETH, amount=8.00000000, is_short=False,'
        ' leverage=1.0, open_rate=0.24544100, open_since=closed) (from 8.0 to 7.996).',
        caplog
    )


=======
>>>>>>> f69cb39a
def test_get_real_amount_invalid_order(default_conf, trades_for_order, buy_order_fee, fee, mocker):
    limit_buy_order = deepcopy(buy_order_fee)
    limit_buy_order['fee'] = {'cost': 0.004}

    mocker.patch('freqtrade.exchange.Exchange.get_trades_for_order', return_value=[])
    amount = float(sum(x['amount'] for x in trades_for_order))
    trade = Trade(
        pair='LTC/ETH',
        amount=amount,
        exchange='binance',
        fee_open=fee.return_value,
        fee_close=fee.return_value,
        open_rate=0.245441,
        open_order_id="123456"
    )
    freqtrade = get_patched_freqtradebot(mocker, default_conf)

    # Amount does not change
    assert freqtrade.get_real_amount(trade, limit_buy_order) == amount


def test_get_real_amount_wrong_amount(default_conf, trades_for_order, buy_order_fee, fee, mocker):
    limit_buy_order = deepcopy(buy_order_fee)
    limit_buy_order['amount'] = limit_buy_order['amount'] - 0.001

    mocker.patch('freqtrade.exchange.Exchange.get_trades_for_order', return_value=trades_for_order)
    amount = float(sum(x['amount'] for x in trades_for_order))
    trade = Trade(
        pair='LTC/ETH',
        amount=amount,
        exchange='binance',
        open_rate=0.245441,
        fee_open=fee.return_value,
        fee_close=fee.return_value,
        open_order_id="123456"
    )
    freqtrade = get_patched_freqtradebot(mocker, default_conf)

    # Amount does not change
    with pytest.raises(DependencyException, match=r"Half bought\? Amounts don't match"):
        freqtrade.get_real_amount(trade, limit_buy_order)


def test_get_real_amount_wrong_amount_rounding(default_conf, trades_for_order, buy_order_fee, fee,
                                               mocker):
    # Floats should not be compared directly.
    limit_buy_order = deepcopy(buy_order_fee)
    trades_for_order[0]['amount'] = trades_for_order[0]['amount'] + 1e-15

    mocker.patch('freqtrade.exchange.Exchange.get_trades_for_order', return_value=trades_for_order)
    amount = float(sum(x['amount'] for x in trades_for_order))
    trade = Trade(
        pair='LTC/ETH',
        amount=amount,
        exchange='binance',
        fee_open=fee.return_value,
        fee_close=fee.return_value,
        open_rate=0.245441,
        open_order_id="123456"
    )
    freqtrade = get_patched_freqtradebot(mocker, default_conf)

    # Amount changes by fee amount.
    assert isclose(freqtrade.get_real_amount(trade, limit_buy_order), amount - (amount * 0.001),
                   abs_tol=MATH_CLOSE_PREC,)


def test_get_real_amount_open_trade(default_conf, fee, mocker):
    amount = 12345
    trade = Trade(
        pair='LTC/ETH',
        amount=amount,
        exchange='binance',
        open_rate=0.245441,
        fee_open=fee.return_value,
        fee_close=fee.return_value,
        open_order_id="123456"
    )
    order = {
        'id': 'mocked_order',
        'amount': amount,
        'status': 'open',
        'side': 'buy',
    }
    freqtrade = get_patched_freqtradebot(mocker, default_conf)
    assert freqtrade.get_real_amount(trade, order) == amount


@pytest.mark.parametrize('amount,fee_abs,wallet,amount_exp', [
    (8.0, 0.0, 10, 8),
    (8.0, 0.0, 0, 8),
    (8.0, 0.1, 0, 7.9),
    (8.0, 0.1, 10, 8),
    (8.0, 0.1, 8.0, 8.0),
    (8.0, 0.1, 7.9, 7.9),
])
def test_apply_fee_conditional(default_conf, fee, caplog, mocker,
                               amount, fee_abs, wallet, amount_exp):
    walletmock = mocker.patch('freqtrade.wallets.Wallets.update')
    mocker.patch('freqtrade.wallets.Wallets.get_free', return_value=wallet)
    trade = Trade(
        pair='LTC/ETH',
        amount=amount,
        exchange='binance',
        open_rate=0.245441,
        fee_open=fee.return_value,
        fee_close=fee.return_value,
        open_order_id="123456"
    )
    freqtrade = get_patched_freqtradebot(mocker, default_conf)

    walletmock.reset_mock()
    # Amount is kept as is
    assert freqtrade.apply_fee_conditional(trade, 'LTC', amount, fee_abs) == amount_exp
    assert walletmock.call_count == 1


@pytest.mark.parametrize("delta, is_high_delta", [
    (0.1, False),
    (100, True),
])
def test_order_book_depth_of_market(default_conf, ticker, limit_buy_order_open, limit_buy_order,
                                    fee, mocker, order_book_l2, delta, is_high_delta):
    default_conf['bid_strategy']['check_depth_of_market']['enabled'] = True
    default_conf['bid_strategy']['check_depth_of_market']['bids_to_ask_delta'] = delta
    patch_RPCManager(mocker)
    patch_exchange(mocker)
    mocker.patch('freqtrade.exchange.Exchange.fetch_l2_order_book', order_book_l2)
    mocker.patch.multiple(
        'freqtrade.exchange.Exchange',
        fetch_ticker=ticker,
        create_order=MagicMock(return_value=limit_buy_order_open),
        get_fee=fee,
    )

    # Save state of current whitelist
    whitelist = deepcopy(default_conf['exchange']['pair_whitelist'])
    freqtrade = FreqtradeBot(default_conf)
    patch_get_signal(freqtrade)
    freqtrade.enter_positions()

    trade = Trade.query.first()
    if is_high_delta:
        assert trade is None
    else:
        assert trade is not None
        assert trade.stake_amount == 0.001
        assert trade.is_open
        assert trade.open_date is not None
        assert trade.exchange == 'binance'

        assert len(Trade.query.all()) == 1

        # Simulate fulfilled LIMIT_BUY order for trade
        trade.update(limit_buy_order)

        assert trade.open_rate == 0.00001099
        assert whitelist == default_conf['exchange']['pair_whitelist']


@pytest.mark.parametrize('exception_thrown,ask,last,order_book_top,order_book', [
    (False, 0.045, 0.046, 2, None),
    (True,  0.042, 0.046, 1, {'bids': [[]], 'asks': [[]]})
])
def test_order_book_bid_strategy1(mocker, default_conf, order_book_l2, exception_thrown,
                                  ask, last, order_book_top, order_book, caplog) -> None:
    """
    test if function get_rate will return the order book price instead of the ask rate
    """
    patch_exchange(mocker)
    ticker_mock = MagicMock(return_value={'ask': ask, 'last': last})
    mocker.patch.multiple(
        'freqtrade.exchange.Exchange',
        fetch_l2_order_book=MagicMock(return_value=order_book) if order_book else order_book_l2,
        fetch_ticker=ticker_mock,
    )
    default_conf['exchange']['name'] = 'binance'
    default_conf['bid_strategy']['use_order_book'] = True
    default_conf['bid_strategy']['order_book_top'] = order_book_top
    default_conf['bid_strategy']['ask_last_balance'] = 0
    default_conf['telegram']['enabled'] = False

    freqtrade = FreqtradeBot(default_conf)
    if exception_thrown:
        with pytest.raises(PricingError):
            freqtrade.exchange.get_rate('ETH/BTC', refresh=True, side="buy")
        assert log_has_re(
            r'Buy Price at location 1 from orderbook could not be determined.', caplog)
    else:
        assert freqtrade.exchange.get_rate('ETH/BTC', refresh=True, side="buy") == 0.043935
        assert ticker_mock.call_count == 0


def test_check_depth_of_market_buy(default_conf, mocker, order_book_l2) -> None:
    """
    test check depth of market
    """
    patch_exchange(mocker)
    mocker.patch.multiple(
        'freqtrade.exchange.Exchange',
        fetch_l2_order_book=order_book_l2
    )
    default_conf['telegram']['enabled'] = False
    default_conf['exchange']['name'] = 'binance'
    default_conf['bid_strategy']['check_depth_of_market']['enabled'] = True
    # delta is 100 which is impossible to reach. hence function will return false
    default_conf['bid_strategy']['check_depth_of_market']['bids_to_ask_delta'] = 100
    freqtrade = FreqtradeBot(default_conf)

    conf = default_conf['bid_strategy']['check_depth_of_market']
    assert freqtrade._check_depth_of_market_buy('ETH/BTC', conf) is False


def test_order_book_ask_strategy(default_conf, limit_buy_order_open, limit_buy_order, fee,
                                 limit_sell_order_open, mocker, order_book_l2, caplog) -> None:
    """
    test order book ask strategy
    """
    mocker.patch('freqtrade.exchange.Exchange.fetch_l2_order_book', order_book_l2)
    default_conf['exchange']['name'] = 'binance'
    default_conf['ask_strategy']['use_order_book'] = True
    default_conf['ask_strategy']['order_book_top'] = 1
    default_conf['telegram']['enabled'] = False
    patch_RPCManager(mocker)
    patch_exchange(mocker)
    mocker.patch.multiple(
        'freqtrade.exchange.Exchange',
        fetch_ticker=MagicMock(return_value={
            'bid': 0.00001172,
            'ask': 0.00001173,
            'last': 0.00001172
        }),
        create_order=MagicMock(side_effect=[
            limit_buy_order_open,
            limit_sell_order_open,
        ]),
        get_fee=fee,
    )
    freqtrade = FreqtradeBot(default_conf)
    patch_get_signal(freqtrade)

    freqtrade.enter_positions()

    trade = Trade.query.first()
    assert trade

    time.sleep(0.01)  # Race condition fix
    trade.update(limit_buy_order)
    freqtrade.wallets.update()
    assert trade.is_open is True

    patch_get_signal(freqtrade, enter_long=False, exit_long=True)
    assert freqtrade.handle_trade(trade) is True
    assert trade.close_rate_requested == order_book_l2.return_value['asks'][0][0]

    mocker.patch('freqtrade.exchange.Exchange.fetch_l2_order_book',
                 return_value={'bids': [[]], 'asks': [[]]})
    with pytest.raises(PricingError):
        freqtrade.handle_trade(trade)
    assert log_has_re(r'Sell Price at location 1 from orderbook could not be determined\..*',
                      caplog)


def test_startup_state(default_conf, mocker):
    default_conf['pairlist'] = {'method': 'VolumePairList',
                                'config': {'number_assets': 20}
                                }
    mocker.patch('freqtrade.exchange.Exchange.exchange_has', MagicMock(return_value=True))
    worker = get_patched_worker(mocker, default_conf)
    assert worker.freqtrade.state is State.RUNNING


def test_startup_trade_reinit(default_conf, edge_conf, mocker):

    mocker.patch('freqtrade.exchange.Exchange.exchange_has', MagicMock(return_value=True))
    reinit_mock = MagicMock()
    mocker.patch('freqtrade.persistence.Trade.stoploss_reinitialization', reinit_mock)

    ftbot = get_patched_freqtradebot(mocker, default_conf)
    ftbot.startup()
    assert reinit_mock.call_count == 1

    reinit_mock.reset_mock()

    ftbot = get_patched_freqtradebot(mocker, edge_conf)
    ftbot.startup()
    assert reinit_mock.call_count == 0


@pytest.mark.usefixtures("init_persistence")
def test_sync_wallet_dry_run(mocker, default_conf, ticker, fee, limit_buy_order_open, caplog):
    default_conf['dry_run'] = True
    # Initialize to 2 times stake amount
    default_conf['dry_run_wallet'] = 0.002
    default_conf['max_open_trades'] = 2
    default_conf['tradable_balance_ratio'] = 1.0
    patch_exchange(mocker)
    mocker.patch.multiple(
        'freqtrade.exchange.Exchange',
        fetch_ticker=ticker,
        create_order=MagicMock(return_value=limit_buy_order_open),
        get_fee=fee,
    )

    bot = get_patched_freqtradebot(mocker, default_conf)
    patch_get_signal(bot)
    assert bot.wallets.get_free('BTC') == 0.002

    n = bot.enter_positions()
    assert n == 2
    trades = Trade.query.all()
    assert len(trades) == 2

    bot.config['max_open_trades'] = 3
    n = bot.enter_positions()
    assert n == 0
    assert log_has_re(r"Unable to create trade for XRP/BTC: "
                      r"Available balance \(0.0 BTC\) is lower than stake amount \(0.001 BTC\)",
                      caplog)


@pytest.mark.usefixtures("init_persistence")
def test_cancel_all_open_orders(mocker, default_conf, fee, limit_buy_order, limit_sell_order):
    default_conf['cancel_open_orders_on_exit'] = True
    mocker.patch('freqtrade.exchange.Exchange.fetch_order',
                 side_effect=[
                     ExchangeError(), limit_sell_order, limit_buy_order, limit_sell_order])
    buy_mock = mocker.patch('freqtrade.freqtradebot.FreqtradeBot.handle_cancel_enter')
    sell_mock = mocker.patch('freqtrade.freqtradebot.FreqtradeBot.handle_cancel_exit')

    freqtrade = get_patched_freqtradebot(mocker, default_conf)
    create_mock_trades(fee)
    trades = Trade.query.all()
    assert len(trades) == MOCK_TRADE_COUNT
    freqtrade.cancel_all_open_orders()
    assert buy_mock.call_count == 1
    assert sell_mock.call_count == 2


@pytest.mark.usefixtures("init_persistence")
def test_check_for_open_trades(mocker, default_conf, fee):
    freqtrade = get_patched_freqtradebot(mocker, default_conf)

    freqtrade.check_for_open_trades()
    assert freqtrade.rpc.send_msg.call_count == 0

    create_mock_trades(fee)
    trade = Trade.query.first()
    trade.is_open = True

    freqtrade.check_for_open_trades()
    assert freqtrade.rpc.send_msg.call_count == 1
    assert 'Handle these trades manually' in freqtrade.rpc.send_msg.call_args[0][0]['status']


@pytest.mark.usefixtures("init_persistence")
def test_startup_update_open_orders(mocker, default_conf, fee, caplog):
    freqtrade = get_patched_freqtradebot(mocker, default_conf)
    create_mock_trades(fee)

    freqtrade.startup_update_open_orders()
    assert not log_has_re(r"Error updating Order .*", caplog)
    caplog.clear()

    freqtrade.config['dry_run'] = False
    freqtrade.startup_update_open_orders()

    assert log_has_re(r"Error updating Order .*", caplog)
    caplog.clear()

    assert len(Order.get_open_orders()) == 3
    matching_buy_order = mock_order_4()
    matching_buy_order.update({
        'status': 'closed',
    })
    mocker.patch('freqtrade.exchange.Exchange.fetch_order', return_value=matching_buy_order)
    freqtrade.startup_update_open_orders()
    # Only stoploss and sell orders are kept open
    assert len(Order.get_open_orders()) == 2


@pytest.mark.usefixtures("init_persistence")
def test_update_closed_trades_without_assigned_fees(mocker, default_conf, fee):
    freqtrade = get_patched_freqtradebot(mocker, default_conf)

    def patch_with_fee(order):
        order.update({'fee': {'cost': 0.1, 'rate': 0.01,
                      'currency': order['symbol'].split('/')[0]}})
        return order

    mocker.patch('freqtrade.exchange.Exchange.fetch_order_or_stoploss_order',
                 side_effect=[
                     patch_with_fee(mock_order_2_sell()),
                     patch_with_fee(mock_order_3_sell()),
                     patch_with_fee(mock_order_1()),
                     patch_with_fee(mock_order_2()),
                     patch_with_fee(mock_order_3()),
                     patch_with_fee(mock_order_4()),
                 ]
                 )

    create_mock_trades(fee)
    trades = Trade.get_trades().all()
    assert len(trades) == MOCK_TRADE_COUNT
    for trade in trades:
        assert trade.fee_open_cost is None
        assert trade.fee_open_currency is None
        assert trade.fee_close_cost is None
        assert trade.fee_close_currency is None

    freqtrade.update_closed_trades_without_assigned_fees()

    # Does nothing for dry-run
    trades = Trade.get_trades().all()
    assert len(trades) == MOCK_TRADE_COUNT
    for trade in trades:
        assert trade.fee_open_cost is None
        assert trade.fee_open_currency is None
        assert trade.fee_close_cost is None
        assert trade.fee_close_currency is None

    freqtrade.config['dry_run'] = False

    freqtrade.update_closed_trades_without_assigned_fees()

    trades = Trade.get_trades().all()
    assert len(trades) == MOCK_TRADE_COUNT

    for trade in trades:
        if trade.is_open:
            # Exclude Trade 4 - as the order is still open.
            if trade.select_order('buy', False):
                assert trade.fee_open_cost is not None
                assert trade.fee_open_currency is not None
            else:
                assert trade.fee_open_cost is None
                assert trade.fee_open_currency is None

        else:
            assert trade.fee_close_cost is not None
            assert trade.fee_close_currency is not None


@pytest.mark.usefixtures("init_persistence")
def test_reupdate_enter_order_fees(mocker, default_conf, fee, caplog):
    freqtrade = get_patched_freqtradebot(mocker, default_conf)
    mock_uts = mocker.patch('freqtrade.freqtradebot.FreqtradeBot.update_trade_state')

    create_mock_trades(fee)
    trades = Trade.get_trades().all()

    freqtrade.reupdate_enter_order_fees(trades[0])
    assert log_has_re(r"Trying to reupdate buy fees for .*", caplog)
    assert mock_uts.call_count == 1
    assert mock_uts.call_args_list[0][0][0] == trades[0]
    assert mock_uts.call_args_list[0][0][1] == mock_order_1()['id']
    assert log_has_re(r"Updating buy-fee on trade .* for order .*\.", caplog)
    mock_uts.reset_mock()
    caplog.clear()

    # Test with trade without orders
    trade = Trade(
        pair='XRP/ETH',
        stake_amount=0.001,
        fee_open=fee.return_value,
        fee_close=fee.return_value,
        open_date=arrow.utcnow().datetime,
        is_open=True,
        amount=20,
        open_rate=0.01,
        exchange='binance',
    )
    Trade.query.session.add(trade)

    freqtrade.reupdate_enter_order_fees(trade)
    assert log_has_re(r"Trying to reupdate buy fees for .*", caplog)
    assert mock_uts.call_count == 0
    assert not log_has_re(r"Updating buy-fee on trade .* for order .*\.", caplog)


@pytest.mark.usefixtures("init_persistence")
def test_handle_insufficient_funds(mocker, default_conf, fee):
    freqtrade = get_patched_freqtradebot(mocker, default_conf)
    mock_rlo = mocker.patch('freqtrade.freqtradebot.FreqtradeBot.refind_lost_order')
    mock_bof = mocker.patch('freqtrade.freqtradebot.FreqtradeBot.reupdate_enter_order_fees')
    create_mock_trades(fee)
    trades = Trade.get_trades().all()

    # Trade 0 has only a open buy order, no closed order
    freqtrade.handle_insufficient_funds(trades[0])
    assert mock_rlo.call_count == 0
    assert mock_bof.call_count == 1

    mock_rlo.reset_mock()
    mock_bof.reset_mock()

    # Trade 1 has closed buy and sell orders
    freqtrade.handle_insufficient_funds(trades[1])
    assert mock_rlo.call_count == 1
    assert mock_bof.call_count == 0

    mock_rlo.reset_mock()
    mock_bof.reset_mock()

    # Trade 2 has closed buy and sell orders
    freqtrade.handle_insufficient_funds(trades[2])
    assert mock_rlo.call_count == 1
    assert mock_bof.call_count == 0

    mock_rlo.reset_mock()
    mock_bof.reset_mock()

    # Trade 3 has an opne buy order
    freqtrade.handle_insufficient_funds(trades[3])
    assert mock_rlo.call_count == 0
    assert mock_bof.call_count == 1


@pytest.mark.usefixtures("init_persistence")
def test_refind_lost_order(mocker, default_conf, fee, caplog):
    caplog.set_level(logging.DEBUG)
    freqtrade = get_patched_freqtradebot(mocker, default_conf)
    mock_uts = mocker.patch('freqtrade.freqtradebot.FreqtradeBot.update_trade_state')

    mock_fo = mocker.patch('freqtrade.exchange.Exchange.fetch_order_or_stoploss_order',
                           return_value={'status': 'open'})

    def reset_open_orders(trade):
        trade.open_order_id = None
        trade.stoploss_order_id = None

    create_mock_trades(fee)
    trades = Trade.get_trades().all()

    caplog.clear()

    # No open order
    trade = trades[0]
    reset_open_orders(trade)
    assert trade.open_order_id is None
    assert trade.stoploss_order_id is None

    freqtrade.refind_lost_order(trade)
    order = mock_order_1()
    assert log_has_re(r"Order Order(.*order_id=" + order['id'] + ".*) is no longer open.", caplog)
    assert mock_fo.call_count == 0
    assert mock_uts.call_count == 0
    # No change to orderid - as update_trade_state is mocked
    assert trade.open_order_id is None
    assert trade.stoploss_order_id is None

    caplog.clear()
    mock_fo.reset_mock()

    # Open buy order
    trade = trades[3]
    reset_open_orders(trade)
    assert trade.open_order_id is None
    assert trade.stoploss_order_id is None

    freqtrade.refind_lost_order(trade)
    order = mock_order_4()
    assert log_has_re(r"Trying to refind Order\(.*", caplog)
    assert mock_fo.call_count == 0
    assert mock_uts.call_count == 0
    # No change to orderid - as update_trade_state is mocked
    assert trade.open_order_id is None
    assert trade.stoploss_order_id is None

    caplog.clear()
    mock_fo.reset_mock()

    # Open stoploss order
    trade = trades[4]
    reset_open_orders(trade)
    assert trade.open_order_id is None
    assert trade.stoploss_order_id is None

    freqtrade.refind_lost_order(trade)
    order = mock_order_5_stoploss()
    assert log_has_re(r"Trying to refind Order\(.*", caplog)
    assert mock_fo.call_count == 1
    assert mock_uts.call_count == 1
    # stoploss_order_id is "refound" and added to the trade
    assert trade.open_order_id is None
    assert trade.stoploss_order_id is not None

    caplog.clear()
    mock_fo.reset_mock()
    mock_uts.reset_mock()

    # Open sell order
    trade = trades[5]
    reset_open_orders(trade)
    assert trade.open_order_id is None
    assert trade.stoploss_order_id is None

    freqtrade.refind_lost_order(trade)
    order = mock_order_6_sell()
    assert log_has_re(r"Trying to refind Order\(.*", caplog)
    assert mock_fo.call_count == 1
    assert mock_uts.call_count == 1
    # sell-orderid is "refound" and added to the trade
    assert trade.open_order_id == order['id']
    assert trade.stoploss_order_id is None

    caplog.clear()

    # Test error case
    mock_fo = mocker.patch('freqtrade.exchange.Exchange.fetch_order_or_stoploss_order',
                           side_effect=ExchangeError())
    order = mock_order_5_stoploss()

    freqtrade.refind_lost_order(trades[4])
    assert log_has(f"Error updating {order['id']}.", caplog)


def test_get_valid_price(mocker, default_conf) -> None:
    patch_RPCManager(mocker)
    patch_exchange(mocker)
    freqtrade = FreqtradeBot(default_conf)
    freqtrade.config['custom_price_max_distance_ratio'] = 0.02

    custom_price_string = "10"
    custom_price_badstring = "10abc"
    custom_price_float = 10.0
    custom_price_int = 10

    custom_price_over_max_alwd = 11.0
    custom_price_under_min_alwd = 9.0
    proposed_price = 10.1

    valid_price_from_string = freqtrade.get_valid_price(custom_price_string, proposed_price)
    valid_price_from_badstring = freqtrade.get_valid_price(custom_price_badstring, proposed_price)
    valid_price_from_int = freqtrade.get_valid_price(custom_price_int, proposed_price)
    valid_price_from_float = freqtrade.get_valid_price(custom_price_float, proposed_price)

    valid_price_at_max_alwd = freqtrade.get_valid_price(custom_price_over_max_alwd, proposed_price)
    valid_price_at_min_alwd = freqtrade.get_valid_price(custom_price_under_min_alwd, proposed_price)

    assert isinstance(valid_price_from_string, float)
    assert isinstance(valid_price_from_badstring, float)
    assert isinstance(valid_price_from_int, float)
    assert isinstance(valid_price_from_float, float)

    assert valid_price_from_string == custom_price_float
    assert valid_price_from_badstring == proposed_price
    assert valid_price_from_int == custom_price_int
    assert valid_price_from_float == custom_price_float

    assert valid_price_at_max_alwd < custom_price_over_max_alwd
    assert valid_price_at_max_alwd > proposed_price

    assert valid_price_at_min_alwd > custom_price_under_min_alwd
    assert valid_price_at_min_alwd < proposed_price<|MERGE_RESOLUTION|>--- conflicted
+++ resolved
@@ -3531,6 +3531,7 @@
     )
     freqtrade = get_patched_freqtradebot(mocker, default_conf)
 
+    caplog.clear()
     # Amount is reduced by "fee"
     assert freqtrade.get_real_amount(trade, buy_order_fee) == amount - (amount * 0.001)
     assert log_has(
@@ -3598,13 +3599,15 @@
         ({'cost': 0.004, 'currency': None}, 0, True, None),
         # BNB no rate
         ({'cost': 0.00094518, 'currency': 'BNB'}, 0, True, (
-            'Fee for Trade Trade(id=None, pair=LTC/ETH, amount=8.00000000, open_rate=0.24544100,'
-            ' open_since=closed) [buy]: 0.00094518 BNB - rate: None'
+            'Fee for Trade Trade(id=None, pair=LTC/ETH, amount=8.00000000, is_short=False, '
+            'leverage=1.0, open_rate=0.24544100, open_since=closed) [buy]: 0.00094518 BNB -'
+            ' rate: None'
         )),
         # from order
         ({'cost': 0.004, 'currency': 'LTC'}, 0.004, False, (
             'Applying fee on amount for Trade(id=None, pair=LTC/ETH, amount=8.00000000, '
-            'open_rate=0.24544100, open_since=closed) (from 8.0 to 7.996).'
+            'is_short=False, leverage=1.0, open_rate=0.24544100, open_since=closed) (from'
+            ' 8.0 to 7.996).'
         )),
         # invalid, no currency in from fee dict
         ({'cost': 0.008, 'currency': None}, 0, True, None),
@@ -3673,40 +3676,6 @@
         open_order_id="123456"
     )
 
-<<<<<<< HEAD
-    # Amount is reduced by "fee"
-    assert freqtrade.get_real_amount(trade, buy_order_fee) == amount - (amount * 0.001)
-    assert log_has(
-        'Applying fee on amount for Trade(id=None, pair=LTC/ETH, amount=8.00000000, is_short=False,'
-        ' leverage=1.0, open_rate=0.24544100, open_since=closed) (from 8.0 to 7.992).',
-        caplog
-    )
-
-    assert trade.fee_open == 0.001
-    assert trade.fee_close == 0.001
-    assert trade.fee_open_cost is not None
-    assert trade.fee_open_currency is not None
-    assert trade.fee_close_cost is None
-    assert trade.fee_close_currency is None
-
-
-def test_get_real_amount_multi2(default_conf, trades_for_order3, buy_order_fee, caplog, fee,
-                                mocker, markets):
-    # Different fee currency on both trades
-    mocker.patch('freqtrade.exchange.Exchange.get_trades_for_order', return_value=trades_for_order3)
-    amount = float(sum(x['amount'] for x in trades_for_order3))
-    default_conf['stake_currency'] = 'ETH'
-    trade = Trade(
-        pair='LTC/ETH',
-        amount=amount,
-        exchange='binance',
-        fee_open=fee.return_value,
-        fee_close=fee.return_value,
-        open_rate=0.245441,
-        open_order_id="123456"
-    )
-=======
->>>>>>> f69cb39a
     # Fake markets entry to enable fee parsing
     markets['BNB/ETH'] = markets['ETH/BTC']
     freqtrade = get_patched_freqtradebot(mocker, default_conf)
@@ -3715,68 +3684,25 @@
                  return_value={'ask': 0.19, 'last': 0.2})
 
     # Amount is reduced by "fee"
-<<<<<<< HEAD
-    assert freqtrade.get_real_amount(trade, buy_order_fee) == amount - (amount * 0.0005)
-    assert log_has(
-        'Applying fee on amount for Trade(id=None, pair=LTC/ETH, amount=8.00000000, is_short=False,'
-        ' leverage=1.0, open_rate=0.24544100, open_since=closed) (from 8.0 to 7.996).',
-        caplog
-    )
-    # Overall fee is average of both trade's fee
-    assert trade.fee_open == 0.001518575
-=======
     expected_amount = amount - (amount * fee_reduction_amount)
     assert freqtrade.get_real_amount(trade, buy_order_fee) == expected_amount
     assert log_has(
         (
             'Applying fee on amount for Trade(id=None, pair=LTC/ETH, amount=8.00000000, '
-            f'open_rate=0.24544100, open_since=closed) (from 8.0 to {expected_log_amount}).'
+            'is_short=False, leverage=1.0, open_rate=0.24544100, open_since=closed) '
+            f'(from 8.0 to {expected_log_amount}).'
         ),
         caplog
     )
 
     assert trade.fee_open == expected_fee
     assert trade.fee_close == expected_fee
->>>>>>> f69cb39a
     assert trade.fee_open_cost is not None
     assert trade.fee_open_currency is not None
     assert trade.fee_close_cost is None
     assert trade.fee_close_currency is None
 
 
-<<<<<<< HEAD
-def test_get_real_amount_fromorder(default_conf, trades_for_order, buy_order_fee, fee,
-                                   caplog, mocker):
-    limit_buy_order = deepcopy(buy_order_fee)
-    limit_buy_order['fee'] = {'cost': 0.004, 'currency': 'LTC'}
-
-    mocker.patch('freqtrade.exchange.Exchange.get_trades_for_order',
-                 return_value=[trades_for_order])
-    amount = float(sum(x['amount'] for x in trades_for_order))
-    trade = Trade(
-        pair='LTC/ETH',
-        amount=amount,
-        exchange='binance',
-        fee_open=fee.return_value,
-        fee_close=fee.return_value,
-        open_rate=0.245441,
-        open_order_id="123456"
-    )
-    freqtrade = get_patched_freqtradebot(mocker, default_conf)
-    # Ticker rate cannot be found for this to work.
-    mocker.patch('freqtrade.exchange.Exchange.fetch_ticker', side_effect=ExchangeError)
-
-    # Amount is reduced by "fee"
-    assert freqtrade.get_real_amount(trade, limit_buy_order) == amount - 0.004
-    assert log_has(
-        'Applying fee on amount for Trade(id=None, pair=LTC/ETH, amount=8.00000000, is_short=False,'
-        ' leverage=1.0, open_rate=0.24544100, open_since=closed) (from 8.0 to 7.996).',
-        caplog
-    )
-
-
-=======
->>>>>>> f69cb39a
 def test_get_real_amount_invalid_order(default_conf, trades_for_order, buy_order_fee, fee, mocker):
     limit_buy_order = deepcopy(buy_order_fee)
     limit_buy_order['fee'] = {'cost': 0.004}
