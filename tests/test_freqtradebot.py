--- conflicted
+++ resolved
@@ -846,12 +846,8 @@
     assert trade
     assert trade.open_order_id is None
     assert trade.open_rate == 10
-<<<<<<< HEAD
     assert trade.stake_amount == round(order['average'] * order['filled'] / leverage, 8)
-=======
-    assert trade.stake_amount == round(order['price'] * order['filled'] / leverage, 8)
     assert pytest.approx(trade.liquidation_price) == liq_price
->>>>>>> 65ab6d24
 
     # In case of rejected or expired order and partially filled
     order['status'] = 'expired'
