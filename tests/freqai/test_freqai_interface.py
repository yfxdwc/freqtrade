import copy
import platform
import shutil
from pathlib import Path
from unittest.mock import MagicMock

import pytest

from freqtrade.configuration import TimeRange
from freqtrade.data.dataprovider import DataProvider
from freqtrade.freqai.data_kitchen import FreqaiDataKitchen
from freqtrade.plugins.pairlistmanager import PairListManager
from tests.conftest import get_patched_exchange, log_has_re
from tests.freqai.conftest import get_patched_freqai_strategy


def is_arm() -> bool:
    machine = platform.machine()
    return "arm" in machine or "aarch64" in machine


@pytest.mark.parametrize('model', [
    'LightGBMRegressor',
    'XGBoostRegressor',
    'CatboostRegressor',
    ])
def test_extract_data_and_train_model_Regressors(mocker, freqai_conf, model):
    if is_arm() and model == 'CatboostRegressor':
        pytest.skip("CatBoost is not supported on ARM")

    freqai_conf.update({"freqaimodel": model})
    freqai_conf.update({"timerange": "20180110-20180130"})
    freqai_conf.update({"strategy": "freqai_test_strat"})

    strategy = get_patched_freqai_strategy(mocker, freqai_conf)
    exchange = get_patched_exchange(mocker, freqai_conf)
    strategy.dp = DataProvider(freqai_conf, exchange)
    strategy.freqai_info = freqai_conf.get("freqai", {})
    freqai = strategy.freqai
    freqai.live = True
    freqai.dk = FreqaiDataKitchen(freqai_conf)
    timerange = TimeRange.parse_timerange("20180110-20180130")
    freqai.dd.load_all_pair_histories(timerange, freqai.dk)

    freqai.dd.pair_dict = MagicMock()

    data_load_timerange = TimeRange.parse_timerange("20180110-20180130")
    new_timerange = TimeRange.parse_timerange("20180120-20180130")

    freqai.extract_data_and_train_model(
        new_timerange, "ADA/BTC", strategy, freqai.dk, data_load_timerange)

    assert Path(freqai.dk.data_path / f"{freqai.dk.model_filename}_model.joblib").is_file()
    assert Path(freqai.dk.data_path / f"{freqai.dk.model_filename}_metadata.json").is_file()
    assert Path(freqai.dk.data_path / f"{freqai.dk.model_filename}_trained_df.pkl").is_file()
    assert Path(freqai.dk.data_path / f"{freqai.dk.model_filename}_svm_model.joblib").is_file()

    shutil.rmtree(Path(freqai.dk.full_path))


@pytest.mark.parametrize('model', [
    'LightGBMRegressorMultiTarget',
    'XGBoostRegressorMultiTarget',
    'CatboostRegressorMultiTarget',
    ])
def test_extract_data_and_train_model_MultiTargets(mocker, freqai_conf, model):
    if is_arm() and model == 'CatboostRegressorMultiTarget':
        pytest.skip("CatBoost is not supported on ARM")

    freqai_conf.update({"timerange": "20180110-20180130"})
    freqai_conf.update({"strategy": "freqai_test_multimodel_strat"})
    freqai_conf.update({"freqaimodel": model})
    strategy = get_patched_freqai_strategy(mocker, freqai_conf)
    exchange = get_patched_exchange(mocker, freqai_conf)
    strategy.dp = DataProvider(freqai_conf, exchange)
    strategy.freqai_info = freqai_conf.get("freqai", {})
    freqai = strategy.freqai
    freqai.live = True
    freqai.dk = FreqaiDataKitchen(freqai_conf)
    timerange = TimeRange.parse_timerange("20180110-20180130")
    freqai.dd.load_all_pair_histories(timerange, freqai.dk)

    freqai.dd.pair_dict = MagicMock()

    data_load_timerange = TimeRange.parse_timerange("20180110-20180130")
    new_timerange = TimeRange.parse_timerange("20180120-20180130")

    freqai.extract_data_and_train_model(
        new_timerange, "ADA/BTC", strategy, freqai.dk, data_load_timerange)

    assert len(freqai.dk.label_list) == 2
    assert Path(freqai.dk.data_path / f"{freqai.dk.model_filename}_model.joblib").is_file()
    assert Path(freqai.dk.data_path / f"{freqai.dk.model_filename}_metadata.json").is_file()
    assert Path(freqai.dk.data_path / f"{freqai.dk.model_filename}_trained_df.pkl").is_file()
    assert Path(freqai.dk.data_path / f"{freqai.dk.model_filename}_svm_model.joblib").is_file()
    assert len(freqai.dk.data['training_features_list']) == 26

    shutil.rmtree(Path(freqai.dk.full_path))


@pytest.mark.parametrize('model', [
    'LightGBMClassifier',
    'CatboostClassifier',
    'XGBoostClassifier',
    ])
def test_extract_data_and_train_model_Classifiers(mocker, freqai_conf, model):
    if is_arm() and model == 'CatboostClassifier':
        pytest.skip("CatBoost is not supported on ARM")

    freqai_conf.update({"freqaimodel": model})
    freqai_conf.update({"strategy": "freqai_test_classifier"})
    freqai_conf.update({"timerange": "20180110-20180130"})
    strategy = get_patched_freqai_strategy(mocker, freqai_conf)
    exchange = get_patched_exchange(mocker, freqai_conf)
    strategy.dp = DataProvider(freqai_conf, exchange)

    strategy.freqai_info = freqai_conf.get("freqai", {})
    freqai = strategy.freqai
    freqai.live = True
    freqai.dk = FreqaiDataKitchen(freqai_conf)
    timerange = TimeRange.parse_timerange("20180110-20180130")
    freqai.dd.load_all_pair_histories(timerange, freqai.dk)

    freqai.dd.pair_dict = MagicMock()

    data_load_timerange = TimeRange.parse_timerange("20180110-20180130")
    new_timerange = TimeRange.parse_timerange("20180120-20180130")

    freqai.extract_data_and_train_model(new_timerange, "ADA/BTC",
                                        strategy, freqai.dk, data_load_timerange)

    assert Path(freqai.dk.data_path / f"{freqai.dk.model_filename}_model.joblib").exists()
    assert Path(freqai.dk.data_path / f"{freqai.dk.model_filename}_metadata.json").exists()
    assert Path(freqai.dk.data_path / f"{freqai.dk.model_filename}_trained_df.pkl").exists()
    assert Path(freqai.dk.data_path / f"{freqai.dk.model_filename}_svm_model.joblib").exists()

    shutil.rmtree(Path(freqai.dk.full_path))


def test_start_backtesting(mocker, freqai_conf):
    freqai_conf.update({"timerange": "20180120-20180130"})
    freqai_conf.get("freqai", {}).update({"save_backtest_models": True})
    strategy = get_patched_freqai_strategy(mocker, freqai_conf)
    exchange = get_patched_exchange(mocker, freqai_conf)
    strategy.dp = DataProvider(freqai_conf, exchange)
    strategy.freqai_info = freqai_conf.get("freqai", {})
    freqai = strategy.freqai
    freqai.live = False
    freqai.dk = FreqaiDataKitchen(freqai_conf)
    timerange = TimeRange.parse_timerange("20180110-20180130")
    freqai.dd.load_all_pair_histories(timerange, freqai.dk)
    sub_timerange = TimeRange.parse_timerange("20180110-20180130")
    corr_df, base_df = freqai.dd.get_base_and_corr_dataframes(sub_timerange, "LTC/BTC", freqai.dk)

    df = freqai.dk.use_strategy_to_populate_indicators(strategy, corr_df, base_df, "LTC/BTC")

    metadata = {"pair": "LTC/BTC"}
    freqai.start_backtesting(df, metadata, freqai.dk)
    model_folders = [x for x in freqai.dd.full_path.iterdir() if x.is_dir()]

    assert len(model_folders) == 6

    shutil.rmtree(Path(freqai.dk.full_path))


def test_start_backtesting_subdaily_backtest_period(mocker, freqai_conf):
    freqai_conf.update({"timerange": "20180120-20180124"})
    freqai_conf.get("freqai", {}).update({"backtest_period_days": 0.5})
    freqai_conf.get("freqai", {}).update({"save_backtest_models": True})
    strategy = get_patched_freqai_strategy(mocker, freqai_conf)
    exchange = get_patched_exchange(mocker, freqai_conf)
    strategy.dp = DataProvider(freqai_conf, exchange)
    strategy.freqai_info = freqai_conf.get("freqai", {})
    freqai = strategy.freqai
    freqai.live = False
    freqai.dk = FreqaiDataKitchen(freqai_conf)
    timerange = TimeRange.parse_timerange("20180110-20180130")
    freqai.dd.load_all_pair_histories(timerange, freqai.dk)
    sub_timerange = TimeRange.parse_timerange("20180110-20180130")
    corr_df, base_df = freqai.dd.get_base_and_corr_dataframes(sub_timerange, "LTC/BTC", freqai.dk)

    df = freqai.dk.use_strategy_to_populate_indicators(strategy, corr_df, base_df, "LTC/BTC")

    metadata = {"pair": "LTC/BTC"}
    freqai.start_backtesting(df, metadata, freqai.dk)
    model_folders = [x for x in freqai.dd.full_path.iterdir() if x.is_dir()]
    assert len(model_folders) == 9

    shutil.rmtree(Path(freqai.dk.full_path))


def test_start_backtesting_from_existing_folder(mocker, freqai_conf, caplog):
    freqai_conf.update({"timerange": "20180120-20180130"})
    freqai_conf.get("freqai", {}).update({"save_backtest_models": True})
    strategy = get_patched_freqai_strategy(mocker, freqai_conf)
    exchange = get_patched_exchange(mocker, freqai_conf)
    strategy.dp = DataProvider(freqai_conf, exchange)
    strategy.freqai_info = freqai_conf.get("freqai", {})
    freqai = strategy.freqai
    freqai.live = False
    freqai.dk = FreqaiDataKitchen(freqai_conf)
    timerange = TimeRange.parse_timerange("20180110-20180130")
    freqai.dd.load_all_pair_histories(timerange, freqai.dk)
    sub_timerange = TimeRange.parse_timerange("20180110-20180130")
    corr_df, base_df = freqai.dd.get_base_and_corr_dataframes(sub_timerange, "LTC/BTC", freqai.dk)

    df = freqai.dk.use_strategy_to_populate_indicators(strategy, corr_df, base_df, "LTC/BTC")

    metadata = {"pair": "ADA/BTC"}
    freqai.start_backtesting(df, metadata, freqai.dk)
    model_folders = [x for x in freqai.dd.full_path.iterdir() if x.is_dir()]

    assert len(model_folders) == 6

    # without deleting the exiting folder structure, re-run

    freqai_conf.update({"timerange": "20180120-20180130"})
    strategy = get_patched_freqai_strategy(mocker, freqai_conf)
    exchange = get_patched_exchange(mocker, freqai_conf)
    strategy.dp = DataProvider(freqai_conf, exchange)
    strategy.freqai_info = freqai_conf.get("freqai", {})
    freqai = strategy.freqai
    freqai.live = False
    freqai.dk = FreqaiDataKitchen(freqai_conf)
    timerange = TimeRange.parse_timerange("20180110-20180130")
    freqai.dd.load_all_pair_histories(timerange, freqai.dk)
    sub_timerange = TimeRange.parse_timerange("20180110-20180130")
    corr_df, base_df = freqai.dd.get_base_and_corr_dataframes(sub_timerange, "LTC/BTC", freqai.dk)

    df = freqai.dk.use_strategy_to_populate_indicators(strategy, corr_df, base_df, "LTC/BTC")
    freqai.start_backtesting(df, metadata, freqai.dk)

    assert log_has_re(
        "Found backtesting prediction file ",
        caplog,
    )

    path = (freqai.dd.full_path / freqai.dk.backtest_predictions_folder)
    prediction_files = [x for x in path.iterdir() if x.is_file()]
    assert len(prediction_files) == 5

    shutil.rmtree(Path(freqai.dk.full_path))


def test_follow_mode(mocker, freqai_conf):
    freqai_conf.update({"timerange": "20180110-20180130"})

    strategy = get_patched_freqai_strategy(mocker, freqai_conf)
    exchange = get_patched_exchange(mocker, freqai_conf)
    strategy.dp = DataProvider(freqai_conf, exchange)
    strategy.freqai_info = freqai_conf.get("freqai", {})
    freqai = strategy.freqai
    freqai.live = True
    freqai.dk = FreqaiDataKitchen(freqai_conf)
    timerange = TimeRange.parse_timerange("20180110-20180130")
    freqai.dd.load_all_pair_histories(timerange, freqai.dk)

    metadata = {"pair": "ADA/BTC"}
    freqai.dd.set_pair_dict_info(metadata)

    data_load_timerange = TimeRange.parse_timerange("20180110-20180130")
    new_timerange = TimeRange.parse_timerange("20180120-20180130")

    freqai.extract_data_and_train_model(
        new_timerange, "ADA/BTC", strategy, freqai.dk, data_load_timerange)

    assert Path(freqai.dk.data_path / f"{freqai.dk.model_filename}_model.joblib").is_file()
    assert Path(freqai.dk.data_path / f"{freqai.dk.model_filename}_metadata.json").is_file()
    assert Path(freqai.dk.data_path / f"{freqai.dk.model_filename}_trained_df.pkl").is_file()
    assert Path(freqai.dk.data_path / f"{freqai.dk.model_filename}_svm_model.joblib").is_file()

    # start the follower and ask it to predict on existing files

    freqai_conf.get("freqai", {}).update({"follow_mode": "true"})

    strategy = get_patched_freqai_strategy(mocker, freqai_conf)
    exchange = get_patched_exchange(mocker, freqai_conf)
    strategy.dp = DataProvider(freqai_conf, exchange)
    strategy.freqai_info = freqai_conf.get("freqai", {})
    freqai = strategy.freqai
    freqai.live = True
    freqai.dk = FreqaiDataKitchen(freqai_conf, freqai.live)
    timerange = TimeRange.parse_timerange("20180110-20180130")
    freqai.dd.load_all_pair_histories(timerange, freqai.dk)

    df = strategy.dp.get_pair_dataframe('ADA/BTC', '5m')
    freqai.start_live(df, metadata, strategy, freqai.dk)

    assert len(freqai.dk.return_dataframe.index) == 5702

    shutil.rmtree(Path(freqai.dk.full_path))


def test_principal_component_analysis(mocker, freqai_conf):
    freqai_conf.update({"timerange": "20180110-20180130"})
    freqai_conf.get("freqai", {}).get("feature_parameters", {}).update(
        {"princpial_component_analysis": "true"})

    strategy = get_patched_freqai_strategy(mocker, freqai_conf)
    exchange = get_patched_exchange(mocker, freqai_conf)
    strategy.dp = DataProvider(freqai_conf, exchange)
    strategy.freqai_info = freqai_conf.get("freqai", {})
    freqai = strategy.freqai
    freqai.live = True
    freqai.dk = FreqaiDataKitchen(freqai_conf)
    timerange = TimeRange.parse_timerange("20180110-20180130")
    freqai.dd.load_all_pair_histories(timerange, freqai.dk)

    freqai.dd.pair_dict = MagicMock()

    data_load_timerange = TimeRange.parse_timerange("20180110-20180130")
    new_timerange = TimeRange.parse_timerange("20180120-20180130")

    freqai.extract_data_and_train_model(
        new_timerange, "ADA/BTC", strategy, freqai.dk, data_load_timerange)

    assert Path(freqai.dk.data_path / f"{freqai.dk.model_filename}_pca_object.pkl")

    shutil.rmtree(Path(freqai.dk.full_path))


<<<<<<< HEAD
def test_spice_rack(mocker, default_conf, tmpdir):

    strategy = get_patched_freqai_strategy(mocker, default_conf)
    exchange = get_patched_exchange(mocker, default_conf)
    strategy.dp = DataProvider(default_conf, exchange)

    default_conf.update({"freqai_spice_rack": "true"})
    default_conf.update({"freqai_config": "test_config.json"})
    default_conf.update({"freqai_identifier": "spicy-id"})
    default_conf.update({"strategy": "freqai_test_spice_rack"})
    default_conf["config_files"] = [Path('config_examples', 'config_freqai.example.json')]
    default_conf["timerange"] = "20180110-20180115"
    default_conf["datadir"] = Path(default_conf["datadir"])
    default_conf['exchange'].update({'pair_whitelist':
                                    ['ADA/BTC', 'DASH/BTC', 'ETH/BTC', 'LTC/BTC']})
    default_conf["user_data_dir"] = Path(tmpdir)
    freqai_conf = copy.deepcopy(default_conf)

    strategy.config = freqai_conf
    strategy.load_freqAI_model()

    assert 'freqai' in freqai_conf
    assert strategy.freqai
=======
@pytest.mark.parametrize('timeframes,corr_pairs', [
    (['5m'], ['ADA/BTC', 'DASH/BTC']),
    (['5m'], ['ADA/BTC', 'DASH/BTC', 'ETH/USDT']),
    (['5m', '15m'], ['ADA/BTC', 'DASH/BTC', 'ETH/USDT']),
])
def test_freqai_informative_pairs(mocker, freqai_conf, timeframes, corr_pairs):
    freqai_conf['freqai']['feature_parameters'].update({
        'include_timeframes': timeframes,
        'include_corr_pairlist': corr_pairs,

    })
    strategy = get_patched_freqai_strategy(mocker, freqai_conf)
    exchange = get_patched_exchange(mocker, freqai_conf)
    pairlists = PairListManager(exchange, freqai_conf)
    strategy.dp = DataProvider(freqai_conf, exchange, pairlists)
    pairlist = strategy.dp.current_whitelist()

    pairs_a = strategy.informative_pairs()
    assert len(pairs_a) == 0
    pairs_b = strategy.gather_informative_pairs()
    # we expect unique pairs * timeframes
    assert len(pairs_b) == len(set(pairlist + corr_pairs)) * len(timeframes)
>>>>>>> 92a32ab3
<|MERGE_RESOLUTION|>--- conflicted
+++ resolved
@@ -319,7 +319,6 @@
     shutil.rmtree(Path(freqai.dk.full_path))
 
 
-<<<<<<< HEAD
 def test_spice_rack(mocker, default_conf, tmpdir):
 
     strategy = get_patched_freqai_strategy(mocker, default_conf)
@@ -343,7 +342,8 @@
 
     assert 'freqai' in freqai_conf
     assert strategy.freqai
-=======
+
+
 @pytest.mark.parametrize('timeframes,corr_pairs', [
     (['5m'], ['ADA/BTC', 'DASH/BTC']),
     (['5m'], ['ADA/BTC', 'DASH/BTC', 'ETH/USDT']),
@@ -365,5 +365,4 @@
     assert len(pairs_a) == 0
     pairs_b = strategy.gather_informative_pairs()
     # we expect unique pairs * timeframes
-    assert len(pairs_b) == len(set(pairlist + corr_pairs)) * len(timeframes)
->>>>>>> 92a32ab3
+    assert len(pairs_b) == len(set(pairlist + corr_pairs)) * len(timeframes)