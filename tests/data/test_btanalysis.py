--- conflicted
+++ resolved
@@ -15,12 +15,8 @@
                                        get_latest_backtest_filename, get_latest_hyperopt_file,
                                        load_backtest_data, load_trades, load_trades_from_db)
 from freqtrade.data.history import load_data, load_pair_history
-<<<<<<< HEAD
+from freqtrade.exceptions import OperationalException
 from tests.conftest import CURRENT_TEST_STRATEGY, create_mock_trades
-=======
-from freqtrade.exceptions import OperationalException
-from tests.conftest import create_mock_trades
->>>>>>> 7f20f683
 from tests.conftest_trades import MOCK_TRADE_COUNT
 
 
