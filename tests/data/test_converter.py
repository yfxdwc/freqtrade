# pragma pylint: disable=missing-docstring, C0103
import logging
from shutil import copyfile

import numpy as np
import pandas as pd
import pytest
from pandas.testing import assert_frame_equal

from freqtrade.configuration.timerange import TimeRange
from freqtrade.data.converter import (
    convert_ohlcv_format,
    convert_trades_format,
    convert_trades_to_ohlcv,
    ohlcv_fill_up_missing_data,
    ohlcv_to_dataframe,
    reduce_dataframe_footprint,
    trades_df_remove_duplicates,
    trades_dict_to_list,
    trades_to_ohlcv,
    trim_dataframe,
)
from freqtrade.data.history import (
    get_timerange,
    load_data,
    load_pair_history,
    validate_backtest_data,
)
from freqtrade.data.history.datahandlers import IDataHandler
from freqtrade.enums import CandleType
from freqtrade.exchange import timeframe_to_minutes, timeframe_to_seconds
from tests.conftest import generate_test_data, generate_trades_history, log_has, log_has_re
from tests.data.test_history import _clean_test_file


def test_dataframe_correct_columns(dataframe_1m):
    assert dataframe_1m.columns.tolist() == ["date", "open", "high", "low", "close", "volume"]


def test_ohlcv_to_dataframe(ohlcv_history_list, caplog):
    columns = ["date", "open", "high", "low", "close", "volume"]

    caplog.set_level(logging.DEBUG)
    # Test file with BV data
    dataframe = ohlcv_to_dataframe(ohlcv_history_list, "5m", pair="UNITTEST/BTC", fill_missing=True)
    assert dataframe.columns.tolist() == columns
    assert log_has("Converting candle (OHLCV) data to dataframe for pair UNITTEST/BTC.", caplog)


def test_trades_to_ohlcv(trades_history_df, caplog):
    caplog.set_level(logging.DEBUG)
    with pytest.raises(ValueError, match="Trade-list empty."):
        trades_to_ohlcv(pd.DataFrame(columns=trades_history_df.columns), "1m")

    df = trades_to_ohlcv(trades_history_df, "1m")
    assert not df.empty
    assert len(df) == 1
    assert "open" in df.columns
    assert "high" in df.columns
    assert "low" in df.columns
    assert "close" in df.columns
    assert df.iloc[0, :]["high"] == 0.019627
    assert df.iloc[0, :]["low"] == 0.019626
    assert df.iloc[0, :]["date"] == pd.Timestamp("2019-08-14 15:59:00+0000")

    df_1h = trades_to_ohlcv(trades_history_df, "1h")
    assert len(df_1h) == 1
    assert df_1h.iloc[0, :]["high"] == 0.019627
    assert df_1h.iloc[0, :]["low"] == 0.019626
    assert df_1h.iloc[0, :]["date"] == pd.Timestamp("2019-08-14 15:00:00+0000")

    df_1s = trades_to_ohlcv(trades_history_df, "1s")
    assert len(df_1s) == 2
    assert df_1s.iloc[0, :]["high"] == 0.019627
    assert df_1s.iloc[0, :]["low"] == 0.019627
    assert df_1s.iloc[0, :]["date"] == pd.Timestamp("2019-08-14 15:59:49+0000")
    assert df_1s.iloc[-1, :]["date"] == pd.Timestamp("2019-08-14 15:59:59+0000")


@pytest.mark.parametrize(
    "timeframe,rows,days,candles,start,end,weekday",
    [
        ("1s", 20_000, 5, 19522, "2020-01-01 00:00:05", "2020-01-05 23:59:27", None),
        ("1m", 20_000, 5, 6745, "2020-01-01 00:00:00", "2020-01-05 23:59:00", None),
        ("5m", 20_000, 5, 1440, "2020-01-01 00:00:00", "2020-01-05 23:55:00", None),
        ("15m", 20_000, 5, 480, "2020-01-01 00:00:00", "2020-01-05 23:45:00", None),
        ("1h", 20_000, 5, 120, "2020-01-01 00:00:00", "2020-01-05 23:00:00", None),
        ("2h", 20_000, 5, 60, "2020-01-01 00:00:00", "2020-01-05 22:00:00", None),
        ("4h", 20_000, 5, 30, "2020-01-01 00:00:00", "2020-01-05 20:00:00", None),
        ("8h", 20_000, 5, 15, "2020-01-01 00:00:00", "2020-01-05 16:00:00", None),
        ("12h", 20_000, 5, 10, "2020-01-01 00:00:00", "2020-01-05 12:00:00", None),
        ("1d", 20_000, 5, 5, "2020-01-01 00:00:00", "2020-01-05 00:00:00", "Sunday"),
        ("7d", 20_000, 37, 6, "2020-01-06 00:00:00", "2020-02-10 00:00:00", "Monday"),
        ("1w", 20_000, 37, 6, "2020-01-06 00:00:00", "2020-02-10 00:00:00", "Monday"),
        ("1M", 20_000, 74, 3, "2020-01-01 00:00:00", "2020-03-01 00:00:00", None),
        ("3M", 20_000, 100, 2, "2020-01-01 00:00:00", "2020-04-01 00:00:00", None),
        ("1y", 20_000, 1000, 3, "2020-01-01 00:00:00", "2022-01-01 00:00:00", None),
    ],
)
def test_trades_to_ohlcv_multi(timeframe, rows, days, candles, start, end, weekday):
    trades_history = generate_trades_history(n_rows=rows, days=days)
    df = trades_to_ohlcv(trades_history, timeframe)
    assert not df.empty
    assert len(df) == candles
    assert df.iloc[0, :]["date"] == pd.Timestamp(f"{start}+0000")
    assert df.iloc[-1, :]["date"] == pd.Timestamp(f"{end}+0000")
    if weekday:
        # Weekday is only relevant for daily and weekly candles.
        assert df.iloc[-1, :]["date"].day_name() == weekday


def test_ohlcv_fill_up_missing_data(testdatadir, caplog):
    data = load_pair_history(
        datadir=testdatadir, timeframe="1m", pair="UNITTEST/BTC", fill_up_missing=False
    )
    caplog.set_level(logging.DEBUG)
    data2 = ohlcv_fill_up_missing_data(data, "1m", "UNITTEST/BTC")
    assert len(data2) > len(data)
    # Column names should not change
    assert (data.columns == data2.columns).all()

    assert log_has_re(
        f"Missing data fillup for UNITTEST/BTC, 1m: before: "
        f"{len(data)} - after: {len(data2)}.*",
        caplog,
    )

    # Test fillup actually fixes invalid backtest data
    min_date, max_date = get_timerange({"UNITTEST/BTC": data})
    assert validate_backtest_data(data, "UNITTEST/BTC", min_date, max_date, 1)
    assert not validate_backtest_data(data2, "UNITTEST/BTC", min_date, max_date, 1)


def test_ohlcv_fill_up_missing_data2(caplog):
    timeframe = "5m"
    ticks = [
        [
            1511686200000,  # 8:50:00
            8.794e-05,  # open
            8.948e-05,  # high
            8.794e-05,  # low
            8.88e-05,  # close
            2255,  # volume (in quote currency)
        ],
        [
            1511686500000,  # 8:55:00
            8.88e-05,
            8.942e-05,
            8.88e-05,
            8.893e-05,
            9911,
        ],
        [
            1511687100000,  # 9:05:00
            8.891e-05,
            8.893e-05,
            8.875e-05,
            8.877e-05,
            2251,
        ],
        [
            1511687400000,  # 9:10:00
            8.877e-05,
            8.883e-05,
            8.895e-05,
            8.817e-05,
            123551,
        ],
    ]

    # Generate test-data without filling missing
    data = ohlcv_to_dataframe(ticks, timeframe, pair="UNITTEST/BTC", fill_missing=False)
    assert len(data) == 3
    caplog.set_level(logging.DEBUG)
    data2 = ohlcv_fill_up_missing_data(data, timeframe, "UNITTEST/BTC")
    assert len(data2) == 4
    # 3rd candle has been filled
    row = data2.loc[2, :]
    assert row["volume"] == 0
    # close should match close of previous candle
    assert row["close"] == data.loc[1, "close"]
    assert row["open"] == row["close"]
    assert row["high"] == row["close"]
    assert row["low"] == row["close"]
    # Column names should not change
    assert (data.columns == data2.columns).all()

    assert log_has_re(
        f"Missing data fillup for UNITTEST/BTC, {timeframe}: before: "
        f"{len(data)} - after: {len(data2)}.*",
        caplog,
    )


@pytest.mark.parametrize(
    "timeframe",
    ["1s", "1m", "5m", "15m", "1h", "2h", "4h", "8h", "12h", "1d", "7d", "1w", "1M", "3M", "1y"],
)
def test_ohlcv_to_dataframe_multi(timeframe):
    data = generate_test_data(timeframe, 180)
    assert len(data) == 180
    df = ohlcv_to_dataframe(data, timeframe, "UNITTEST/USDT")
    assert len(df) == len(data) - 1
    df1 = ohlcv_to_dataframe(data, timeframe, "UNITTEST/USDT", drop_incomplete=False)
    assert len(df1) == len(data)
    assert data.equals(df1)

    data1 = data.copy()
    if timeframe in ("1M", "3M", "1y"):
        data1.loc[:, "date"] = data1.loc[:, "date"] + pd.to_timedelta("1w")
    else:
        # Shift by half a timeframe
        data1.loc[:, "date"] = data1.loc[:, "date"] + (pd.to_timedelta(timeframe) / 2)
    df2 = ohlcv_to_dataframe(data1, timeframe, "UNITTEST/USDT")

    assert len(df2) == len(data) - 1
    tfs = timeframe_to_seconds(timeframe)
    tfm = timeframe_to_minutes(timeframe)
    if 1 <= tfm < 10000:
        # minute based resampling does not work on timeframes >= 1 week
        ohlcv_dict = {
            "open": "first",
            "high": "max",
            "low": "min",
            "close": "last",
            "volume": "sum",
        }
        dfs = data1.resample(f"{tfs}s", on="date").agg(ohlcv_dict).reset_index(drop=False)
        dfm = data1.resample(f"{tfm}min", on="date").agg(ohlcv_dict).reset_index(drop=False)

        assert dfs.equals(dfm)
        assert dfs.equals(df1)


def test_ohlcv_to_dataframe_1M():
    # Monthly ticks from 2019-09-01 to 2023-07-01
    ticks = [
        [1567296000000, 8042.08, 10475.54, 7700.67, 8041.96, 608742.1109999999],
        [1569888000000, 8285.31, 10408.48, 7172.76, 9150.0, 2439561.887],
        [1572566400000, 9149.88, 9550.0, 6510.19, 7542.93, 4042674.725],
        [1575158400000, 7541.08, 7800.0, 6427.0, 7189.0, 4063882.296],
        [1577836800000, 7189.43, 9599.0, 6863.44, 9364.51, 5165281.358],
        [1580515200000, 9364.5, 10540.0, 8450.0, 8531.98, 4581788.124],
        [1583020800000, 8532.5, 9204.0, 3621.81, 6407.1, 10859497.479],
        [1585699200000, 6407.1, 9479.77, 6140.0, 8624.76, 11276526.968],
        [1588291200000, 8623.61, 10080.0, 7940.0, 9446.43, 12469561.02],
        [1590969600000, 9446.49, 10497.25, 8816.4, 9138.87, 6684044.201],
        [1593561600000, 9138.88, 11488.0, 8900.0, 11343.68, 5709327.926],
        [1596240000000, 11343.67, 12499.42, 10490.0, 11658.11, 6746487.129],
        [1598918400000, 11658.11, 12061.07, 9808.58, 10773.0, 6442697.051],
        [1601510400000, 10773.0, 14140.0, 10371.03, 13783.73, 7404103.004],
        [1604188800000, 13783.73, 19944.0, 13195.0, 19720.0, 12328272.549],
        [1606780800000, 19722.09, 29376.7, 17555.0, 28951.68, 10067314.24],
        [1609459200000, 28948.19, 42125.51, 27800.0, 33126.21, 12408873.079],
        [1612137600000, 33125.11, 58472.14, 32322.47, 45163.36, 8784474.482],
        [1614556800000, 45162.64, 61950.0, 44972.49, 58807.24, 9459821.267],
        [1617235200000, 58810.99, 64986.11, 46930.43, 57684.16, 7895051.389],
        [1619827200000, 57688.29, 59654.0, 28688.0, 37243.38, 16790964.443],
        [1622505600000, 37244.36, 41413.0, 28780.01, 35031.39, 23474519.886],
        [1625097600000, 35031.39, 48168.6, 29242.24, 41448.11, 16932491.175],
        [1627776000000, 41448.1, 50600.0, 37291.0, 47150.32, 13645800.254],
        [1630454400000, 47150.32, 52950.0, 39503.58, 43796.57, 10734742.869],
        [1633046400000, 43799.49, 67150.0, 43260.01, 61348.61, 9111112.847],
        [1635724800000, 61347.14, 69198.7, 53245.0, 56975.0, 7111424.463],
        [1638316800000, 56978.06, 59100.0, 40888.89, 46210.56, 8404449.024],
        [1640995200000, 46210.57, 48000.0, 32853.83, 38439.04, 11047479.277],
        [1643673600000, 38439.04, 45847.5, 34303.7, 43155.0, 10910339.91],
        [1646092800000, 43155.0, 48200.0, 37134.0, 45506.0, 10459721.586],
        [1648771200000, 45505.9, 47448.0, 37550.0, 37614.5, 8463568.862],
        [1651363200000, 37614.4, 40071.7, 26631.0, 31797.8, 14463715.774],
        [1654041600000, 31797.9, 31986.1, 17593.2, 19923.5, 20710810.306],
        [1656633600000, 19923.3, 24700.0, 18780.1, 23290.1, 20582518.513],
        [1659312000000, 23290.1, 25200.0, 19508.0, 20041.5, 17221921.557],
        [1661990400000, 20041.4, 22850.0, 18084.3, 19411.7, 21935261.414],
        [1664582400000, 19411.6, 21088.0, 17917.8, 20482.0, 16625843.584],
        [1667260800000, 20482.1, 21473.7, 15443.2, 17153.3, 18460614.013],
        [1669852800000, 17153.4, 18400.0, 16210.0, 16537.6, 9702408.711],
        [1672531200000, 16537.5, 23962.7, 16488.0, 23119.4, 14732180.645],
        [1675209600000, 23119.5, 25347.6, 21338.0, 23129.6, 15025197.415],
        [1677628800000, 23129.7, 29184.8, 19521.6, 28454.9, 23317458.541],
        [1680307200000, 28454.8, 31059.0, 26919.3, 29223.0, 14654208.219],
        [1682899200000, 29223.0, 29840.0, 25751.0, 27201.1, 13328157.284],
        [1685577600000, 27201.1, 31500.0, 24777.0, 30460.2, 14099299.273],
        [1688169600000, 30460.2, 31850.0, 28830.0, 29338.8, 8760361.377],
    ]

    data = ohlcv_to_dataframe(
        ticks, "1M", pair="UNITTEST/USDT", fill_missing=False, drop_incomplete=False
    )
    assert len(data) == len(ticks)
    assert data.iloc[0]["date"].strftime("%Y-%m-%d") == "2019-09-01"
    assert data.iloc[-1]["date"].strftime("%Y-%m-%d") == "2023-07-01"

    # Test with filling missing data
    data = ohlcv_to_dataframe(
        ticks, "1M", pair="UNITTEST/USDT", fill_missing=True, drop_incomplete=False
    )
    assert len(data) == len(ticks)
    assert data.iloc[0]["date"].strftime("%Y-%m-%d") == "2019-09-01"
    assert data.iloc[-1]["date"].strftime("%Y-%m-%d") == "2023-07-01"


def test_ohlcv_drop_incomplete(caplog):
    timeframe = "1d"
    ticks = [
        [
            1559750400000,  # 2019-06-04
            8.794e-05,  # open
            8.948e-05,  # high
            8.794e-05,  # low
            8.88e-05,  # close
            2255,  # volume (in quote currency)
        ],
        [
            1559836800000,  # 2019-06-05
            8.88e-05,
            8.942e-05,
            8.88e-05,
            8.893e-05,
            9911,
        ],
        [
            1559923200000,  # 2019-06-06
            8.891e-05,
            8.893e-05,
            8.875e-05,
            8.877e-05,
            2251,
        ],
        [
            1560009600000,  # 2019-06-07
            8.877e-05,
            8.883e-05,
            8.895e-05,
            8.817e-05,
            123551,
        ],
    ]
    caplog.set_level(logging.DEBUG)
    data = ohlcv_to_dataframe(
        ticks, timeframe, pair="UNITTEST/BTC", fill_missing=False, drop_incomplete=False
    )
    assert len(data) == 4
    assert not log_has("Dropping last candle", caplog)

    # Drop last candle
    data = ohlcv_to_dataframe(
        ticks, timeframe, pair="UNITTEST/BTC", fill_missing=False, drop_incomplete=True
    )
    assert len(data) == 3

    assert log_has("Dropping last candle", caplog)


def test_trim_dataframe(testdatadir) -> None:
    data = load_data(datadir=testdatadir, timeframe="1m", pairs=["UNITTEST/BTC"])["UNITTEST/BTC"]
    min_date = int(data.iloc[0]["date"].timestamp())
    max_date = int(data.iloc[-1]["date"].timestamp())
    data_modify = data.copy()

    # Remove first 30 minutes (1800 s)
    tr = TimeRange("date", None, min_date + 1800, 0)
    data_modify = trim_dataframe(data_modify, tr)
    assert not data_modify.equals(data)
    assert len(data_modify) < len(data)
    assert len(data_modify) == len(data) - 30
    assert all(data_modify.iloc[-1] == data.iloc[-1])
    assert all(data_modify.iloc[0] == data.iloc[30])

    data_modify = data.copy()
    tr = TimeRange("date", None, min_date + 1800, 0)
    # Remove first 20 candles - ignores min date
    data_modify = trim_dataframe(data_modify, tr, startup_candles=20)
    assert not data_modify.equals(data)
    assert len(data_modify) < len(data)
    assert len(data_modify) == len(data) - 20
    assert all(data_modify.iloc[-1] == data.iloc[-1])
    assert all(data_modify.iloc[0] == data.iloc[20])

    data_modify = data.copy()
    # Remove last 30 minutes (1800 s)
    tr = TimeRange(None, "date", 0, max_date - 1800)
    data_modify = trim_dataframe(data_modify, tr)
    assert not data_modify.equals(data)
    assert len(data_modify) < len(data)
    assert len(data_modify) == len(data) - 30
    assert all(data_modify.iloc[0] == data.iloc[0])
    assert all(data_modify.iloc[-1] == data.iloc[-31])

    data_modify = data.copy()
    # Remove first 25 and last 30 minutes (1800 s)
    tr = TimeRange("date", "date", min_date + 1500, max_date - 1800)
    data_modify = trim_dataframe(data_modify, tr)
    assert not data_modify.equals(data)
    assert len(data_modify) < len(data)
    assert len(data_modify) == len(data) - 55
    # first row matches 25th original row
    assert all(data_modify.iloc[0] == data.iloc[25])


def test_trades_df_remove_duplicates(trades_history_df):
    trades_history1 = pd.concat(
        [trades_history_df, trades_history_df, trades_history_df]
    ).reset_index(drop=True)
    assert len(trades_history1) == len(trades_history_df) * 3
    res = trades_df_remove_duplicates(trades_history1)
    assert len(res) == len(trades_history_df)
    assert res.equals(trades_history_df)


def test_trades_dict_to_list(fetch_trades_result):
    res = trades_dict_to_list(fetch_trades_result)
    assert isinstance(res, list)
    assert isinstance(res[0], list)
    for i, t in enumerate(res):
        assert t[0] == fetch_trades_result[i]["timestamp"]
        assert t[1] == fetch_trades_result[i]["id"]
        assert t[2] == fetch_trades_result[i]["type"]
        assert t[3] == fetch_trades_result[i]["side"]
        assert t[4] == fetch_trades_result[i]["price"]
        assert t[5] == fetch_trades_result[i]["amount"]
        assert t[6] == fetch_trades_result[i]["cost"]


def test_convert_trades_format(default_conf, testdatadir, tmp_path):
    files = [
        {"old": tmp_path / "XRP_ETH-trades.json.gz", "new": tmp_path / "XRP_ETH-trades.json"},
        {"old": tmp_path / "XRP_OLD-trades.json.gz", "new": tmp_path / "XRP_OLD-trades.json"},
    ]
    for file in files:
        copyfile(testdatadir / file["old"].name, file["old"])
        assert not file["new"].exists()

    default_conf["datadir"] = tmp_path

    convert_trades_format(default_conf, convert_from="jsongz", convert_to="json", erase=False)

    for file in files:
        assert file["new"].exists()
        assert file["old"].exists()

        # Remove original file
        file["old"].unlink()
    # Convert back
    convert_trades_format(default_conf, convert_from="json", convert_to="jsongz", erase=True)
    for file in files:
        assert file["old"].exists()
        assert not file["new"].exists()

        _clean_test_file(file["old"])
        if file["new"].exists():
            file["new"].unlink()


@pytest.mark.parametrize(
    "file_base,candletype",
    [
        (["XRP_ETH-5m", "XRP_ETH-1m"], CandleType.SPOT),
        (["UNITTEST_USDT_USDT-1h-mark", "XRP_USDT_USDT-1h-mark"], CandleType.MARK),
        (["XRP_USDT_USDT-1h-futures"], CandleType.FUTURES),
    ],
)
def test_convert_ohlcv_format(default_conf, testdatadir, tmp_path, file_base, candletype):
    prependix = "" if candletype == CandleType.SPOT else "futures/"
    files_orig = []
    files_temp = []
    files_new = []
    for file in file_base:
        file_orig = testdatadir / f"{prependix}{file}.feather"
        file_temp = tmp_path / f"{prependix}{file}.feather"
        file_new = tmp_path / f"{prependix}{file}.json.gz"
        IDataHandler.create_dir_if_needed(file_temp)
        copyfile(file_orig, file_temp)

        files_orig.append(file_orig)
        files_temp.append(file_temp)
        files_new.append(file_new)

    default_conf["datadir"] = tmp_path
    default_conf["candle_types"] = [candletype]

    if candletype == CandleType.SPOT:
        default_conf["pairs"] = ["XRP/ETH", "XRP/USDT", "UNITTEST/USDT"]
    else:
        default_conf["pairs"] = ["XRP/ETH:ETH", "XRP/USDT:USDT", "UNITTEST/USDT:USDT"]
    default_conf["timeframes"] = ["1m", "5m", "1h"]

    assert not file_new.exists()

    convert_ohlcv_format(
        default_conf,
        convert_from="feather",
        convert_to="jsongz",
        erase=False,
    )
    for file in files_temp + files_new:
        assert file.exists()

    # Remove original files
    for file in files_temp:
        file.unlink()
    # Convert back
    convert_ohlcv_format(
        default_conf,
        convert_from="jsongz",
        convert_to="feather",
        erase=True,
    )
    for file in files_temp:
        assert file.exists()
    for file in files_new:
        assert not file.exists()


<<<<<<< HEAD
def test_reduce_dataframe_footprint_skip_original():
    data = generate_test_data('15m', 40)

    data['open_copy'] = data['open']
    data['close_copy'] = data['close']
=======
def test_reduce_dataframe_footprint():
    data = generate_test_data("15m", 40)

    data["open_copy"] = data["open"]
    data["close_copy"] = data["close"]
    data["close_copy"] = data["close"]
>>>>>>> 8eda43f6

    assert data["open"].dtype == np.float64
    assert data["open_copy"].dtype == np.float64
    assert data["close_copy"].dtype == np.float64

    data = reduce_dataframe_footprint(data, skip_original=True)

    # skips ohlcv columns
    assert data['open'].dtype == np.float64
    assert data['high'].dtype == np.float64
    assert data['low'].dtype == np.float64
    assert data['close'].dtype == np.float64
    assert data['volume'].dtype == np.float64

    # Changes dtype of returned dataframe
    assert data['open_copy'].dtype == np.float32
    assert data['close_copy'].dtype == np.float32


def test_reduce_dataframe_footprint():
    data = generate_test_data('15m', 40)

    data['open_copy'] = data['open']
    data['close_copy'] = data['close']

<<<<<<< HEAD
    assert data['open'].dtype == np.float64
    assert data['open_copy'].dtype == np.float64
    assert data['close_copy'].dtype == np.float64

    data = reduce_dataframe_footprint(data)

    # changes ohlcv columns
    assert data['open'].dtype == np.float32
    assert data['high'].dtype == np.float32
    assert data['low'].dtype == np.float32
    assert data['close'].dtype == np.float32
    assert data['volume'].dtype == np.float32

    # Changes dtype of returned dataframe
    assert data['open_copy'].dtype == np.float32
    assert data['close_copy'].dtype == np.float32
=======
    # Does not modify original dataframe
    assert data["open"].dtype == np.float64
    assert data["open_copy"].dtype == np.float64
    assert data["close_copy"].dtype == np.float64

    # skips ohlcv columns
    assert df2["open"].dtype == np.float64
    assert df2["high"].dtype == np.float64
    assert df2["low"].dtype == np.float64
    assert df2["close"].dtype == np.float64
    assert df2["volume"].dtype == np.float64

    # Changes dtype of returned dataframe
    assert df2["open_copy"].dtype == np.float32
    assert df2["close_copy"].dtype == np.float32
>>>>>>> 8eda43f6


def test_convert_trades_to_ohlcv(testdatadir, tmp_path, caplog):
    pair = "XRP/ETH"
    file1 = tmp_path / "XRP_ETH-1m.feather"
    file5 = tmp_path / "XRP_ETH-5m.feather"
    filetrades = tmp_path / "XRP_ETH-trades.json.gz"
    copyfile(testdatadir / file1.name, file1)
    copyfile(testdatadir / file5.name, file5)
    copyfile(testdatadir / filetrades.name, filetrades)

    # Compare downloaded dataset with converted dataset
    dfbak_1m = load_pair_history(datadir=tmp_path, timeframe="1m", pair=pair)
    dfbak_5m = load_pair_history(datadir=tmp_path, timeframe="5m", pair=pair)

    tr = TimeRange.parse_timerange("20191011-20191012")

    convert_trades_to_ohlcv(
        [pair],
        timeframes=["1m", "5m"],
        data_format_trades="jsongz",
        datadir=tmp_path,
        timerange=tr,
        erase=True,
        data_format_ohlcv="feather",
        candle_type=CandleType.SPOT,
    )

    assert log_has("Deleting existing data for pair XRP/ETH, interval 1m.", caplog)
    # Load new data
    df_1m = load_pair_history(datadir=tmp_path, timeframe="1m", pair=pair)
    df_5m = load_pair_history(datadir=tmp_path, timeframe="5m", pair=pair)

    assert_frame_equal(dfbak_1m, df_1m, check_exact=True)
    assert_frame_equal(dfbak_5m, df_5m, check_exact=True)
    msg = "Could not convert NoDatapair to OHLCV."
    assert not log_has(msg, caplog)

    convert_trades_to_ohlcv(
        ["NoDatapair"],
        timeframes=["1m", "5m"],
        data_format_trades="jsongz",
        datadir=tmp_path,
        timerange=tr,
        erase=True,
        data_format_ohlcv="feather",
        candle_type=CandleType.SPOT,
    )
    assert log_has(msg, caplog)<|MERGE_RESOLUTION|>--- conflicted
+++ resolved
@@ -512,20 +512,11 @@
         assert not file.exists()
 
 
-<<<<<<< HEAD
 def test_reduce_dataframe_footprint_skip_original():
-    data = generate_test_data('15m', 40)
-
-    data['open_copy'] = data['open']
-    data['close_copy'] = data['close']
-=======
-def test_reduce_dataframe_footprint():
     data = generate_test_data("15m", 40)
 
     data["open_copy"] = data["open"]
     data["close_copy"] = data["close"]
-    data["close_copy"] = data["close"]
->>>>>>> 8eda43f6
 
     assert data["open"].dtype == np.float64
     assert data["open_copy"].dtype == np.float64
@@ -534,57 +525,39 @@
     data = reduce_dataframe_footprint(data, skip_original=True)
 
     # skips ohlcv columns
-    assert data['open'].dtype == np.float64
-    assert data['high'].dtype == np.float64
-    assert data['low'].dtype == np.float64
-    assert data['close'].dtype == np.float64
-    assert data['volume'].dtype == np.float64
+    assert data["open"].dtype == np.float64
+    assert data["high"].dtype == np.float64
+    assert data["low"].dtype == np.float64
+    assert data["close"].dtype == np.float64
+    assert data["volume"].dtype == np.float64
 
     # Changes dtype of returned dataframe
-    assert data['open_copy'].dtype == np.float32
-    assert data['close_copy'].dtype == np.float32
+    assert data["open_copy"].dtype == np.float32
+    assert data["close_copy"].dtype == np.float32
 
 
 def test_reduce_dataframe_footprint():
-    data = generate_test_data('15m', 40)
-
-    data['open_copy'] = data['open']
-    data['close_copy'] = data['close']
-
-<<<<<<< HEAD
-    assert data['open'].dtype == np.float64
-    assert data['open_copy'].dtype == np.float64
-    assert data['close_copy'].dtype == np.float64
-
-    data = reduce_dataframe_footprint(data)
-
-    # changes ohlcv columns
-    assert data['open'].dtype == np.float32
-    assert data['high'].dtype == np.float32
-    assert data['low'].dtype == np.float32
-    assert data['close'].dtype == np.float32
-    assert data['volume'].dtype == np.float32
-
-    # Changes dtype of returned dataframe
-    assert data['open_copy'].dtype == np.float32
-    assert data['close_copy'].dtype == np.float32
-=======
-    # Does not modify original dataframe
+    data = generate_test_data("15m", 40)
+
+    data["open_copy"] = data["open"]
+    data["close_copy"] = data["close"]
+
     assert data["open"].dtype == np.float64
     assert data["open_copy"].dtype == np.float64
     assert data["close_copy"].dtype == np.float64
 
-    # skips ohlcv columns
-    assert df2["open"].dtype == np.float64
-    assert df2["high"].dtype == np.float64
-    assert df2["low"].dtype == np.float64
-    assert df2["close"].dtype == np.float64
-    assert df2["volume"].dtype == np.float64
+    data = reduce_dataframe_footprint(data)
+
+    # changes ohlcv columns
+    assert data["open"].dtype == np.float32
+    assert data["high"].dtype == np.float32
+    assert data["low"].dtype == np.float32
+    assert data["close"].dtype == np.float32
+    assert data["volume"].dtype == np.float32
 
     # Changes dtype of returned dataframe
-    assert df2["open_copy"].dtype == np.float32
-    assert df2["close_copy"].dtype == np.float32
->>>>>>> 8eda43f6
+    assert data["open_copy"].dtype == np.float32
+    assert data["close_copy"].dtype == np.float32
 
 
 def test_convert_trades_to_ohlcv(testdatadir, tmp_path, caplog):
