from typing import Dict, List, NamedTuple, Optional

import arrow
from pandas import DataFrame

from freqtrade.enums import SellType
from freqtrade.exchange import timeframe_to_minutes


tests_start_time = arrow.get(2018, 10, 3)
tests_timeframe = '1h'


class BTrade(NamedTuple):
    """
    Minimalistic Trade result used for functional backtesting
    """
    sell_reason: SellType
    open_tick: int
    close_tick: int
    enter_tag: Optional[str] = None


class BTContainer(NamedTuple):
    """
    Minimal BacktestContainer defining Backtest inputs and results.
    """
    data: List[List[float]]
    stop_loss: float
    roi: Dict[str, float]
    trades: List[BTrade]
    profit_perc: float
    trailing_stop: bool = False
    trailing_only_offset_is_reached: bool = False
    trailing_stop_positive: Optional[float] = None
    trailing_stop_positive_offset: float = 0.0
    use_sell_signal: bool = False
    use_custom_stoploss: bool = False


def _get_frame_time_from_offset(offset):
    minutes = offset * timeframe_to_minutes(tests_timeframe)
    return tests_start_time.shift(minutes=minutes).datetime


def _build_backtest_dataframe(data):
    columns = ['date', 'open', 'high', 'low', 'close', 'volume', 'enter_long', 'exit_long',
               'enter_short', 'exit_short']
    if len(data[0]) == 8:
        # No short columns
        data = [d + [0, 0] for d in data]
    columns = columns + ['enter_tag'] if len(data[0]) == 11 else columns

    frame = DataFrame.from_records(data, columns=columns)
    frame['date'] = frame['date'].apply(_get_frame_time_from_offset)
    # Ensure floats are in place
    for column in ['open', 'high', 'low', 'close', 'volume']:
        frame[column] = frame[column].astype('float64')
<<<<<<< HEAD
    if 'enter_tag' not in columns:
        frame['enter_tag'] = None
=======
    if 'buy_tag' not in columns:
        frame['buy_tag'] = None
    if 'exit_tag' not in columns:
        frame['exit_tag'] = None

    # Ensure all candles make kindof sense
    assert all(frame['low'] <= frame['close'])
    assert all(frame['low'] <= frame['open'])
    assert all(frame['high'] >= frame['close'])
    assert all(frame['high'] >= frame['open'])
>>>>>>> d99eaccb
    return frame<|MERGE_RESOLUTION|>--- conflicted
+++ resolved
@@ -56,12 +56,8 @@
     # Ensure floats are in place
     for column in ['open', 'high', 'low', 'close', 'volume']:
         frame[column] = frame[column].astype('float64')
-<<<<<<< HEAD
     if 'enter_tag' not in columns:
         frame['enter_tag'] = None
-=======
-    if 'buy_tag' not in columns:
-        frame['buy_tag'] = None
     if 'exit_tag' not in columns:
         frame['exit_tag'] = None
 
@@ -70,5 +66,4 @@
     assert all(frame['low'] <= frame['open'])
     assert all(frame['high'] >= frame['close'])
     assert all(frame['high'] >= frame['open'])
->>>>>>> d99eaccb
     return frame