import copy
import logging
import shutil
from datetime import datetime, timedelta, timezone
from math import cos, sin
from pathlib import Path
from typing import Any, Dict, List, Tuple

import numpy as np
import numpy.typing as npt
import pandas as pd
from pandas import DataFrame
from scipy import stats
from sklearn import linear_model
from sklearn.cluster import DBSCAN
from sklearn.metrics.pairwise import pairwise_distances
from sklearn.model_selection import train_test_split
from sklearn.neighbors import NearestNeighbors

from freqtrade.configuration import TimeRange
from freqtrade.constants import Config
from freqtrade.data.converter import reduce_dataframe_footprint
from freqtrade.exceptions import OperationalException
from freqtrade.exchange import timeframe_to_seconds
from freqtrade.strategy.interface import IStrategy


SECONDS_IN_DAY = 86400
SECONDS_IN_HOUR = 3600

logger = logging.getLogger(__name__)


class FreqaiDataKitchen:
    """
    Class designed to analyze data for a single pair. Employed by the IFreqaiModel class.
    Functionalities include holding, saving, loading, and analyzing the data.

    This object is not persistent, it is reinstantiated for each coin, each time the coin
    model needs to be inferenced or trained.

    Record of contribution:
    FreqAI was developed by a group of individuals who all contributed specific skillsets to the
    project.

    Conception and software development:
    Robert Caulk @robcaulk

    Theoretical brainstorming:
    Elin Törnquist @th0rntwig

    Code review, software architecture brainstorming:
    @xmatthias

    Beta testing and bug reporting:
    @bloodhunter4rc, Salah Lamkadem @ikonx, @ken11o2, @longyu, @paranoidandy, @smidelis, @smarm
    Juha Nykänen @suikula, Wagner Costa @wagnercosta, Johan Vlugt @Jooopieeert
    """

    def __init__(
        self,
        config: Config,
        live: bool = False,
        pair: str = "",
    ):
        self.data: Dict[str, Any] = {}
        self.data_dictionary: Dict[str, DataFrame] = {}
        self.config = config
        self.freqai_config: Dict[str, Any] = config["freqai"]
        self.full_df: DataFrame = DataFrame()
        self.append_df: DataFrame = DataFrame()
        self.data_path = Path()
        self.label_list: List = []
        self.training_features_list: List = []
        self.model_filename: str = ""
        self.backtesting_results_path = Path()
        self.backtest_predictions_folder: str = "backtesting_predictions"
        self.live = live
        self.pair = pair

        self.svm_model: linear_model.SGDOneClassSVM = None
        self.keras: bool = self.freqai_config.get("keras", False)
        self.set_all_pairs()
        self.backtest_live_models = config.get("freqai_backtest_live_models", False)

        if not self.live:
            self.full_path = self.get_full_models_path(self.config)

            if self.backtest_live_models:
                if self.pair:
                    self.set_timerange_from_ready_models()
                    (self.training_timeranges,
                     self.backtesting_timeranges) = self.split_timerange_live_models()
            else:
                self.full_timerange = self.create_fulltimerange(
                    self.config["timerange"], self.freqai_config.get("train_period_days", 0)
                )
                (self.training_timeranges, self.backtesting_timeranges) = self.split_timerange(
                    self.full_timerange,
                    config["freqai"]["train_period_days"],
                    config["freqai"]["backtest_period_days"],
                )

        self.data['extra_returns_per_train'] = self.freqai_config.get('extra_returns_per_train', {})
        self.thread_count = self.freqai_config.get("data_kitchen_thread_count", -1)
        self.train_dates: DataFrame = pd.DataFrame()
        self.unique_classes: Dict[str, list] = {}
        self.unique_class_list: list = []
        self.backtest_live_models_data: Dict[str, Any] = {}

    def set_paths(
        self,
        pair: str,
        trained_timestamp: int = None,
    ) -> None:
        """
        Set the paths to the data for the present coin/botloop
        :param metadata: dict = strategy furnished pair metadata
        :param trained_timestamp: int = timestamp of most recent training
        """
        self.full_path = self.get_full_models_path(self.config)
        self.data_path = Path(
            self.full_path
            / f"sub-train-{pair.split('/')[0]}_{trained_timestamp}"
        )

        return

    def make_train_test_datasets(
        self, filtered_dataframe: DataFrame, labels: DataFrame
    ) -> Dict[Any, Any]:
        """
        Given the dataframe for the full history for training, split the data into
        training and test data according to user specified parameters in configuration
        file.
        :param filtered_dataframe: cleaned dataframe ready to be split.
        :param labels: cleaned labels ready to be split.
        """
        feat_dict = self.freqai_config["feature_parameters"]

        if 'shuffle' not in self.freqai_config['data_split_parameters']:
            self.freqai_config["data_split_parameters"].update({'shuffle': False})

        weights: npt.ArrayLike
        if feat_dict.get("weight_factor", 0) > 0:
            weights = self.set_weights_higher_recent(len(filtered_dataframe))
        else:
            weights = np.ones(len(filtered_dataframe))

        if self.freqai_config.get('data_split_parameters', {}).get('test_size', 0.1) != 0:
            (
                train_features,
                test_features,
                train_labels,
                test_labels,
                train_weights,
                test_weights,
            ) = train_test_split(
                filtered_dataframe[: filtered_dataframe.shape[0]],
                labels,
                weights,
                **self.config["freqai"]["data_split_parameters"],
            )
        else:
            test_labels = np.zeros(2)
            test_features = pd.DataFrame()
            test_weights = np.zeros(2)
            train_features = filtered_dataframe
            train_labels = labels
            train_weights = weights

        # Simplest way to reverse the order of training and test data:
        if self.freqai_config['feature_parameters'].get('reverse_train_test_order', False):
            return self.build_data_dictionary(
                test_features, train_features, test_labels,
                train_labels, test_weights, train_weights
                )
        else:
            return self.build_data_dictionary(
                train_features, test_features, train_labels,
                test_labels, train_weights, test_weights
            )

    def filter_features(
        self,
        unfiltered_df: DataFrame,
        training_feature_list: List,
        label_list: List = list(),
        training_filter: bool = True,
    ) -> Tuple[DataFrame, DataFrame]:
        """
        Filter the unfiltered dataframe to extract the user requested features/labels and properly
        remove all NaNs. Any row with a NaN is removed from training dataset or replaced with
        0s in the prediction dataset. However, prediction dataset do_predict will reflect any
        row that had a NaN and will shield user from that prediction.

        :param unfiltered_df: the full dataframe for the present training period
        :param training_feature_list: list, the training feature list constructed by
                                      self.build_feature_list() according to user specified
                                      parameters in the configuration file.
        :param labels: the labels for the dataset
        :param training_filter: boolean which lets the function know if it is training data or
                                prediction data to be filtered.
        :returns:
        :filtered_df: dataframe cleaned of NaNs and only containing the user
        requested feature set.
        :labels: labels cleaned of NaNs.
        """
        filtered_df = unfiltered_df.filter(training_feature_list, axis=1)
        filtered_df = filtered_df.replace([np.inf, -np.inf], np.nan)

        drop_index = pd.isnull(filtered_df).any(axis=1)  # get the rows that have NaNs,
        drop_index = drop_index.replace(True, 1).replace(False, 0)  # pep8 requirement.
        if (training_filter):
            const_cols = list((filtered_df.nunique() == 1).loc[lambda x: x].index)
            if const_cols:
                filtered_df = filtered_df.filter(filtered_df.columns.difference(const_cols))
                self.data['constant_features_list'] = const_cols
                logger.warning(f"Removed features {const_cols} with constant values.")
            else:
                self.data['constant_features_list'] = []
            # we don't care about total row number (total no. datapoints) in training, we only care
            # about removing any row with NaNs
            # if labels has multiple columns (user wants to train multiple modelEs), we detect here
            labels = unfiltered_df.filter(label_list, axis=1)
            drop_index_labels = pd.isnull(labels).any(axis=1)
            drop_index_labels = drop_index_labels.replace(True, 1).replace(False, 0)
            dates = unfiltered_df['date']
            filtered_df = filtered_df[
                (drop_index == 0) & (drop_index_labels == 0)
            ]  # dropping values
            labels = labels[
                (drop_index == 0) & (drop_index_labels == 0)
            ]  # assuming the labels depend entirely on the dataframe here.
            self.train_dates = dates[
                (drop_index == 0) & (drop_index_labels == 0)
            ]
            logger.info(
                f"dropped {len(unfiltered_df) - len(filtered_df)} training points"
                f" due to NaNs in populated dataset {len(unfiltered_df)}."
            )
            if (1 - len(filtered_df) / len(unfiltered_df)) > 0.1 and self.live:
                worst_indicator = str(unfiltered_df.count().idxmin())
                logger.warning(
                    f" {(1 - len(filtered_df)/len(unfiltered_df)) * 100:.0f} percent "
                    " of training data dropped due to NaNs, model may perform inconsistent "
                    f"with expectations. Verify {worst_indicator}"
                )
            self.data["filter_drop_index_training"] = drop_index

        else:
<<<<<<< HEAD
            if len(self.data.get('constant_features_list', [])):
=======
            if 'constant_features_list' in self.data and len(self.data['constant_features_list']):
>>>>>>> 64f92a9b
                filtered_df = self.check_pred_labels(filtered_df)
            # we are backtesting so we need to preserve row number to send back to strategy,
            # so now we use do_predict to avoid any prediction based on a NaN
            drop_index = pd.isnull(filtered_df).any(axis=1)
            self.data["filter_drop_index_prediction"] = drop_index
            filtered_df.fillna(0, inplace=True)
            # replacing all NaNs with zeros to avoid issues in 'prediction', but any prediction
            # that was based on a single NaN is ultimately protected from buys with do_predict
            drop_index = ~drop_index
            self.do_predict = np.array(drop_index.replace(True, 1).replace(False, 0))
            if (len(self.do_predict) - self.do_predict.sum()) > 0:
                logger.info(
                    "dropped %s of %s prediction data points due to NaNs.",
                    len(self.do_predict) - self.do_predict.sum(),
                    len(filtered_df),
                )
            labels = []

        return filtered_df, labels

    def build_data_dictionary(
        self,
        train_df: DataFrame,
        test_df: DataFrame,
        train_labels: DataFrame,
        test_labels: DataFrame,
        train_weights: Any,
        test_weights: Any,
    ) -> Dict:

        self.data_dictionary = {
            "train_features": train_df,
            "test_features": test_df,
            "train_labels": train_labels,
            "test_labels": test_labels,
            "train_weights": train_weights,
            "test_weights": test_weights,
            "train_dates": self.train_dates
        }

        return self.data_dictionary

    def normalize_data(self, data_dictionary: Dict) -> Dict[Any, Any]:
        """
        Normalize all data in the data_dictionary according to the training dataset
        :param data_dictionary: dictionary containing the cleaned and
                                split training/test data/labels
        :returns:
        :data_dictionary: updated dictionary with standardized values.
        """

        # standardize the data by training stats
        train_max = data_dictionary["train_features"].max()
        train_min = data_dictionary["train_features"].min()
        data_dictionary["train_features"] = (
            2 * (data_dictionary["train_features"] - train_min) / (train_max - train_min) - 1
        )
        data_dictionary["test_features"] = (
            2 * (data_dictionary["test_features"] - train_min) / (train_max - train_min) - 1
        )

        for item in train_max.keys():
            self.data[item + "_max"] = train_max[item]
            self.data[item + "_min"] = train_min[item]

        for item in data_dictionary["train_labels"].keys():
            if data_dictionary["train_labels"][item].dtype == object:
                continue
            train_labels_max = data_dictionary["train_labels"][item].max()
            train_labels_min = data_dictionary["train_labels"][item].min()
            data_dictionary["train_labels"][item] = (
                2
                * (data_dictionary["train_labels"][item] - train_labels_min)
                / (train_labels_max - train_labels_min)
                - 1
            )
            if self.freqai_config.get('data_split_parameters', {}).get('test_size', 0.1) != 0:
                data_dictionary["test_labels"][item] = (
                    2
                    * (data_dictionary["test_labels"][item] - train_labels_min)
                    / (train_labels_max - train_labels_min)
                    - 1
                )

            self.data[f"{item}_max"] = train_labels_max
            self.data[f"{item}_min"] = train_labels_min
        return data_dictionary

    def normalize_single_dataframe(self, df: DataFrame) -> DataFrame:

        train_max = df.max()
        train_min = df.min()
        df = (
            2 * (df - train_min) / (train_max - train_min) - 1
        )

        for item in train_max.keys():
            self.data[item + "_max"] = train_max[item]
            self.data[item + "_min"] = train_min[item]

        return df

    def normalize_data_from_metadata(self, df: DataFrame) -> DataFrame:
        """
        Normalize a set of data using the mean and standard deviation from
        the associated training data.
        :param df: Dataframe to be standardized
        """

        train_max = [None] * len(df.keys())
        train_min = [None] * len(df.keys())

        for i, item in enumerate(df.keys()):
            train_max[i] = self.data[f"{item}_max"]
            train_min[i] = self.data[f"{item}_min"]

        train_max_series = pd.Series(train_max, index=df.keys())
        train_min_series = pd.Series(train_min, index=df.keys())

        df = (
            2 * (df - train_min_series) / (train_max_series - train_min_series) - 1
        )

        return df

    def denormalize_labels_from_metadata(self, df: DataFrame) -> DataFrame:
        """
        Denormalize a set of data using the mean and standard deviation from
        the associated training data.
        :param df: Dataframe of predictions to be denormalized
        """

        for label in df.columns:
            if df[label].dtype == object or label in self.unique_class_list:
                continue
            df[label] = (
                (df[label] + 1)
                * (self.data[f"{label}_max"] - self.data[f"{label}_min"])
                / 2
            ) + self.data[f"{label}_min"]

        return df

    def split_timerange(
        self, tr: str, train_split: int = 28, bt_split: float = 7
    ) -> Tuple[list, list]:
        """
        Function which takes a single time range (tr) and splits it
        into sub timeranges to train and backtest on based on user input
        tr: str, full timerange to train on
        train_split: the period length for the each training (days). Specified in user
        configuration file
        bt_split: the backtesting length (days). Specified in user configuration file
        """

        if not isinstance(train_split, int) or train_split < 1:
            raise OperationalException(
                f"train_period_days must be an integer greater than 0. Got {train_split}."
            )
        train_period_days = train_split * SECONDS_IN_DAY
        bt_period = bt_split * SECONDS_IN_DAY

        full_timerange = TimeRange.parse_timerange(tr)
        config_timerange = TimeRange.parse_timerange(self.config["timerange"])
        if config_timerange.stopts == 0:
            config_timerange.stopts = int(
                datetime.now(tz=timezone.utc).timestamp()
            )
        timerange_train = copy.deepcopy(full_timerange)
        timerange_backtest = copy.deepcopy(full_timerange)

        tr_training_list = []
        tr_backtesting_list = []
        tr_training_list_timerange = []
        tr_backtesting_list_timerange = []
        first = True

        while True:
            if not first:
                timerange_train.startts = timerange_train.startts + int(bt_period)
            timerange_train.stopts = timerange_train.startts + train_period_days

            first = False
            tr_training_list.append(timerange_train.timerange_str)
            tr_training_list_timerange.append(copy.deepcopy(timerange_train))

            # associated backtest period

            timerange_backtest.startts = timerange_train.stopts

            timerange_backtest.stopts = timerange_backtest.startts + int(bt_period)

            if timerange_backtest.stopts > config_timerange.stopts:
                timerange_backtest.stopts = config_timerange.stopts

            tr_backtesting_list.append(timerange_backtest.timerange_str)
            tr_backtesting_list_timerange.append(copy.deepcopy(timerange_backtest))

            # ensure we are predicting on exactly same amount of data as requested by user defined
            #  --timerange
            if timerange_backtest.stopts == config_timerange.stopts:
                break

        # print(tr_training_list, tr_backtesting_list)
        return tr_training_list_timerange, tr_backtesting_list_timerange

    def split_timerange_live_models(
        self
    ) -> Tuple[list, list]:

        tr_backtesting_list_timerange = []
        asset = self.pair.split("/")[0]
        if asset not in self.backtest_live_models_data["assets_end_dates"]:
            raise OperationalException(
                f"Model not available for pair {self.pair}. "
                "Please, try again after removing this pair from the configuration file."
            )
        asset_data = self.backtest_live_models_data["assets_end_dates"][asset]
        backtesting_timerange = self.backtest_live_models_data["backtesting_timerange"]
        model_end_dates = [x for x in asset_data]
        model_end_dates.append(backtesting_timerange.stopts)
        model_end_dates.sort()
        for index, item in enumerate(model_end_dates):
            if len(model_end_dates) > (index + 1):
                tr_to_add = TimeRange("date", "date", item, model_end_dates[index + 1])
                tr_backtesting_list_timerange.append(tr_to_add)

        return tr_backtesting_list_timerange, tr_backtesting_list_timerange

    def slice_dataframe(self, timerange: TimeRange, df: DataFrame) -> DataFrame:
        """
        Given a full dataframe, extract the user desired window
        :param tr: timerange string that we wish to extract from df
        :param df: Dataframe containing all candles to run the entire backtest. Here
                   it is sliced down to just the present training period.
        """

        df = df.loc[df["date"] >= timerange.startdt, :]
        if not self.live:
            df = df.loc[df["date"] < timerange.stopdt, :]

        return df

    def check_pred_labels(self, df_predictions: DataFrame) -> DataFrame:
        """
        Check that prediction feature labels match training feature labels.
        :param df_predictions: incoming predictions
        """
        constant_labels = self.data['constant_features_list']
        df_predictions = df_predictions.filter(
            df_predictions.columns.difference(constant_labels)
        )
        logger.warning(
            f"Removed {len(constant_labels)} features from prediction features, "
            f"these were considered constant values during most recent training."
        )

        return df_predictions

    def principal_component_analysis(self) -> None:
        """
        Performs Principal Component Analysis on the data for dimensionality reduction
        and outlier detection (see self.remove_outliers())
        No parameters or returns, it acts on the data_dictionary held by the DataHandler.
        """

        from sklearn.decomposition import PCA  # avoid importing if we dont need it

        pca = PCA(0.999)
        pca = pca.fit(self.data_dictionary["train_features"])
        n_keep_components = pca.n_components_
        self.data["n_kept_components"] = n_keep_components
        n_components = self.data_dictionary["train_features"].shape[1]
        logger.info("reduced feature dimension by %s", n_components - n_keep_components)
        logger.info("explained variance %f", np.sum(pca.explained_variance_ratio_))

        train_components = pca.transform(self.data_dictionary["train_features"])
        self.data_dictionary["train_features"] = pd.DataFrame(
            data=train_components,
            columns=["PC" + str(i) for i in range(0, n_keep_components)],
            index=self.data_dictionary["train_features"].index,
        )
        # normalsing transformed training features
        self.data_dictionary["train_features"] = self.normalize_single_dataframe(
            self.data_dictionary["train_features"])

        # keeping a copy of the non-transformed features so we can check for errors during
        # model load from disk
        self.data["training_features_list_raw"] = copy.deepcopy(self.training_features_list)
        self.training_features_list = self.data_dictionary["train_features"].columns

        if self.freqai_config.get('data_split_parameters', {}).get('test_size', 0.1) != 0:
            test_components = pca.transform(self.data_dictionary["test_features"])
            self.data_dictionary["test_features"] = pd.DataFrame(
                data=test_components,
                columns=["PC" + str(i) for i in range(0, n_keep_components)],
                index=self.data_dictionary["test_features"].index,
            )
            # normalise transformed test feature to transformed training features
            self.data_dictionary["test_features"] = self.normalize_data_from_metadata(
                self.data_dictionary["test_features"])

        self.data["n_kept_components"] = n_keep_components
        self.pca = pca

        logger.info(f"PCA reduced total features from  {n_components} to {n_keep_components}")

        if not self.data_path.is_dir():
            self.data_path.mkdir(parents=True, exist_ok=True)

        return None

    def pca_transform(self, filtered_dataframe: DataFrame) -> None:
        """
        Use an existing pca transform to transform data into components
        :param filtered_dataframe: DataFrame = the cleaned dataframe
        """
        pca_components = self.pca.transform(filtered_dataframe)
        self.data_dictionary["prediction_features"] = pd.DataFrame(
            data=pca_components,
            columns=["PC" + str(i) for i in range(0, self.data["n_kept_components"])],
            index=filtered_dataframe.index,
        )
        # normalise transformed predictions to transformed training features
        self.data_dictionary["prediction_features"] = self.normalize_data_from_metadata(
            self.data_dictionary["prediction_features"])

    def compute_distances(self) -> float:
        """
        Compute distances between each training point and every other training
        point. This metric defines the neighborhood of trained data and is used
        for prediction confidence in the Dissimilarity Index
        """
        # logger.info("computing average mean distance for all training points")
        pairwise = pairwise_distances(
            self.data_dictionary["train_features"], n_jobs=self.thread_count)
        # remove the diagonal distances which are itself distances ~0
        np.fill_diagonal(pairwise, np.NaN)
        pairwise = pairwise.reshape(-1, 1)
        avg_mean_dist = pairwise[~np.isnan(pairwise)].mean()

        return avg_mean_dist

    def get_outlier_percentage(self, dropped_pts: npt.NDArray) -> float:
        """
        Check if more than X% of points werer dropped during outlier detection.
        """
        outlier_protection_pct = self.freqai_config["feature_parameters"].get(
            "outlier_protection_percentage", 30)
        outlier_pct = (dropped_pts.sum() / len(dropped_pts)) * 100
        if outlier_pct >= outlier_protection_pct:
            return outlier_pct
        else:
            return 0.0

    def use_SVM_to_remove_outliers(self, predict: bool) -> None:
        """
        Build/inference a Support Vector Machine to detect outliers
        in training data and prediction
        :param predict: bool = If true, inference an existing SVM model, else construct one
        """

        if self.keras:
            logger.warning(
                "SVM outlier removal not currently supported for Keras based models. "
                "Skipping user requested function."
            )
            if predict:
                self.do_predict = np.ones(len(self.data_dictionary["prediction_features"]))
            return

        if predict:
            if not self.svm_model:
                logger.warning("No svm model available for outlier removal")
                return
            y_pred = self.svm_model.predict(self.data_dictionary["prediction_features"])
            do_predict = np.where(y_pred == -1, 0, y_pred)

            if (len(do_predict) - do_predict.sum()) > 0:
                logger.info(f"SVM tossed {len(do_predict) - do_predict.sum()} predictions.")
            self.do_predict += do_predict
            self.do_predict -= 1

        else:
            # use SGDOneClassSVM to increase speed?
            svm_params = self.freqai_config["feature_parameters"].get(
                "svm_params", {"shuffle": False, "nu": 0.1})
            self.svm_model = linear_model.SGDOneClassSVM(**svm_params).fit(
                self.data_dictionary["train_features"]
            )
            y_pred = self.svm_model.predict(self.data_dictionary["train_features"])
            kept_points = np.where(y_pred == -1, 0, y_pred)
            # keep_index = np.where(y_pred == 1)
            outlier_pct = self.get_outlier_percentage(1 - kept_points)
            if outlier_pct:
                logger.warning(
                        f"SVM detected {outlier_pct:.2f}% of the points as outliers. "
                        f"Keeping original dataset."
                )
                self.svm_model = None
                return

            self.data_dictionary["train_features"] = self.data_dictionary["train_features"][
                (y_pred == 1)
            ]
            self.data_dictionary["train_labels"] = self.data_dictionary["train_labels"][
                (y_pred == 1)
            ]
            self.data_dictionary["train_weights"] = self.data_dictionary["train_weights"][
                (y_pred == 1)
            ]

            logger.info(
                f"SVM tossed {len(y_pred) - kept_points.sum()}"
                f" train points from {len(y_pred)} total points."
            )

            # same for test data
            # TODO: This (and the part above) could be refactored into a separate function
            # to reduce code duplication
            if self.freqai_config['data_split_parameters'].get('test_size', 0.1) != 0:
                y_pred = self.svm_model.predict(self.data_dictionary["test_features"])
                kept_points = np.where(y_pred == -1, 0, y_pred)
                self.data_dictionary["test_features"] = self.data_dictionary["test_features"][
                    (y_pred == 1)
                ]
                self.data_dictionary["test_labels"] = self.data_dictionary["test_labels"][(
                    y_pred == 1)]
                self.data_dictionary["test_weights"] = self.data_dictionary["test_weights"][
                    (y_pred == 1)
                ]

            logger.info(
                f"SVM tossed {len(y_pred) - kept_points.sum()}"
                f" test points from {len(y_pred)} total points."
            )

        return

    def use_DBSCAN_to_remove_outliers(self, predict: bool, eps=None) -> None:
        """
        Use DBSCAN to cluster training data and remove "noisy" data (read outliers).
        User controls this via the config param `DBSCAN_outlier_pct` which indicates the
        pct of training data that they want to be considered outliers.
        :param predict: bool = If False (training), iterate to find the best hyper parameters
                        to match user requested outlier percent target.
                        If True (prediction), use the parameters determined from
                        the previous training to estimate if the current prediction point
                        is an outlier.
        """

        if predict:
            if not self.data['DBSCAN_eps']:
                return
            train_ft_df = self.data_dictionary['train_features']
            pred_ft_df = self.data_dictionary['prediction_features']
            num_preds = len(pred_ft_df)
            df = pd.concat([train_ft_df, pred_ft_df], axis=0, ignore_index=True)
            clustering = DBSCAN(eps=self.data['DBSCAN_eps'],
                                min_samples=self.data['DBSCAN_min_samples'],
                                n_jobs=self.thread_count
                                ).fit(df)
            do_predict = np.where(clustering.labels_[-num_preds:] == -1, 0, 1)

            if (len(do_predict) - do_predict.sum()) > 0:
                logger.info(f"DBSCAN tossed {len(do_predict) - do_predict.sum()} predictions")
            self.do_predict += do_predict
            self.do_predict -= 1

        else:

            def normalise_distances(distances):
                normalised_distances = (distances - distances.min()) / \
                                        (distances.max() - distances.min())
                return normalised_distances

            def rotate_point(origin, point, angle):
                # rotate a point counterclockwise by a given angle (in radians)
                # around a given origin
                x = origin[0] + cos(angle) * (point[0] - origin[0]) - \
                                    sin(angle) * (point[1] - origin[1])
                y = origin[1] + sin(angle) * (point[0] - origin[0]) + \
                    cos(angle) * (point[1] - origin[1])
                return (x, y)

            MinPts = int(len(self.data_dictionary['train_features'].index) * 0.25)
            # measure pairwise distances to nearest neighbours
            neighbors = NearestNeighbors(
                n_neighbors=MinPts, n_jobs=self.thread_count)
            neighbors_fit = neighbors.fit(self.data_dictionary['train_features'])
            distances, _ = neighbors_fit.kneighbors(self.data_dictionary['train_features'])
            distances = np.sort(distances, axis=0).mean(axis=1)

            normalised_distances = normalise_distances(distances)
            x_range = np.linspace(0, 1, len(distances))
            line = np.linspace(normalised_distances[0],
                               normalised_distances[-1], len(normalised_distances))
            deflection = np.abs(normalised_distances - line)
            max_deflection_loc = np.where(deflection == deflection.max())[0][0]
            origin = x_range[max_deflection_loc], line[max_deflection_loc]
            point = x_range[max_deflection_loc], normalised_distances[max_deflection_loc]
            rot_angle = np.pi / 4
            elbow_loc = rotate_point(origin, point, rot_angle)

            epsilon = elbow_loc[1] * (distances[-1] - distances[0]) + distances[0]

            clustering = DBSCAN(eps=epsilon, min_samples=MinPts,
                                n_jobs=int(self.thread_count)).fit(
                                                    self.data_dictionary['train_features']
                                                )

            logger.info(f'DBSCAN found eps of {epsilon:.2f}.')

            self.data['DBSCAN_eps'] = epsilon
            self.data['DBSCAN_min_samples'] = MinPts
            dropped_points = np.where(clustering.labels_ == -1, 1, 0)

            outlier_pct = self.get_outlier_percentage(dropped_points)
            if outlier_pct:
                logger.warning(
                        f"DBSCAN detected {outlier_pct:.2f}% of the points as outliers. "
                        f"Keeping original dataset."
                )
                self.data['DBSCAN_eps'] = 0
                return

            self.data_dictionary['train_features'] = self.data_dictionary['train_features'][
                (clustering.labels_ != -1)
            ]
            self.data_dictionary["train_labels"] = self.data_dictionary["train_labels"][
                (clustering.labels_ != -1)
            ]
            self.data_dictionary["train_weights"] = self.data_dictionary["train_weights"][
                (clustering.labels_ != -1)
            ]

            logger.info(
                f"DBSCAN tossed {dropped_points.sum()}"
                f" train points from {len(clustering.labels_)}"
            )

        return

    def compute_inlier_metric(self, set_='train') -> None:
        """
        Compute inlier metric from backwards distance distributions.
        This metric defines how well features from a timepoint fit
        into previous timepoints.
        """

        def normalise(dataframe: DataFrame, key: str) -> DataFrame:
            if set_ == 'train':
                min_value = dataframe.min()
                max_value = dataframe.max()
                self.data[f'{key}_min'] = min_value
                self.data[f'{key}_max'] = max_value
            else:
                min_value = self.data[f'{key}_min']
                max_value = self.data[f'{key}_max']
            return (dataframe - min_value) / (max_value - min_value)

        no_prev_pts = self.freqai_config["feature_parameters"]["inlier_metric_window"]

        if set_ == 'train':
            compute_df = copy.deepcopy(self.data_dictionary['train_features'])
        elif set_ == 'test':
            compute_df = copy.deepcopy(self.data_dictionary['test_features'])
        else:
            compute_df = copy.deepcopy(self.data_dictionary['prediction_features'])

        compute_df_reindexed = compute_df.reindex(
            index=np.flip(compute_df.index)
        )

        pairwise = pd.DataFrame(
            np.triu(
                pairwise_distances(compute_df_reindexed, n_jobs=self.thread_count)
            ),
            columns=compute_df_reindexed.index,
            index=compute_df_reindexed.index
        )
        pairwise = pairwise.round(5)

        column_labels = [
            '{}{}'.format('d', i) for i in range(1, no_prev_pts + 1)
        ]
        distances = pd.DataFrame(
            columns=column_labels, index=compute_df.index
        )

        for index in compute_df.index[no_prev_pts:]:
            current_row = pairwise.loc[[index]]
            current_row_no_zeros = current_row.loc[
                :, (current_row != 0).any(axis=0)
            ]
            distances.loc[[index]] = current_row_no_zeros.iloc[
                :, :no_prev_pts
            ]
        distances = distances.replace([np.inf, -np.inf], np.nan)
        drop_index = pd.isnull(distances).any(axis=1)
        distances = distances[drop_index == 0]

        inliers = pd.DataFrame(index=distances.index)
        for key in distances.keys():
            current_distances = distances[key].dropna()
            current_distances = normalise(current_distances, key)
            if set_ == 'train':
                fit_params = stats.weibull_min.fit(current_distances)
                self.data[f'{key}_fit_params'] = fit_params
            else:
                fit_params = self.data[f'{key}_fit_params']
            quantiles = stats.weibull_min.cdf(current_distances, *fit_params)

            df_inlier = pd.DataFrame(
                {key: quantiles}, index=distances.index
            )
            inliers = pd.concat(
                [inliers, df_inlier], axis=1
            )

        inlier_metric = pd.DataFrame(
            data=inliers.sum(axis=1) / no_prev_pts,
            columns=['%-inlier_metric'],
            index=compute_df.index
        )

        inlier_metric = (2 * (inlier_metric - inlier_metric.min()) /
                         (inlier_metric.max() - inlier_metric.min()) - 1)

        if set_ in ('train', 'test'):
            inlier_metric = inlier_metric.iloc[no_prev_pts:]
            compute_df = compute_df.iloc[no_prev_pts:]
            self.remove_beginning_points_from_data_dict(set_, no_prev_pts)
            self.data_dictionary[f'{set_}_features'] = pd.concat(
                [compute_df, inlier_metric], axis=1)
        else:
            self.data_dictionary['prediction_features'] = pd.concat(
                [compute_df, inlier_metric], axis=1)
            self.data_dictionary['prediction_features'].fillna(0, inplace=True)

        logger.info('Inlier metric computed and added to features.')

        return None

    def remove_beginning_points_from_data_dict(self, set_='train', no_prev_pts: int = 10):
        features = self.data_dictionary[f'{set_}_features']
        weights = self.data_dictionary[f'{set_}_weights']
        labels = self.data_dictionary[f'{set_}_labels']
        self.data_dictionary[f'{set_}_weights'] = weights[no_prev_pts:]
        self.data_dictionary[f'{set_}_features'] = features.iloc[no_prev_pts:]
        self.data_dictionary[f'{set_}_labels'] = labels.iloc[no_prev_pts:]

    def add_noise_to_training_features(self) -> None:
        """
        Add noise to train features to reduce the risk of overfitting.
        """
        da = self.freqai_config["feature_parameters"]["data_augment"]
        X = self.data_dictionary['train_features']
        y = self.data_dictionary['train_labels']
        da_type = da.get("type", "std")
        if da_type == "std":
            # generate alpha values of 0-mean and 1-std
            alpha = np.random.randn(*X.shape)
            scale = da.get("vaue", 0.01)
            Xaugmented = X +  alpha * scale * X.std(0)[None, :]
            X = np.vstack((X, Xaugmented))
            y = y.append(y)
            self.data_dictionary['train_features'] = X
            self.data_dictionary['train_labels'] = y
        elif da_type == "constant":
            mu = 0  # no shift
            sigma = self.freqai_config["feature_parameters"]["data_augment"]["value"]
            compute_df = self.data_dictionary['train_features']
            noise = np.random.normal(mu, sigma, [compute_df.shape[0], compute_df.shape[1]])
            self.data_dictionary['train_features'] += noise
        return

    def find_features(self, dataframe: DataFrame) -> None:
        """
        Find features in the strategy provided dataframe
        :param dataframe: DataFrame = strategy provided dataframe
        :return:
        features: list = the features to be used for training/prediction
        """
        column_names = dataframe.columns
        features = [c for c in column_names if "%" in c]

        if not features:
            raise OperationalException("Could not find any features!")

        self.training_features_list = features

    def find_labels(self, dataframe: DataFrame) -> None:
        column_names = dataframe.columns
        labels = [c for c in column_names if "&" in c]
        self.label_list = labels

    def check_if_pred_in_training_spaces(self) -> None:
        """
        Compares the distance from each prediction point to each training data
        point. It uses this information to estimate a Dissimilarity Index (DI)
        and avoid making predictions on any points that are too far away
        from the training data set.
        """

        distance = pairwise_distances(
            self.data_dictionary["train_features"],
            self.data_dictionary["prediction_features"],
            n_jobs=self.thread_count,
        )

        self.DI_values = distance.min(axis=0) / self.data["avg_mean_dist"]

        do_predict = np.where(
            self.DI_values < self.freqai_config["feature_parameters"]["DI_threshold"],
            1,
            0,
        )

        if (len(do_predict) - do_predict.sum()) > 0:
            logger.info(
                f"DI tossed {len(do_predict) - do_predict.sum()} predictions for "
                "being too far from training data."
            )

        self.do_predict += do_predict
        self.do_predict -= 1

    def set_weights_higher_recent(self, num_weights: int) -> npt.ArrayLike:
        """
        Set weights so that recent data is more heavily weighted during
        training than older data.
        """
        wfactor = self.config["freqai"]["feature_parameters"]["weight_factor"]
        weights = np.exp(-np.arange(num_weights) / (wfactor * num_weights))[::-1]
        return weights

    def get_predictions_to_append(self, predictions: DataFrame,
                                  do_predict: npt.ArrayLike) -> DataFrame:
        """
        Get backtest prediction from current backtest period
        """

        append_df = DataFrame()
        for label in predictions.columns:
            append_df[label] = predictions[label]
            if append_df[label].dtype == object:
                continue
            if "labels_mean" in self.data:
                append_df[f"{label}_mean"] = self.data["labels_mean"][label]
            if "labels_std" in self.data:
                append_df[f"{label}_std"] = self.data["labels_std"][label]

        for extra_col in self.data["extra_returns_per_train"]:
            append_df[f"{extra_col}"] = self.data["extra_returns_per_train"][extra_col]

        append_df["do_predict"] = do_predict
        if self.freqai_config["feature_parameters"].get("DI_threshold", 0) > 0:
            append_df["DI_values"] = self.DI_values

        return append_df

    def append_predictions(self, append_df: DataFrame) -> None:
        """
        Append backtest prediction from current backtest period to all previous periods
        """

        if self.full_df.empty:
            self.full_df = append_df
        else:
            self.full_df = pd.concat([self.full_df, append_df], axis=0)

    def fill_predictions(self, dataframe):
        """
        Back fill values to before the backtesting range so that the dataframe matches size
        when it goes back to the strategy. These rows are not included in the backtest.
        """

        len_filler = len(dataframe) - len(self.full_df.index)  # startup_candle_count
        filler_df = pd.DataFrame(
            np.zeros((len_filler, len(self.full_df.columns))), columns=self.full_df.columns
        )

        self.full_df = pd.concat([filler_df, self.full_df], axis=0, ignore_index=True)

        to_keep = [col for col in dataframe.columns if not col.startswith("&")]
        self.return_dataframe = pd.concat([dataframe[to_keep], self.full_df], axis=1)
        self.full_df = DataFrame()

        return

    def create_fulltimerange(self, backtest_tr: str, backtest_period_days: int) -> str:

        if not isinstance(backtest_period_days, int):
            raise OperationalException("backtest_period_days must be an integer")

        if backtest_period_days < 0:
            raise OperationalException("backtest_period_days must be positive")

        backtest_timerange = TimeRange.parse_timerange(backtest_tr)

        if backtest_timerange.stopts == 0:
            # typically open ended time ranges do work, however, there are some edge cases where
            # it does not. accommodating these kinds of edge cases just to allow open-ended
            # timerange is not high enough priority to warrant the effort. It is safer for now
            # to simply ask user to add their end date
            raise OperationalException("FreqAI backtesting does not allow open ended timeranges. "
                                       "Please indicate the end date of your desired backtesting. "
                                       "timerange.")
            # backtest_timerange.stopts = int(
            #     datetime.now(tz=timezone.utc).timestamp()
            # )

        backtest_timerange.startts = (
            backtest_timerange.startts - backtest_period_days * SECONDS_IN_DAY
        )
        full_timerange = backtest_timerange.timerange_str
        config_path = Path(self.config["config_files"][0])

        if not self.full_path.is_dir():
            self.full_path.mkdir(parents=True, exist_ok=True)
            shutil.copy(
                config_path.resolve(),
                Path(self.full_path / config_path.parts[-1]),
            )

        return full_timerange

    def check_if_model_expired(self, trained_timestamp: int) -> bool:
        """
        A model age checker to determine if the model is trustworthy based on user defined
        `expiration_hours` in the configuration file.
        :param trained_timestamp: int = The time of training for the most recent model.
        :return:
            bool = If the model is expired or not.
        """
        time = datetime.now(tz=timezone.utc).timestamp()
        elapsed_time = (time - trained_timestamp) / 3600  # hours
        max_time = self.freqai_config.get("expiration_hours", 0)
        if max_time > 0:
            return elapsed_time > max_time
        else:
            return False

    def check_if_new_training_required(
        self, trained_timestamp: int
    ) -> Tuple[bool, TimeRange, TimeRange]:

        time = datetime.now(tz=timezone.utc).timestamp()
        trained_timerange = TimeRange()
        data_load_timerange = TimeRange()

        timeframes = self.freqai_config["feature_parameters"].get("include_timeframes")

        max_tf_seconds = 0
        for tf in timeframes:
            secs = timeframe_to_seconds(tf)
            if secs > max_tf_seconds:
                max_tf_seconds = secs

        # We notice that users like to use exotic indicators where
        # they do not know the required timeperiod. Here we include a factor
        # of safety by multiplying the user considered "max" by 2.
        max_period = self.config.get('startup_candle_count', 20) * 2
        additional_seconds = max_period * max_tf_seconds

        if trained_timestamp != 0:
            elapsed_time = (time - trained_timestamp) / SECONDS_IN_HOUR
            retrain = elapsed_time > self.freqai_config.get("live_retrain_hours", 0)
            if retrain:
                trained_timerange.startts = int(
                    time - self.freqai_config.get("train_period_days", 0) * SECONDS_IN_DAY
                )
                trained_timerange.stopts = int(time)
                # we want to load/populate indicators on more data than we plan to train on so
                # because most of the indicators have a rolling timeperiod, and are thus NaNs
                # unless they have data further back in time before the start of the train period
                data_load_timerange.startts = int(
                    time
                    - self.freqai_config.get("train_period_days", 0) * SECONDS_IN_DAY
                    - additional_seconds
                )
                data_load_timerange.stopts = int(time)
        else:  # user passed no live_trained_timerange in config
            trained_timerange.startts = int(
                time - self.freqai_config.get("train_period_days", 0) * SECONDS_IN_DAY
            )
            trained_timerange.stopts = int(time)

            data_load_timerange.startts = int(
                time
                - self.freqai_config.get("train_period_days", 0) * SECONDS_IN_DAY
                - additional_seconds
            )
            data_load_timerange.stopts = int(time)
            retrain = True

        return retrain, trained_timerange, data_load_timerange

    def set_new_model_names(self, pair: str, timestamp_id: int):

        coin, _ = pair.split("/")
        self.data_path = Path(
            self.full_path
            / f"sub-train-{pair.split('/')[0]}_{timestamp_id}"
        )

        self.model_filename = f"cb_{coin.lower()}_{timestamp_id}"

    def set_all_pairs(self) -> None:

        self.all_pairs = copy.deepcopy(
            self.freqai_config["feature_parameters"].get("include_corr_pairlist", [])
        )
        for pair in self.config.get("exchange", "").get("pair_whitelist"):
            if pair not in self.all_pairs:
                self.all_pairs.append(pair)

    def extract_corr_pair_columns_from_populated_indicators(
        self,
        dataframe: DataFrame
    ) -> Dict[str, DataFrame]:
        """
        Find the columns of the dataframe corresponding to the corr_pairlist, save them
        in a dictionary to be reused and attached to other pairs.

        :param dataframe: fully populated dataframe (current pair + corr_pairs)
        :return: corr_dataframes, dictionary of dataframes to be attached
                 to other pairs in same candle.
        """
        corr_dataframes: Dict[str, DataFrame] = {}
        pairs = self.freqai_config["feature_parameters"].get("include_corr_pairlist", [])

        for pair in pairs:
            pair = pair.replace(':', '')  # lightgbm doesnt like colons
            valid_strs = [f"%-{pair}", f"%{pair}", f"%_{pair}"]
            pair_cols = [col for col in dataframe.columns if
                         any(substr in col for substr in valid_strs)]
            if pair_cols:
                pair_cols.insert(0, 'date')
                corr_dataframes[pair] = dataframe.filter(pair_cols, axis=1)

        return corr_dataframes

    def attach_corr_pair_columns(self, dataframe: DataFrame,
                                 corr_dataframes: Dict[str, DataFrame],
                                 current_pair: str) -> DataFrame:
        """
        Attach the existing corr_pair dataframes to the current pair dataframe before training

        :param dataframe: current pair strategy dataframe, indicators populated already
        :param corr_dataframes: dictionary of saved dataframes from earlier in the same candle
        :param current_pair: current pair to which we will attach corr pair dataframe
        :return:
        :dataframe: current pair dataframe of populated indicators, concatenated with corr_pairs
                    ready for training
        """
        pairs = self.freqai_config["feature_parameters"].get("include_corr_pairlist", [])
        current_pair = current_pair.replace(':', '')
        for pair in pairs:
            pair = pair.replace(':', '')  # lightgbm doesnt work with colons
            if current_pair != pair:
                dataframe = dataframe.merge(corr_dataframes[pair], how='left', on='date')

        return dataframe

    def use_strategy_to_populate_indicators(
        self,
        strategy: IStrategy,
        corr_dataframes: dict = {},
        base_dataframes: dict = {},
        pair: str = "",
        prediction_dataframe: DataFrame = pd.DataFrame(),
        do_corr_pairs: bool = True,
    ) -> DataFrame:
        """
        Use the user defined strategy for populating indicators during retrain
        :param strategy: IStrategy = user defined strategy object
        :param corr_dataframes: dict = dict containing the informative pair dataframes
                                (for user defined timeframes)
        :param base_dataframes: dict = dict containing the current pair dataframes
                                (for user defined timeframes)
        :param metadata: dict = strategy furnished pair metadata
        :return:
        dataframe: DataFrame = dataframe containing populated indicators
        """

        # for prediction dataframe creation, we let dataprovider handle everything in the strategy
        # so we create empty dictionaries, which allows us to pass None to
        # `populate_any_indicators()`. Signaling we want the dp to give us the live dataframe.
        tfs: List[str] = self.freqai_config["feature_parameters"].get("include_timeframes")
        pairs: List[str] = self.freqai_config["feature_parameters"].get("include_corr_pairlist", [])
        if not prediction_dataframe.empty:
            dataframe = prediction_dataframe.copy()
            for tf in tfs:
                base_dataframes[tf] = None
                for p in pairs:
                    if p not in corr_dataframes:
                        corr_dataframes[p] = {}
                    corr_dataframes[p][tf] = None
        else:
            dataframe = base_dataframes[self.config["timeframe"]].copy()

        sgi = False
        for tf in tfs:
            if tf == tfs[-1]:
                sgi = True  # doing this last allows user to use all tf raw prices in labels
            dataframe = strategy.populate_any_indicators(
                pair,
                dataframe.copy(),
                tf,
                informative=base_dataframes[tf],
                set_generalized_indicators=sgi
            )

        # ensure corr pairs are always last
        for corr_pair in pairs:
            if pair == corr_pair:
                continue  # dont repeat anything from whitelist
            for tf in tfs:
                if pairs and do_corr_pairs:
                    dataframe = strategy.populate_any_indicators(
                        corr_pair,
                        dataframe.copy(),
                        tf,
                        informative=corr_dataframes[corr_pair][tf]
                    )

        self.get_unique_classes_from_labels(dataframe)

        dataframe = self.remove_special_chars_from_feature_names(dataframe)

        if self.config.get('reduce_df_footprint', False):
            dataframe = reduce_dataframe_footprint(dataframe)

        return dataframe

    def fit_labels(self) -> None:
        """
        Fit the labels with a gaussian distribution
        """
        import scipy as spy

        self.data["labels_mean"], self.data["labels_std"] = {}, {}
        for label in self.data_dictionary["train_labels"].columns:
            if self.data_dictionary["train_labels"][label].dtype == object:
                continue
            f = spy.stats.norm.fit(self.data_dictionary["train_labels"][label])
            self.data["labels_mean"][label], self.data["labels_std"][label] = f[0], f[1]

        # incase targets are classifications
        for label in self.unique_class_list:
            self.data["labels_mean"][label], self.data["labels_std"][label] = 0, 0

        return

    def remove_features_from_df(self, dataframe: DataFrame) -> DataFrame:
        """
        Remove the features from the dataframe before returning it to strategy. This keeps it
        compact for Frequi purposes.
        """
        to_keep = [
            col for col in dataframe.columns if not col.startswith("%") or col.startswith("%%")
        ]
        return dataframe[to_keep]

    def get_unique_classes_from_labels(self, dataframe: DataFrame) -> None:

        # self.find_features(dataframe)
        self.find_labels(dataframe)

        for key in self.label_list:
            if dataframe[key].dtype == object:
                # TODO: make sure the `dataframe[key].dropna().unique()` are objet type too!
                self.unique_classes[key] = dataframe[key].dropna().unique()

        if self.unique_classes:
            for label in self.unique_classes:
                self.unique_class_list += list(self.unique_classes[label])

    def save_backtesting_prediction(
        self, append_df: DataFrame
    ) -> None:
        """
        Save prediction dataframe from backtesting to h5 file format
        :param append_df: dataframe for backtesting period
        """
        full_predictions_folder = Path(self.full_path / self.backtest_predictions_folder)
        if not full_predictions_folder.is_dir():
            full_predictions_folder.mkdir(parents=True, exist_ok=True)

        append_df.to_hdf(self.backtesting_results_path, key='append_df', mode='w')

    def get_backtesting_prediction(
        self
    ) -> DataFrame:
        """
        Get prediction dataframe from h5 file format
        """
        append_df = pd.read_hdf(self.backtesting_results_path)
        return append_df

    def check_if_backtest_prediction_is_valid(
        self,
        len_backtest_df: int
    ) -> bool:
        """
        Check if a backtesting prediction already exists and if the predictions
        to append have the same size as the backtesting dataframe slice
        :param length_backtesting_dataframe: Length of backtesting dataframe slice
        :return:
        :boolean: whether the prediction file is valid.
        """
        path_to_predictionfile = Path(self.full_path /
                                      self.backtest_predictions_folder /
                                      f"{self.model_filename}_prediction.h5")
        self.backtesting_results_path = path_to_predictionfile

        file_exists = path_to_predictionfile.is_file()

        if file_exists:
            append_df = self.get_backtesting_prediction()
            if len(append_df) == len_backtest_df:
                logger.info(f"Found backtesting prediction file at {path_to_predictionfile}")
                return True
            else:
                logger.info("A new backtesting prediction file is required. "
                            "(Number of predictions is different from dataframe length).")
                return False
        else:
            logger.info(
                f"Could not find backtesting prediction file at {path_to_predictionfile}"
            )
            return False

    def set_timerange_from_ready_models(self):
        backtesting_timerange, \
            assets_end_dates = (
                self.get_timerange_and_assets_end_dates_from_ready_models(self.full_path))

        self.backtest_live_models_data = {
            "backtesting_timerange": backtesting_timerange,
            "assets_end_dates": assets_end_dates
            }
        return

    def get_full_models_path(self, config: Config) -> Path:
        """
        Returns default FreqAI model path
        :param config: Configuration dictionary
        """
        freqai_config: Dict[str, Any] = config["freqai"]
        return Path(
            config["user_data_dir"] / "models" / str(freqai_config.get("identifier"))
        )

    def get_timerange_and_assets_end_dates_from_ready_models(
            self, models_path: Path) -> Tuple[TimeRange, Dict[str, Any]]:
        """
        Returns timerange information based on a FreqAI model directory
        :param models_path: FreqAI model path

        :return: a Tuple with (Timerange calculated from directory and
        a Dict with pair and model end training dates info)
        """
        all_models_end_dates = []
        assets_end_dates: Dict[str, Any] = self.get_assets_timestamps_training_from_ready_models(
                                           models_path)
        for key in assets_end_dates:
            for model_end_date in assets_end_dates[key]:
                if model_end_date not in all_models_end_dates:
                    all_models_end_dates.append(model_end_date)

        if len(all_models_end_dates) == 0:
            raise OperationalException(
                'At least 1 saved model is required to '
                'run backtest with the freqai-backtest-live-models option'
            )

        if len(all_models_end_dates) == 1:
            logger.warning(
                "Only 1 model was found. Backtesting will run with the "
                "timerange from the end of the training date to the current date"
            )

        finish_timestamp = int(datetime.now(tz=timezone.utc).timestamp())
        if len(all_models_end_dates) > 1:
            # After last model end date, use the same period from previous model
            # to finish the backtest
            all_models_end_dates.sort(reverse=True)
            finish_timestamp = all_models_end_dates[0] + \
                (all_models_end_dates[0] - all_models_end_dates[1])

        all_models_end_dates.append(finish_timestamp)
        all_models_end_dates.sort()
        start_date = (datetime(*datetime.fromtimestamp(min(all_models_end_dates),
                      timezone.utc).timetuple()[:3], tzinfo=timezone.utc))
        end_date = (datetime(*datetime.fromtimestamp(max(all_models_end_dates),
                    timezone.utc).timetuple()[:3], tzinfo=timezone.utc))

        # add 1 day to string timerange to ensure BT module will load all dataframe data
        end_date = end_date + timedelta(days=1)
        backtesting_timerange = TimeRange(
            'date', 'date', int(start_date.timestamp()), int(end_date.timestamp())
        )
        return backtesting_timerange, assets_end_dates

    def get_assets_timestamps_training_from_ready_models(
            self, models_path: Path) -> Dict[str, Any]:
        """
        Scan the models path and returns all assets end training dates (timestamp)
        :param models_path: FreqAI model path

        :return: a Dict with asset and model end training dates info
        """
        assets_end_dates: Dict[str, Any] = {}
        if not models_path.is_dir():
            raise OperationalException(
                'Model folders not found. Saved models are required '
                'to run backtest with the freqai-backtest-live-models option'
            )
        for model_dir in models_path.iterdir():
            if str(model_dir.name).startswith("sub-train"):
                model_end_date = int(model_dir.name.split("_")[1])
                asset = model_dir.name.split("_")[0].replace("sub-train-", "")
                model_file_name = (
                    f"cb_{str(model_dir.name).replace('sub-train-', '').lower()}"
                    "_model.joblib"
                )

                model_path_file = Path(model_dir / model_file_name)
                if model_path_file.is_file():
                    if asset not in assets_end_dates:
                        assets_end_dates[asset] = []
                    assets_end_dates[asset].append(model_end_date)

        return assets_end_dates

    def remove_special_chars_from_feature_names(self, dataframe: pd.DataFrame) -> pd.DataFrame:
        """
        Remove all special characters from feature strings (:)
        :param dataframe: the dataframe that just finished indicator population. (unfiltered)
        :return: dataframe with cleaned featrue names
        """

        spec_chars = [':']
        for c in spec_chars:
            dataframe.columns = dataframe.columns.str.replace(c, "")

        return dataframe<|MERGE_RESOLUTION|>--- conflicted
+++ resolved
@@ -249,11 +249,7 @@
             self.data["filter_drop_index_training"] = drop_index
 
         else:
-<<<<<<< HEAD
-            if len(self.data.get('constant_features_list', [])):
-=======
             if 'constant_features_list' in self.data and len(self.data['constant_features_list']):
->>>>>>> 64f92a9b
                 filtered_df = self.check_pred_labels(filtered_df)
             # we are backtesting so we need to preserve row number to send back to strategy,
             # so now we use do_predict to avoid any prediction based on a NaN
