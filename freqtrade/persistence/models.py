--- conflicted
+++ resolved
@@ -372,15 +372,9 @@
                 collateral=Collateral.ISOLATED,
                 mm_ex_1=0.0,
                 upnl_ex_1=0.0,
-<<<<<<< HEAD
-                # TODO-lev: position=amount * current_price,
-                # TODO-lev: maintenance_amt,
-                # TODO-lev: wallet_balance,
-=======
                 position=self.amount * current_price,
                 wallet_balance=wallet_balance,
                 # TODO-lev: maintenance_amt,
->>>>>>> 389448de
                 # TODO-lev: mm_rate,
 
             )
@@ -1065,21 +1059,17 @@
         return total_open_stake_amount or 0
 
     @staticmethod
-    def get_overall_performance(minutes=None) -> List[Dict[str, Any]]:
+    def get_overall_performance() -> List[Dict[str, Any]]:
         """
         Returns List of dicts containing all Trades, including profit and trade count
         NOTE: Not supported in Backtesting.
         """
-        filters = [Trade.is_open.is_(False)]
-        if minutes:
-            start_date = datetime.now(timezone.utc) - timedelta(minutes=minutes)
-            filters.append(Trade.close_date >= start_date)
         pair_rates = Trade.query.with_entities(
             Trade.pair,
             func.sum(Trade.close_profit).label('profit_sum'),
             func.sum(Trade.close_profit_abs).label('profit_sum_abs'),
             func.count(Trade.pair).label('count')
-        ).filter(*filters)\
+        ).filter(Trade.is_open.is_(False))\
             .group_by(Trade.pair) \
             .order_by(desc('profit_sum_abs')) \
             .all()
