"""
This module contains the class to persist trades into SQLite
"""
import logging
from datetime import datetime, timedelta, timezone
from decimal import Decimal
from math import isclose
from typing import Any, Dict, List, Optional

from sqlalchemy import (Boolean, Column, DateTime, Enum, Float, ForeignKey, Integer, String,
                        UniqueConstraint, desc, func)
from sqlalchemy.orm import Query, relationship

from freqtrade.constants import (DATETIME_PRINT_FORMAT, MATH_CLOSE_PREC, NON_OPEN_EXCHANGE_STATES,
                                 BuySell, LongShort)
from freqtrade.enums import ExitType, TradingMode
from freqtrade.exceptions import DependencyException, OperationalException
from freqtrade.leverage import interest
from freqtrade.persistence.base import _DECL_BASE


logger = logging.getLogger(__name__)


class Order(_DECL_BASE):
    """
    Order database model
    Keeps a record of all orders placed on the exchange

    One to many relationship with Trades:
      - One trade can have many orders
      - One Order can only be associated with one Trade

    Mirrors CCXT Order structure
    """
    __tablename__ = 'orders'
    # Uniqueness should be ensured over pair, order_id
    # its likely that order_id is unique per Pair on some exchanges.
    __table_args__ = (UniqueConstraint('ft_pair', 'order_id', name="_order_pair_order_id"),)

    id = Column(Integer, primary_key=True)
    ft_trade_id = Column(Integer, ForeignKey('trades.id'), index=True)

    trade = relationship("Trade", back_populates="orders")

    # order_side can only be 'buy', 'sell' or 'stoploss'
    ft_order_side: str = Column(String(25), nullable=False)
    ft_pair: str = Column(String(25), nullable=False)
    ft_is_open = Column(Boolean, nullable=False, default=True, index=True)

    order_id: str = Column(String(255), nullable=False, index=True)
    status = Column(String(255), nullable=True)
    symbol = Column(String(25), nullable=True)
    order_type: str = Column(String(50), nullable=True)
    side = Column(String(25), nullable=True)
    price = Column(Float, nullable=True)
    average = Column(Float, nullable=True)
    amount = Column(Float, nullable=True)
    filled = Column(Float, nullable=True)
    remaining = Column(Float, nullable=True)
    cost = Column(Float, nullable=True)
    order_date = Column(DateTime, nullable=True, default=datetime.utcnow)
    order_filled_date = Column(DateTime, nullable=True)
    order_update_date = Column(DateTime, nullable=True)

    ft_fee_base = Column(Float, nullable=True)

    @property
    def order_date_utc(self) -> datetime:
        """ Order-date with UTC timezoneinfo"""
        return self.order_date.replace(tzinfo=timezone.utc)

    @property
    def safe_price(self) -> float:
        return self.average or self.price

    @property
    def safe_filled(self) -> float:
        return self.filled if self.filled is not None else self.amount or 0.0

    @property
    def safe_fee_base(self) -> float:
        return self.ft_fee_base or 0.0

    @property
    def safe_amount_after_fee(self) -> float:
        return self.safe_filled - self.safe_fee_base

    def __repr__(self):

        return (f'Order(id={self.id}, order_id={self.order_id}, trade_id={self.ft_trade_id}, '
                f'side={self.side}, order_type={self.order_type}, status={self.status})')

    def update_from_ccxt_object(self, order):
        """
        Update Order from ccxt response
        Only updates if fields are available from ccxt -
        """
        if self.order_id != str(order['id']):
            raise DependencyException("Order-id's don't match")

        self.status = order.get('status', self.status)
        self.symbol = order.get('symbol', self.symbol)
        self.order_type = order.get('type', self.order_type)
        self.side = order.get('side', self.side)
        self.price = order.get('price', self.price)
        self.amount = order.get('amount', self.amount)
        self.filled = order.get('filled', self.filled)
        self.average = order.get('average', self.average)
        self.remaining = order.get('remaining', self.remaining)
        self.cost = order.get('cost', self.cost)

        if 'timestamp' in order and order['timestamp'] is not None:
            self.order_date = datetime.fromtimestamp(order['timestamp'] / 1000, tz=timezone.utc)

        self.ft_is_open = True
        if self.status in NON_OPEN_EXCHANGE_STATES:
            self.ft_is_open = False
            if (order.get('filled', 0.0) or 0.0) > 0:
                self.order_filled_date = datetime.now(timezone.utc)
        self.order_update_date = datetime.now(timezone.utc)

    def to_ccxt_object(self) -> Dict[str, Any]:
        return {
            'id': self.order_id,
            'symbol': self.ft_pair,
            'price': self.price,
            'average': self.average,
            'amount': self.amount,
            'cost': self.cost,
            'type': self.order_type,
            'side': self.ft_order_side,
            'filled': self.filled,
            'remaining': self.remaining,
            'datetime': self.order_date_utc.strftime('%Y-%m-%dT%H:%M:%S.%f'),
            'timestamp': int(self.order_date_utc.timestamp() * 1000),
            'status': self.status,
            'fee': None,
            'info': {},
        }

    def to_json(self, entry_side: str, minified: bool = False) -> Dict[str, Any]:
        resp = {
            'amount': self.amount,
            'safe_price': self.safe_price,
            'ft_order_side': self.ft_order_side,
            'order_filled_timestamp': int(self.order_filled_date.replace(
                tzinfo=timezone.utc).timestamp() * 1000) if self.order_filled_date else None,
            'ft_is_entry': self.ft_order_side == entry_side,
        }
        if not minified:
            resp.update({
                'pair': self.ft_pair,
                'order_id': self.order_id,
                'status': self.status,
                'average': round(self.average, 8) if self.average else 0,
                'cost': self.cost if self.cost else 0,
                'filled': self.filled,
                'is_open': self.ft_is_open,
                'order_date': self.order_date.strftime(DATETIME_PRINT_FORMAT)
                if self.order_date else None,
                'order_timestamp': int(self.order_date.replace(
                    tzinfo=timezone.utc).timestamp() * 1000) if self.order_date else None,
                'order_filled_date': self.order_filled_date.strftime(DATETIME_PRINT_FORMAT)
                if self.order_filled_date else None,
                'order_type': self.order_type,
                'price': self.price,
                'remaining': self.remaining,
            })
        return resp

    def close_bt_order(self, close_date: datetime, trade: 'LocalTrade'):
        self.order_filled_date = close_date
        self.filled = self.amount
        self.remaining = 0
        self.status = 'closed'
        self.ft_is_open = False
        if (self.ft_order_side == trade.entry_side
                and len(trade.select_filled_orders(trade.entry_side)) == 1):
            trade.open_rate = self.price
            trade.recalc_open_trade_value()
            trade.adjust_stop_loss(trade.open_rate, trade.stop_loss_pct, refresh=True)

    @staticmethod
    def update_orders(orders: List['Order'], order: Dict[str, Any]):
        """
        Get all non-closed orders - useful when trying to batch-update orders
        """
        if not isinstance(order, dict):
            logger.warning(f"{order} is not a valid response object.")
            return

        filtered_orders = [o for o in orders if o.order_id == order.get('id')]
        if filtered_orders:
            oobj = filtered_orders[0]
            oobj.update_from_ccxt_object(order)
            Order.query.session.commit()
        else:
            logger.warning(f"Did not find order for {order}.")

    @staticmethod
    def parse_from_ccxt_object(order: Dict[str, Any], pair: str, side: str) -> 'Order':
        """
        Parse an order from a ccxt object and return a new order Object.
        """
        o = Order(order_id=str(order['id']), ft_order_side=side, ft_pair=pair)

        o.update_from_ccxt_object(order)
        return o

    @staticmethod
    def get_open_orders() -> List['Order']:
        """
        Retrieve open orders from the database
        :return: List of open orders
        """
        return Order.query.filter(Order.ft_is_open.is_(True)).all()

    @staticmethod
    def order_by_id(order_id: str) -> Optional['Order']:
        """
        Retrieve order based on order_id
        :return: Order or None
        """
        return Order.query.filter(Order.order_id == order_id).first()


class LocalTrade():
    """
    Trade database model.
    Used in backtesting - must be aligned to Trade model!

    """
    use_db: bool = False
    # Trades container for backtesting
    trades: List['LocalTrade'] = []
    trades_open: List['LocalTrade'] = []
    total_profit: float = 0
    realized_profit: float = 0

    id: int = 0

    orders: List[Order] = []

    exchange: str = ''
    pair: str = ''
    base_currency: str = ''
    stake_currency: str = ''
    is_open: bool = True
    fee_open: float = 0.0
    fee_open_cost: Optional[float] = None
    fee_open_currency: str = ''
    fee_close: float = 0.0
    fee_close_cost: Optional[float] = None
    fee_close_currency: str = ''
    open_rate: float = 0.0
    open_rate_requested: Optional[float] = None
    # open_trade_value - calculated via _calc_open_trade_value
    open_trade_value: float = 0.0
    close_rate: Optional[float] = None
    close_rate_requested: Optional[float] = None
    close_profit: Optional[float] = None
    close_profit_abs: Optional[float] = None
    stake_amount: float = 0.0
    amount: float = 0.0
    amount_requested: Optional[float] = None
    open_date: datetime
    close_date: Optional[datetime] = None
    open_order_id: Optional[str] = None
    # absolute value of the stop loss
    stop_loss: float = 0.0
    # percentage value of the stop loss
    stop_loss_pct: float = 0.0
    # absolute value of the initial stop loss
    initial_stop_loss: float = 0.0
    # percentage value of the initial stop loss
    initial_stop_loss_pct: Optional[float] = None
    # stoploss order id which is on exchange
    stoploss_order_id: Optional[str] = None
    # last update time of the stoploss order on exchange
    stoploss_last_update: Optional[datetime] = None
    # absolute value of the highest reached price
    max_rate: float = 0.0
    # Lowest price reached
    min_rate: float = 0.0
    exit_reason: str = ''
    exit_order_status: str = ''
    strategy: str = ''
    enter_tag: Optional[str] = None
    timeframe: Optional[int] = None

    trading_mode: TradingMode = TradingMode.SPOT

    # Leverage trading properties
    liquidation_price: Optional[float] = None
    is_short: bool = False
    leverage: float = 1.0

    # Margin trading properties
    interest_rate: float = 0.0

    # Futures properties
    funding_fees: Optional[float] = None

    @property
    def buy_tag(self) -> Optional[str]:
        """
        Compatibility between buy_tag (old) and enter_tag (new)
        Consider buy_tag deprecated
        """
        return self.enter_tag

    @property
    def has_no_leverage(self) -> bool:
        """Returns true if this is a non-leverage, non-short trade"""
        return ((self.leverage == 1.0 or self.leverage is None) and not self.is_short)

    @property
    def borrowed(self) -> float:
        """
            The amount of currency borrowed from the exchange for leverage trades
            If a long trade, the amount is in base currency
            If a short trade, the amount is in the other currency being traded
        """
        if self.has_no_leverage:
            return 0.0
        elif not self.is_short:
            return (self.amount * self.open_rate) * ((self.leverage - 1) / self.leverage)
        else:
            return self.amount

    @property
    def open_date_utc(self):
        return self.open_date.replace(tzinfo=timezone.utc)

    @property
    def close_date_utc(self):
        return self.close_date.replace(tzinfo=timezone.utc)

    @property
    def enter_side(self) -> str:
        """ DEPRECATED, please use entry_side instead"""
        # TODO: Please remove me after 2022.5
        return self.entry_side

    @property
    def entry_side(self) -> str:
        if self.is_short:
            return "sell"
        else:
            return "buy"

    @property
    def exit_side(self) -> BuySell:
        if self.is_short:
            return "buy"
        else:
            return "sell"

    @property
    def trade_direction(self) -> LongShort:
        if self.is_short:
            return "short"
        else:
            return "long"

    @property
    def safe_base_currency(self) -> str:
        """
        Compatibility layer for asset - which can be empty for old trades.
        """
        try:
            return self.base_currency or self.pair.split('/')[0]
        except IndexError:
            return ''

    @property
    def safe_quote_currency(self) -> str:
        """
        Compatibility layer for asset - which can be empty for old trades.
        """
        try:
            return self.stake_currency or self.pair.split('/')[1].split(':')[0]
        except IndexError:
            return ''

    def __init__(self, **kwargs):
        for key in kwargs:
            setattr(self, key, kwargs[key])
        self.recalc_open_trade_value()
        if self.trading_mode == TradingMode.MARGIN and self.interest_rate is None:
            raise OperationalException(
                f"{self.trading_mode.value} trading requires param interest_rate on trades")

    def __repr__(self):
        open_since = self.open_date.strftime(DATETIME_PRINT_FORMAT) if self.is_open else 'closed'

        return (
            f'Trade(id={self.id}, pair={self.pair}, amount={self.amount:.8f}, '
            f'is_short={self.is_short or False}, leverage={self.leverage or 1.0}, '
            f'open_rate={self.open_rate:.8f}, open_since={open_since})'
        )

    def to_json(self, minified: bool = False) -> Dict[str, Any]:
        filled_orders = self.select_filled_or_open_orders()
        orders = [order.to_json(self.entry_side, minified) for order in filled_orders]

        return {
            'trade_id': self.id,
            'pair': self.pair,
            'base_currency': self.safe_base_currency,
            'quote_currency': self.safe_quote_currency,
            'is_open': self.is_open,
            'exchange': self.exchange,
            'amount': round(self.amount, 8),
            'amount_requested': round(self.amount_requested, 8) if self.amount_requested else None,
            'stake_amount': round(self.stake_amount, 8),
            'strategy': self.strategy,
            'buy_tag': self.enter_tag,
            'enter_tag': self.enter_tag,
            'timeframe': self.timeframe,

            'fee_open': self.fee_open,
            'fee_open_cost': self.fee_open_cost,
            'fee_open_currency': self.fee_open_currency,
            'fee_close': self.fee_close,
            'fee_close_cost': self.fee_close_cost,
            'fee_close_currency': self.fee_close_currency,

            'open_date': self.open_date.strftime(DATETIME_PRINT_FORMAT),
            'open_timestamp': int(self.open_date.replace(tzinfo=timezone.utc).timestamp() * 1000),
            'open_rate': self.open_rate,
            'open_rate_requested': self.open_rate_requested,
            'open_trade_value': round(self.open_trade_value, 8),

            'close_date': (self.close_date.strftime(DATETIME_PRINT_FORMAT)
                           if self.close_date else None),
            'close_timestamp': int(self.close_date.replace(
                tzinfo=timezone.utc).timestamp() * 1000) if self.close_date else None,
            'realized_profit': self.realized_profit or 0.0,
            'close_rate': self.close_rate,
            'close_rate_requested': self.close_rate_requested,
            'close_profit': self.close_profit,  # Deprecated
            'close_profit_pct': round(self.close_profit * 100, 2) if self.close_profit else None,
            'close_profit_abs': self.close_profit_abs,  # Deprecated

            'trade_duration_s': (int((self.close_date_utc - self.open_date_utc).total_seconds())
                                 if self.close_date else None),
            'trade_duration': (int((self.close_date_utc - self.open_date_utc).total_seconds() // 60)
                               if self.close_date else None),

            'profit_ratio': self.close_profit,
            'profit_pct': round(self.close_profit * 100, 2) if self.close_profit else None,
            'profit_abs': self.close_profit_abs,

            'sell_reason': self.exit_reason,  # Deprecated
            'exit_reason': self.exit_reason,
            'exit_order_status': self.exit_order_status,
            'stop_loss_abs': self.stop_loss,
            'stop_loss_ratio': self.stop_loss_pct if self.stop_loss_pct else None,
            'stop_loss_pct': (self.stop_loss_pct * 100) if self.stop_loss_pct else None,
            'stoploss_order_id': self.stoploss_order_id,
            'stoploss_last_update': (self.stoploss_last_update.strftime(DATETIME_PRINT_FORMAT)
                                     if self.stoploss_last_update else None),
            'stoploss_last_update_timestamp': int(self.stoploss_last_update.replace(
                tzinfo=timezone.utc).timestamp() * 1000) if self.stoploss_last_update else None,
            'initial_stop_loss_abs': self.initial_stop_loss,
            'initial_stop_loss_ratio': (self.initial_stop_loss_pct
                                        if self.initial_stop_loss_pct else None),
            'initial_stop_loss_pct': (self.initial_stop_loss_pct * 100
                                      if self.initial_stop_loss_pct else None),
            'min_rate': self.min_rate,
            'max_rate': self.max_rate,

            'leverage': self.leverage,
            'interest_rate': self.interest_rate,
            'liquidation_price': self.liquidation_price,
            'is_short': self.is_short,
            'trading_mode': self.trading_mode,
            'funding_fees': self.funding_fees,
            'open_order_id': self.open_order_id,
            'orders': orders,
        }

    @staticmethod
    def reset_trades() -> None:
        """
        Resets all trades. Only active for backtesting mode.
        """
        LocalTrade.trades = []
        LocalTrade.trades_open = []
        LocalTrade.total_profit = 0

    def adjust_min_max_rates(self, current_price: float, current_price_low: float) -> None:
        """
        Adjust the max_rate and min_rate.
        """
        self.max_rate = max(current_price, self.max_rate or self.open_rate)
        self.min_rate = min(current_price_low, self.min_rate or self.open_rate)

    def set_isolated_liq(self, liquidation_price: Optional[float]):
        """
        Method you should use to set self.liquidation price.
        Assures stop_loss is not passed the liquidation price
        """
        if not liquidation_price:
            return
        self.liquidation_price = liquidation_price

    def _set_stop_loss(self, stop_loss: float, percent: float):
        """
        Method you should use to set self.stop_loss.
        Assures stop_loss is not passed the liquidation price
        """
        if self.liquidation_price is not None:
            if self.is_short:
                sl = min(stop_loss, self.liquidation_price)
            else:
                sl = max(stop_loss, self.liquidation_price)
        else:
            sl = stop_loss

        if not self.stop_loss:
            self.initial_stop_loss = sl
        self.stop_loss = sl

        self.stop_loss_pct = -1 * abs(percent)
        self.stoploss_last_update = datetime.utcnow()

    def adjust_stop_loss(self, current_price: float, stoploss: float,
                         initial: bool = False, refresh: bool = False) -> None:
        """
        This adjusts the stop loss to it's most recently observed setting
        :param current_price: Current rate the asset is traded
        :param stoploss: Stoploss as factor (sample -0.05 -> -5% below current price).
        :param initial: Called to initiate stop_loss.
            Skips everything if self.stop_loss is already set.
        """
        if initial and not (self.stop_loss is None or self.stop_loss == 0):
            # Don't modify if called with initial and nothing to do
            return
        refresh = True if refresh and self.nr_of_successful_entries == 1 else False

        leverage = self.leverage or 1.0
        if self.is_short:
            new_loss = float(current_price * (1 + abs(stoploss / leverage)))
            # If trading with leverage, don't set the stoploss below the liquidation price
            if self.liquidation_price:
                new_loss = min(self.liquidation_price, new_loss)
        else:
            new_loss = float(current_price * (1 - abs(stoploss / leverage)))
            # If trading with leverage, don't set the stoploss below the liquidation price
            if self.liquidation_price:
                new_loss = max(self.liquidation_price, new_loss)

        # no stop loss assigned yet
        if self.initial_stop_loss_pct is None or refresh:
            self._set_stop_loss(new_loss, stoploss)
            self.initial_stop_loss = new_loss
            self.initial_stop_loss_pct = -1 * abs(stoploss)

        # evaluate if the stop loss needs to be updated
        else:

            higher_stop = new_loss > self.stop_loss
            lower_stop = new_loss < self.stop_loss

            # stop losses only walk up, never down!,
            #   ? But adding more to a leveraged trade would create a lower liquidation price,
            #   ? decreasing the minimum stoploss
            if (higher_stop and not self.is_short) or (lower_stop and self.is_short):
                logger.debug(f"{self.pair} - Adjusting stoploss...")
                self._set_stop_loss(new_loss, stoploss)
            else:
                logger.debug(f"{self.pair} - Keeping current stoploss...")

        logger.debug(
            f"{self.pair} - Stoploss adjusted. current_price={current_price:.8f}, "
            f"open_rate={self.open_rate:.8f}, max_rate={self.max_rate or self.open_rate:.8f}, "
            f"initial_stop_loss={self.initial_stop_loss:.8f}, "
            f"stop_loss={self.stop_loss:.8f}. "
            f"Trailing stoploss saved us: "
            f"{float(self.stop_loss) - float(self.initial_stop_loss):.8f}.")

    def update_trade(self, order: Order) -> None:
        """
        Updates this entity with amount and actual open/close rates.
        :param order: order retrieved by exchange.fetch_order()
        :return: None
        """

        # Ignore open and cancelled orders
        if order.status == 'open' or order.safe_price is None:
            return

        logger.info(f'Updating trade (id={self.id}) ...')

        if order.ft_order_side == self.entry_side:
            # Update open rate and actual amount
            self.open_rate = order.safe_price
            self.amount = order.safe_amount_after_fee
            if self.is_open:
                payment = "SELL" if self.is_short else "BUY"
                logger.info(f'{order.order_type.upper()}_{payment} has been fulfilled for {self}.')
            # condition to avoid reset value when updating fees
            if self.open_order_id == order.order_id:
                self.open_order_id = None
            else:
                logger.warning(
                    f'Got different open_order_id {self.open_order_id} != {order.order_id}')
            self.recalc_trade_from_orders()
        elif order.ft_order_side == self.exit_side:
            if self.is_open:
                payment = "BUY" if self.is_short else "SELL"
                # * On margin shorts, you buy a little bit more than the amount (amount + interest)
                logger.info(f'{order.order_type.upper()}_{payment} has been fulfilled for {self}.')
            # condition to avoid reset value when updating fees
            if self.open_order_id == order.order_id:
                self.open_order_id = None
            else:
                logger.warning(
                    f'Got different open_order_id {self.open_order_id} != {order.order_id}')
            if isclose(order.safe_amount_after_fee,
                       self.amount, abs_tol=MATH_CLOSE_PREC):
                self.close(order.safe_price)
            else:
                self.recalc_trade_from_orders()
        elif order.ft_order_side == 'stoploss':
            self.stoploss_order_id = None
            self.close_rate_requested = self.stop_loss
            self.exit_reason = ExitType.STOPLOSS_ON_EXCHANGE.value
            if self.is_open:
                logger.info(f'{order.order_type.upper()} is hit for {self}.')
            self.close(order.safe_price)
        else:
            raise ValueError(f'Unknown order type: {order.order_type}')
        Trade.commit()

    def process_exit_sub_trade(self, order: Order, is_closed: bool = True) -> None:
        """
        Recalculate trade amount and realized profit after partial exit
        """
        exit_amount = order.safe_amount_after_fee
        exit_rate = order.safe_price
        exit_stake_amount = exit_rate * exit_amount * (1 - self.fee_close)
        profit = self.calc_profit2(self.open_rate, exit_rate, exit_amount) * int(self.leverage)
        if self.is_short:
            profit *= -1
        if is_closed:
            self.amount -= exit_amount
            self.stake_amount = self.open_rate * self.amount
            self.realized_profit += profit
            # logger.info(f"Processed exit sub trade for {self}")
        self.close_profit_abs = profit
        if self.is_short:
            self.close_profit = (exit_stake_amount - profit) / exit_stake_amount - 1
        else:
            self.close_profit = exit_stake_amount / (exit_stake_amount - profit) - 1

        self.recalc_open_trade_value()

    def close(self, rate: float, *, show_msg: bool = True) -> None:
        """
        Sets close_rate to the given rate, calculates total profit
        and marks trade as closed
        """
        self.close_rate = rate
        self.close_date = self.close_date or datetime.utcnow()
<<<<<<< HEAD
        self.close_profit = self.calc_profit_ratio()
        self.close_profit_abs = self.calc_profit() + self.realized_profit
=======
        self.close_profit = self.calc_profit_ratio(rate)
        self.close_profit_abs = self.calc_profit(rate)
>>>>>>> ade65fc2
        self.is_open = False
        self.exit_order_status = 'closed'
        self.open_order_id = None
        if show_msg:
            logger.info(
                'Marking %s as closed as the trade is fulfilled and found no open orders for it.',
                self
            )

    def update_fee(self, fee_cost: float, fee_currency: Optional[str], fee_rate: Optional[float],
                   side: str) -> None:
        """
        Update Fee parameters. Only acts once per side
        """
        if self.entry_side == side and self.fee_open_currency is None:
            self.fee_open_cost = fee_cost
            self.fee_open_currency = fee_currency
            if fee_rate is not None:
                self.fee_open = fee_rate
                # Assume close-fee will fall into the same fee category and take an educated guess
                self.fee_close = fee_rate
        elif self.exit_side == side and self.fee_close_currency is None:
            self.fee_close_cost = fee_cost
            self.fee_close_currency = fee_currency
            if fee_rate is not None:
                self.fee_close = fee_rate

    def fee_updated(self, side: str) -> bool:
        """
        Verify if this side (buy / sell) has already been updated
        """
        if self.entry_side == side:
            return self.fee_open_currency is not None
        elif self.exit_side == side:
            return self.fee_close_currency is not None
        else:
            return False

    def update_order(self, order: Dict) -> None:
        Order.update_orders(self.orders, order)

    def get_exit_order_count(self) -> int:
        """
        Get amount of failed exiting orders
        assumes full exits.
        """
        return len([o for o in self.orders if o.ft_order_side == self.exit_side])

    def _calc_open_trade_value(self, amount: float, open_rate: float) -> float:
        """
        Calculate the open_rate including open_fee.
        :return: Price in of the open trade incl. Fees
        """
        open_trade = Decimal(amount) * Decimal(open_rate)
        fees = open_trade * Decimal(self.fee_open)
        if self.is_short:
            return float(open_trade - fees)
        else:
            return float(open_trade + fees)

    def recalc_open_trade_value(self) -> None:
        """
        Recalculate open_trade_value.
        Must be called whenever open_rate, fee_open is changed.
        """
        self.open_trade_value = self._calc_open_trade_value(self.amount, self.open_rate)

    def calculate_interest(self) -> Decimal:
        """
        Calculate interest for this trade. Only applicable for Margin trading.
        """
        zero = Decimal(0.0)
        # If nothing was borrowed
        if self.trading_mode != TradingMode.MARGIN or self.has_no_leverage:
            return zero

        open_date = self.open_date.replace(tzinfo=None)
        now = (self.close_date or datetime.now(timezone.utc)).replace(tzinfo=None)
        sec_per_hour = Decimal(3600)
        total_seconds = Decimal((now - open_date).total_seconds())
        hours = total_seconds / sec_per_hour or zero

        rate = Decimal(self.interest_rate)
        borrowed = Decimal(self.borrowed)

        return interest(exchange_name=self.exchange, borrowed=borrowed, rate=rate, hours=hours)

    def _calc_base_close(self, amount: Decimal, rate: float, fee: float) -> Decimal:

        close_trade = amount * Decimal(rate)
        fees = close_trade * Decimal(fee)

        if self.is_short:
            return close_trade + fees
        else:
            return close_trade - fees

    def calc_close_trade_value(self, rate: float, amount: float = None) -> float:
        """
        Calculate the Trade's close value including fees
        :param rate: rate to compare with.
        :return: value in stake currency of the open trade
        """
        if rate is None and not self.close_rate:
            return 0.0

        amount = Decimal(amount or self.amount)
        trading_mode = self.trading_mode or TradingMode.SPOT

        if trading_mode == TradingMode.SPOT:
            return float(self._calc_base_close(amount, rate, self.fee_close))

        elif (trading_mode == TradingMode.MARGIN):

            total_interest = self.calculate_interest()

            if self.is_short:
                amount = amount + total_interest
                return float(self._calc_base_close(amount, rate, self.fee_close))
            else:
                # Currency already owned for longs, no need to purchase
                return float(self._calc_base_close(amount, rate, self.fee_close) - total_interest)

        elif (trading_mode == TradingMode.FUTURES):
            funding_fees = self.funding_fees or 0.0
            # Positive funding_fees -> Trade has gained from fees.
            # Negative funding_fees -> Trade had to pay the fees.
            if self.is_short:
                return float(self._calc_base_close(amount, rate, self.fee_close)) - funding_fees
            else:
                return float(self._calc_base_close(amount, rate, self.fee_close)) + funding_fees
        else:
            raise OperationalException(
                f"{self.trading_mode.value} trading is not yet available using freqtrade")

    def calc_profit(self, rate: float, amount: float = None, open_rate: float = None) -> float:
        """
        Calculate the absolute profit in stake currency between Close and Open trade
        :param rate: close rate to compare with.
        :param amount: Amount to use for the calculation. Falls back to trade.amount if not set.
        :param open_rate: open_rate to use. Defaults to self.open_rate if not provided.
        :return: profit in stake currency as float
        """
        close_trade_value = self.calc_close_trade_value(rate, amount)
        if amount is None or open_rate is None:
            open_trade_value = self.open_trade_value
        else:
            open_trade_value = self._calc_open_trade_value(amount, open_rate)

        if self.is_short:
            profit = open_trade_value - close_trade_value
        else:
            profit = close_trade_value - open_trade_value
        return float(f"{profit:.8f}")

<<<<<<< HEAD
    def calc_profit2(self, open_rate: float, close_rate: float,
                     amount: float) -> float:
        # TODO: This is almost certainly wrong for margin/short scenarios.
        # Needs investigation.
        return float(Decimal(amount)
                     * (Decimal(1 - self.fee_close) * Decimal(close_rate)
                        - Decimal(1 + self.fee_open) * Decimal(open_rate)))

    def calc_profit_ratio(self, rate: Optional[float] = None,
                          fee: Optional[float] = None,
                          interest_rate: Optional[float] = None) -> float:
=======
    def calc_profit_ratio(
            self, rate: float, amount: float = None, open_rate: float = None) -> float:
>>>>>>> ade65fc2
        """
        Calculates the profit as ratio (including fee).
        :param rate: rate to compare with.
        :param amount: Amount to use for the calculation. Falls back to trade.amount if not set.
        :param open_rate: open_rate to use. Defaults to self.open_rate if not provided.
        :return: profit ratio as float
        """
        close_trade_value = self.calc_close_trade_value(rate, amount)

        if amount is None or open_rate is None:
            open_trade_value = self.open_trade_value
        else:
            open_trade_value = self._calc_open_trade_value(amount, open_rate)

        short_close_zero = (self.is_short and close_trade_value == 0.0)
        long_close_zero = (not self.is_short and open_trade_value == 0.0)
        leverage = self.leverage or 1.0

        if (short_close_zero or long_close_zero):
            return 0.0
        else:
            if self.is_short:
                profit_ratio = (1 - (close_trade_value / open_trade_value)) * leverage
            else:
                profit_ratio = ((close_trade_value / open_trade_value) - 1) * leverage

        return float(f"{profit_ratio:.8f}")

    def recalc_trade_from_orders(self):

        total_amount = 0.0
        total_stake = 0.0
        avg_price = None
        close_profit = 0.0
        close_profit_abs = 0.0

        for o in self.orders:
            if o.ft_is_open or not o.filled:
                continue

            tmp_amount = o.safe_amount_after_fee
            tmp_price = o.safe_price

            is_exit = o.ft_order_side != self.enter_side
            side = -1 if is_exit else 1
            if tmp_amount > 0.0 and tmp_price is not None:
                total_amount += tmp_amount * side
                price = avg_price if is_exit else tmp_price
                total_stake += price * tmp_amount * side
                if total_amount > 0:
                    avg_price = total_stake / total_amount

            if is_exit:
                # Process partial exits
                exit_rate = o.safe_price
                exit_amount = o.safe_amount_after_fee
                exit_stake_amount = exit_rate * exit_amount * (1 - self.fee_close)
                profit = self.calc_profit2(avg_price, exit_rate, exit_amount) * int(self.leverage)
                if total_amount > 0:
                    # Exclude final (closing) trade
                    close_profit_abs += profit
                    if self.is_short:
                        close_profit += (exit_stake_amount - profit) / exit_stake_amount - 1
                    else:
                        close_profit += exit_stake_amount / (exit_stake_amount - profit) - 1

        if close_profit:
            self.close_profit = close_profit
            self.realized_profit = close_profit_abs
            self.close_profit_abs = profit

        if total_amount > 0:
            # Leverage not updated, as we don't allow changing leverage through DCA at the moment.
            self.open_rate = total_stake / total_amount
            self.stake_amount = total_stake / (self.leverage or 1.0)
            self.amount = total_amount
            self.fee_open_cost = self.fee_open * self.stake_amount
            self.recalc_open_trade_value()
            if self.stop_loss_pct is not None and self.open_rate is not None:
                self.adjust_stop_loss(self.open_rate, self.stop_loss_pct)

    def select_order_by_order_id(self, order_id: str) -> Optional[Order]:
        """
        Finds order object by Order id.
        :param order_id: Exchange order id
        """
        for o in self.orders:
            if o.order_id == order_id:
                return o
        return None

    def select_order(self, order_side: Optional[str] = None,
                     is_open: Optional[bool] = None) -> Optional[Order]:
        """
        Finds latest order for this orderside and status
        :param order_side: ft_order_side of the order (either 'buy', 'sell' or 'stoploss')
        :param is_open: Only search for open orders?
        :return: latest Order object if it exists, else None
        """
        orders = self.orders
        if order_side:
            orders = [o for o in orders if o.ft_order_side == order_side]
        if is_open is not None:
            orders = [o for o in orders if o.ft_is_open == is_open]
        if len(orders) > 0:
            return orders[-1]
        else:
            return None

    def select_filled_orders(self, order_side: Optional[str] = None) -> List['Order']:
        """
        Finds filled orders for this orderside.
        :param order_side: Side of the order (either 'buy', 'sell', or None)
        :return: array of Order objects
        """
        return [o for o in self.orders if ((o.ft_order_side == order_side) or (order_side is None))
                and o.ft_is_open is False
                and o.filled
                and o.status in NON_OPEN_EXCHANGE_STATES]

    def select_filled_or_open_orders(self) -> List['Order']:
        """
        Finds filled or open orders
        :param order_side: Side of the order (either 'buy', 'sell', or None)
        :return: array of Order objects
        """
        return [o for o in self.orders if
                (
                    o.ft_is_open is False
                    and (o.filled or 0) > 0
                    and o.status in NON_OPEN_EXCHANGE_STATES
                    )
                or (o.ft_is_open is True and o.status is not None)
                ]

    @property
    def nr_of_successful_entries(self) -> int:
        """
        Helper function to count the number of entry orders that have been filled.
        :return: int count of entry orders that have been filled for this trade.
        """

        return len(self.select_filled_orders(self.entry_side))

    @property
    def nr_of_successful_exits(self) -> int:
        """
        Helper function to count the number of exit orders that have been filled.
        :return: int count of exit orders that have been filled for this trade.
        """
        return len(self.select_filled_orders(self.exit_side))

    @property
    def nr_of_successful_buys(self) -> int:
        """
        Helper function to count the number of buy orders that have been filled.
        WARNING: Please use nr_of_successful_entries for short support.
        :return: int count of buy orders that have been filled for this trade.
        """

        return len(self.select_filled_orders('buy'))

    @property
    def nr_of_successful_sells(self) -> int:
        """
        Helper function to count the number of sell orders that have been filled.
        WARNING: Please use nr_of_successful_exits for short support.
        :return: int count of sell orders that have been filled for this trade.
        """
        return len(self.select_filled_orders('sell'))

    @property
    def sell_reason(self) -> str:
        """ DEPRECATED! Please use exit_reason instead."""
        return self.exit_reason

    @staticmethod
    def get_trades_proxy(*, pair: str = None, is_open: bool = None,
                         open_date: datetime = None, close_date: datetime = None,
                         ) -> List['LocalTrade']:
        """
        Helper function to query Trades.
        Returns a List of trades, filtered on the parameters given.
        In live mode, converts the filter to a database query and returns all rows
        In Backtest mode, uses filters on Trade.trades to get the result.

        :return: unsorted List[Trade]
        """

        # Offline mode - without database
        if is_open is not None:
            if is_open:
                sel_trades = LocalTrade.trades_open
            else:
                sel_trades = LocalTrade.trades

        else:
            # Not used during backtesting, but might be used by a strategy
            sel_trades = list(LocalTrade.trades + LocalTrade.trades_open)

        if pair:
            sel_trades = [trade for trade in sel_trades if trade.pair == pair]
        if open_date:
            sel_trades = [trade for trade in sel_trades if trade.open_date > open_date]
        if close_date:
            sel_trades = [trade for trade in sel_trades if trade.close_date
                          and trade.close_date > close_date]

        return sel_trades

    @staticmethod
    def close_bt_trade(trade):
        LocalTrade.trades_open.remove(trade)
        LocalTrade.trades.append(trade)
        LocalTrade.total_profit += trade.close_profit_abs

    @staticmethod
    def add_bt_trade(trade):
        if trade.is_open:
            LocalTrade.trades_open.append(trade)
        else:
            LocalTrade.trades.append(trade)

    @staticmethod
    def get_open_trades() -> List[Any]:
        """
        Query trades from persistence layer
        """
        return Trade.get_trades_proxy(is_open=True)

    @staticmethod
    def stoploss_reinitialization(desired_stoploss):
        """
        Adjust initial Stoploss to desired stoploss for all open trades.
        """
        for trade in Trade.get_open_trades():
            logger.info("Found open trade: %s", trade)

            # skip case if trailing-stop changed the stoploss already.
            if (trade.stop_loss == trade.initial_stop_loss
                    and trade.initial_stop_loss_pct != desired_stoploss):
                # Stoploss value got changed

                logger.info(f"Stoploss for {trade} needs adjustment...")
                # Force reset of stoploss
                trade.stop_loss = None
                trade.initial_stop_loss_pct = None
                trade.adjust_stop_loss(trade.open_rate, desired_stoploss)
                logger.info(f"New stoploss: {trade.stop_loss}.")


class Trade(_DECL_BASE, LocalTrade):
    """
    Trade database model.
    Also handles updating and querying trades

    Note: Fields must be aligned with LocalTrade class
    """
    __tablename__ = 'trades'

    use_db: bool = True

    id = Column(Integer, primary_key=True)

    orders = relationship("Order", order_by="Order.id", cascade="all, delete-orphan", lazy="joined")

    exchange = Column(String(25), nullable=False)
    pair = Column(String(25), nullable=False, index=True)
    base_currency = Column(String(25), nullable=True)
    stake_currency = Column(String(25), nullable=True)
    is_open = Column(Boolean, nullable=False, default=True, index=True)
    fee_open = Column(Float, nullable=False, default=0.0)
    fee_open_cost = Column(Float, nullable=True)
    fee_open_currency = Column(String(25), nullable=True)
    fee_close = Column(Float, nullable=False, default=0.0)
    fee_close_cost = Column(Float, nullable=True)
    fee_close_currency = Column(String(25), nullable=True)
    open_rate: float = Column(Float)
    open_rate_requested = Column(Float)
    # open_trade_value - calculated via _calc_open_trade_value
    open_trade_value = Column(Float)
    close_rate: Optional[float] = Column(Float)
    close_rate_requested = Column(Float)
    realized_profit = Column(Float, default=0.0)
    close_profit = Column(Float)
    close_profit_abs = Column(Float)
    stake_amount = Column(Float, nullable=False)
    amount = Column(Float)
    amount_requested = Column(Float)
    open_date = Column(DateTime, nullable=False, default=datetime.utcnow)
    close_date = Column(DateTime)
    open_order_id = Column(String(255))
    # absolute value of the stop loss
    stop_loss = Column(Float, nullable=True, default=0.0)
    # percentage value of the stop loss
    stop_loss_pct = Column(Float, nullable=True)
    # absolute value of the initial stop loss
    initial_stop_loss = Column(Float, nullable=True, default=0.0)
    # percentage value of the initial stop loss
    initial_stop_loss_pct = Column(Float, nullable=True)
    # stoploss order id which is on exchange
    stoploss_order_id = Column(String(255), nullable=True, index=True)
    # last update time of the stoploss order on exchange
    stoploss_last_update = Column(DateTime, nullable=True)
    # absolute value of the highest reached price
    max_rate = Column(Float, nullable=True, default=0.0)
    # Lowest price reached
    min_rate = Column(Float, nullable=True)
    exit_reason = Column(String(100), nullable=True)
    exit_order_status = Column(String(100), nullable=True)
    strategy = Column(String(100), nullable=True)
    enter_tag = Column(String(100), nullable=True)
    timeframe = Column(Integer, nullable=True)

    trading_mode = Column(Enum(TradingMode), nullable=True)

    # Leverage trading properties
    leverage = Column(Float, nullable=True, default=1.0)
    is_short = Column(Boolean, nullable=False, default=False)
    liquidation_price = Column(Float, nullable=True)

    # Margin Trading Properties
    interest_rate = Column(Float, nullable=False, default=0.0)

    # Futures properties
    funding_fees = Column(Float, nullable=True, default=None)

    def __init__(self, **kwargs):
        super().__init__(**kwargs)
        self.realized_profit = 0
        self.recalc_open_trade_value()

    def delete(self) -> None:

        for order in self.orders:
            Order.query.session.delete(order)

        Trade.query.session.delete(self)
        Trade.commit()

    @staticmethod
    def commit():
        Trade.query.session.commit()

    @staticmethod
    def get_trades_proxy(*, pair: str = None, is_open: bool = None,
                         open_date: datetime = None, close_date: datetime = None,
                         ) -> List['LocalTrade']:
        """
        Helper function to query Trades.j
        Returns a List of trades, filtered on the parameters given.
        In live mode, converts the filter to a database query and returns all rows
        In Backtest mode, uses filters on Trade.trades to get the result.

        :return: unsorted List[Trade]
        """
        if Trade.use_db:
            trade_filter = []
            if pair:
                trade_filter.append(Trade.pair == pair)
            if open_date:
                trade_filter.append(Trade.open_date > open_date)
            if close_date:
                trade_filter.append(Trade.close_date > close_date)
            if is_open is not None:
                trade_filter.append(Trade.is_open.is_(is_open))
            return Trade.get_trades(trade_filter).all()
        else:
            return LocalTrade.get_trades_proxy(
                pair=pair, is_open=is_open,
                open_date=open_date,
                close_date=close_date
            )

    @staticmethod
    def get_trades(trade_filter=None) -> Query:
        """
        Helper function to query Trades using filters.
        NOTE: Not supported in Backtesting.
        :param trade_filter: Optional filter to apply to trades
                             Can be either a Filter object, or a List of filters
                             e.g. `(trade_filter=[Trade.id == trade_id, Trade.is_open.is_(True),])`
                             e.g. `(trade_filter=Trade.id == trade_id)`
        :return: unsorted query object
        """
        if not Trade.use_db:
            raise NotImplementedError('`Trade.get_trades()` not supported in backtesting mode.')
        if trade_filter is not None:
            if not isinstance(trade_filter, list):
                trade_filter = [trade_filter]
            return Trade.query.filter(*trade_filter)
        else:
            return Trade.query

    @staticmethod
    def get_open_order_trades() -> List['Trade']:
        """
        Returns all open trades
        NOTE: Not supported in Backtesting.
        """
        return Trade.get_trades(Trade.open_order_id.isnot(None)).all()

    @staticmethod
    def get_open_trades_without_assigned_fees():
        """
        Returns all open trades which don't have open fees set correctly
        NOTE: Not supported in Backtesting.
        """
        return Trade.get_trades([Trade.fee_open_currency.is_(None),
                                 Trade.orders.any(),
                                 Trade.is_open.is_(True),
                                 ]).all()

    @staticmethod
    def get_closed_trades_without_assigned_fees():
        """
        Returns all closed trades which don't have fees set correctly
        NOTE: Not supported in Backtesting.
        """
        return Trade.get_trades([Trade.fee_close_currency.is_(None),
                                 Trade.orders.any(),
                                 Trade.is_open.is_(False),
                                 ]).all()

    @staticmethod
    def get_total_closed_profit() -> float:
        """
        Retrieves total realized profit
        """
        if Trade.use_db:
            total_profit = Trade.query.with_entities(
                func.sum(Trade.close_profit_abs)).filter(Trade.is_open.is_(False)).scalar()
        else:
            total_profit = sum(
                t.close_profit_abs for t in LocalTrade.get_trades_proxy(is_open=False))
        return total_profit or 0

    @staticmethod
    def total_open_trades_stakes() -> float:
        """
        Calculates total invested amount in open trades
        in stake currency
        """
        if Trade.use_db:
            total_open_stake_amount = Trade.query.with_entities(
                func.sum(Trade.stake_amount)).filter(Trade.is_open.is_(True)).scalar()
        else:
            total_open_stake_amount = sum(
                t.stake_amount for t in LocalTrade.get_trades_proxy(is_open=True))
        return total_open_stake_amount or 0

    @staticmethod
    def get_overall_performance(minutes=None) -> List[Dict[str, Any]]:
        """
        Returns List of dicts containing all Trades, including profit and trade count
        NOTE: Not supported in Backtesting.
        """
        filters = [Trade.is_open.is_(False)]
        if minutes:
            start_date = datetime.now(timezone.utc) - timedelta(minutes=minutes)
            filters.append(Trade.close_date >= start_date)
        pair_rates = Trade.query.with_entities(
            Trade.pair,
            func.sum(Trade.close_profit).label('profit_sum'),
            func.sum(Trade.close_profit_abs).label('profit_sum_abs'),
            func.count(Trade.pair).label('count')
        ).filter(*filters)\
            .group_by(Trade.pair) \
            .order_by(desc('profit_sum_abs')) \
            .all()
        return [
            {
                'pair': pair,
                'profit_ratio': profit,
                'profit': round(profit * 100, 2),  # Compatibility mode
                'profit_pct': round(profit * 100, 2),
                'profit_abs': profit_abs,
                'count': count
            }
            for pair, profit, profit_abs, count in pair_rates
        ]

    @staticmethod
    def get_enter_tag_performance(pair: Optional[str]) -> List[Dict[str, Any]]:
        """
        Returns List of dicts containing all Trades, based on buy tag performance
        Can either be average for all pairs or a specific pair provided
        NOTE: Not supported in Backtesting.
        """

        filters = [Trade.is_open.is_(False)]
        if(pair is not None):
            filters.append(Trade.pair == pair)

        enter_tag_perf = Trade.query.with_entities(
            Trade.enter_tag,
            func.sum(Trade.close_profit).label('profit_sum'),
            func.sum(Trade.close_profit_abs).label('profit_sum_abs'),
            func.count(Trade.pair).label('count')
        ).filter(*filters)\
            .group_by(Trade.enter_tag) \
            .order_by(desc('profit_sum_abs')) \
            .all()

        return [
            {
                'enter_tag': enter_tag if enter_tag is not None else "Other",
                'profit_ratio': profit,
                'profit_pct': round(profit * 100, 2),
                'profit_abs': profit_abs,
                'count': count
            }
            for enter_tag, profit, profit_abs, count in enter_tag_perf
        ]

    @staticmethod
    def get_exit_reason_performance(pair: Optional[str]) -> List[Dict[str, Any]]:
        """
        Returns List of dicts containing all Trades, based on exit reason performance
        Can either be average for all pairs or a specific pair provided
        NOTE: Not supported in Backtesting.
        """

        filters = [Trade.is_open.is_(False)]
        if(pair is not None):
            filters.append(Trade.pair == pair)

        sell_tag_perf = Trade.query.with_entities(
            Trade.exit_reason,
            func.sum(Trade.close_profit).label('profit_sum'),
            func.sum(Trade.close_profit_abs).label('profit_sum_abs'),
            func.count(Trade.pair).label('count')
        ).filter(*filters)\
            .group_by(Trade.exit_reason) \
            .order_by(desc('profit_sum_abs')) \
            .all()

        return [
            {
                'exit_reason': exit_reason if exit_reason is not None else "Other",
                'profit_ratio': profit,
                'profit_pct': round(profit * 100, 2),
                'profit_abs': profit_abs,
                'count': count
            }
            for exit_reason, profit, profit_abs, count in sell_tag_perf
        ]

    @staticmethod
    def get_mix_tag_performance(pair: Optional[str]) -> List[Dict[str, Any]]:
        """
        Returns List of dicts containing all Trades, based on entry_tag + exit_reason performance
        Can either be average for all pairs or a specific pair provided
        NOTE: Not supported in Backtesting.
        """

        filters = [Trade.is_open.is_(False)]
        if(pair is not None):
            filters.append(Trade.pair == pair)

        mix_tag_perf = Trade.query.with_entities(
            Trade.id,
            Trade.enter_tag,
            Trade.exit_reason,
            func.sum(Trade.close_profit).label('profit_sum'),
            func.sum(Trade.close_profit_abs).label('profit_sum_abs'),
            func.count(Trade.pair).label('count')
        ).filter(*filters)\
            .group_by(Trade.id) \
            .order_by(desc('profit_sum_abs')) \
            .all()

        return_list: List[Dict] = []
        for id, enter_tag, exit_reason, profit, profit_abs, count in mix_tag_perf:
            enter_tag = enter_tag if enter_tag is not None else "Other"
            exit_reason = exit_reason if exit_reason is not None else "Other"

            if(exit_reason is not None and enter_tag is not None):
                mix_tag = enter_tag + " " + exit_reason
                i = 0
                if not any(item["mix_tag"] == mix_tag for item in return_list):
                    return_list.append({'mix_tag': mix_tag,
                                        'profit': profit,
                                        'profit_pct': round(profit * 100, 2),
                                        'profit_abs': profit_abs,
                                        'count': count})
                else:
                    while i < len(return_list):
                        if return_list[i]["mix_tag"] == mix_tag:
                            return_list[i] = {
                                'mix_tag': mix_tag,
                                'profit': profit + return_list[i]["profit"],
                                'profit_pct': round(profit + return_list[i]["profit"] * 100, 2),
                                'profit_abs': profit_abs + return_list[i]["profit_abs"],
                                'count': 1 + return_list[i]["count"]}
                        i += 1

        return return_list

    @staticmethod
    def get_best_pair(start_date: datetime = datetime.fromtimestamp(0)):
        """
        Get best pair with closed trade.
        NOTE: Not supported in Backtesting.
        :returns: Tuple containing (pair, profit_sum)
        """
        best_pair = Trade.query.with_entities(
            Trade.pair, func.sum(Trade.close_profit).label('profit_sum')
        ).filter(Trade.is_open.is_(False) & (Trade.close_date >= start_date)) \
            .group_by(Trade.pair) \
            .order_by(desc('profit_sum')).first()
        return best_pair<|MERGE_RESOLUTION|>--- conflicted
+++ resolved
@@ -666,13 +666,8 @@
         """
         self.close_rate = rate
         self.close_date = self.close_date or datetime.utcnow()
-<<<<<<< HEAD
-        self.close_profit = self.calc_profit_ratio()
-        self.close_profit_abs = self.calc_profit() + self.realized_profit
-=======
         self.close_profit = self.calc_profit_ratio(rate)
-        self.close_profit_abs = self.calc_profit(rate)
->>>>>>> ade65fc2
+        self.close_profit_abs = self.calc_profit(rate) + self.realized_profit
         self.is_open = False
         self.exit_order_status = 'closed'
         self.open_order_id = None
@@ -828,7 +823,6 @@
             profit = close_trade_value - open_trade_value
         return float(f"{profit:.8f}")
 
-<<<<<<< HEAD
     def calc_profit2(self, open_rate: float, close_rate: float,
                      amount: float) -> float:
         # TODO: This is almost certainly wrong for margin/short scenarios.
@@ -837,13 +831,8 @@
                      * (Decimal(1 - self.fee_close) * Decimal(close_rate)
                         - Decimal(1 + self.fee_open) * Decimal(open_rate)))
 
-    def calc_profit_ratio(self, rate: Optional[float] = None,
-                          fee: Optional[float] = None,
-                          interest_rate: Optional[float] = None) -> float:
-=======
     def calc_profit_ratio(
             self, rate: float, amount: float = None, open_rate: float = None) -> float:
->>>>>>> ade65fc2
         """
         Calculates the profit as ratio (including fee).
         :param rate: rate to compare with.
