--- conflicted
+++ resolved
@@ -878,14 +878,9 @@
 
 @pytest.fixture
 def result():
-<<<<<<< HEAD
-    with open('freqtrade/tests/testdata/UNITTEST_BTC-1m.json') as data_file:
-        return parse_ticker_dataframe(json.load(data_file), '1m',
-                                      pair="UNITTEST/BTC", fill_missing=True)
-=======
     with Path('freqtrade/tests/testdata/UNITTEST_BTC-1m.json').open('r') as data_file:
-        return parse_ticker_dataframe(json.load(data_file), '1m', fill_missing=True)
->>>>>>> c9a76be5
+        return parse_ticker_dataframe(json.load(data_file), '1m', pair="UNITTEST/BTC",
+                                      fill_missing=True)
 
 # FIX:
 # Create an fixture/function
