--- conflicted
+++ resolved
@@ -260,11 +260,7 @@
     assert trade.stake_amount == 0.001
     assert trade.is_open
     assert trade.open_date is not None
-<<<<<<< HEAD
     assert trade.exchange == 'bittrex'
-=======
-    assert trade.exchange == 'BITTREX'
->>>>>>> 0a32d38a
 
     # Simulate fulfilled LIMIT_BUY order for trade
     trade.update(limit_buy_order)
@@ -426,11 +422,7 @@
     assert trade.stake_amount == default_conf['stake_amount']
     assert trade.is_open
     assert trade.open_date is not None
-<<<<<<< HEAD
     assert trade.exchange == 'bittrex'
-=======
-    assert trade.exchange == "BITTREX"
->>>>>>> 0a32d38a
     assert trade.open_rate == 0.00001099
     assert trade.amount == 90.99181073703367
 
