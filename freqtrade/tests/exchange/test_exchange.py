# pragma pylint: disable=missing-docstring, C0103, bad-continuation, global-statement
# pragma pylint: disable=protected-access
import logging
from copy import deepcopy
from random import randint
from unittest.mock import MagicMock, PropertyMock
import ccxt

import pytest

from freqtrade import OperationalException, DependencyException, NetworkException
from freqtrade.exchange import init, validate_pairs, buy, sell, get_balance, get_balances, \
    get_ticker, get_ticker_history, cancel_order, get_name, get_fee, get_id, get_pair_detail_url
import freqtrade.exchange as exchange
from freqtrade.tests.conftest import log_has

API_INIT = False


def maybe_init_api(conf, mocker):
    global API_INIT
    if not API_INIT:
        mocker.patch('freqtrade.exchange.validate_pairs',
                     side_effect=lambda s: True)
        init(config=conf)
        API_INIT = True


def test_init(default_conf, mocker, caplog):
    caplog.set_level(logging.INFO)
    maybe_init_api(default_conf, mocker)
    assert log_has('Instance is running with dry_run enabled', caplog.record_tuples)


def test_init_exception(default_conf):
    default_conf['exchange']['name'] = 'wrong_exchange_name'

    with pytest.raises(
            OperationalException,
            match='Exchange {} is not supported'.format(default_conf['exchange']['name'])):
        init(config=default_conf)


def test_validate_pairs(default_conf, mocker):
    api_mock = MagicMock()
<<<<<<< HEAD
    api_mock.load_markets = MagicMock(return_value={
        'ETH/BTC': '', 'TKN/BTC': '', 'TRST/BTC': '', 'SWT/BTC': '', 'BCC/BTC': ''
    })
    id_mock = PropertyMock(return_value='test_exchange')
    type(api_mock).id = id_mock

=======
    api_mock.markets = ["ETH/BTC", "NEO/BTC", "LTC/BTC", "XRP/BTC"]
>>>>>>> f3847a3a
    mocker.patch('freqtrade.exchange._API', api_mock)
    mocker.patch.dict('freqtrade.exchange._CONF', default_conf)
    validate_pairs(default_conf['exchange']['pair_whitelist'])


def test_validate_pairs_not_available(default_conf, mocker):
    api_mock = MagicMock()
    api_mock.load_markets = MagicMock(return_value={})
    mocker.patch('freqtrade.exchange._API', api_mock)
    mocker.patch.dict('freqtrade.exchange._CONF', default_conf)
    with pytest.raises(OperationalException, match=r'not available'):
        validate_pairs(default_conf['exchange']['pair_whitelist'])


def test_validate_pairs_not_compatible(default_conf, mocker):
    api_mock = MagicMock()
<<<<<<< HEAD
    api_mock.load_markets = MagicMock(return_value={
        'ETH/BTC': '', 'TKN/BTC': '', 'TRST/BTC': '', 'SWT/BTC': '', 'BCC/BTC': ''
    })
    default_conf['stake_currency'] = 'ETH'
=======
    api_mock.get_markets = MagicMock(
        return_value=['BTC/ETH', 'BTC/TKN', 'BTC/TRST', 'BTC/SWT'])
    conf = deepcopy(default_conf)
    conf['stake_currency'] = 'ETH'
>>>>>>> f3847a3a
    mocker.patch('freqtrade.exchange._API', api_mock)
    mocker.patch.dict('freqtrade.exchange._CONF', conf)
    with pytest.raises(OperationalException, match=r'not compatible'):
        validate_pairs(conf['exchange']['pair_whitelist'])


def test_validate_pairs_exception(default_conf, mocker, caplog):
    caplog.set_level(logging.INFO)
    api_mock = MagicMock()
<<<<<<< HEAD
    api_mock.load_markets = MagicMock(side_effect=ccxt.BaseError())
=======
    api_mock.name = 'binance'
>>>>>>> f3847a3a
    mocker.patch('freqtrade.exchange._API', api_mock)
    mocker.patch.dict('freqtrade.exchange._CONF', default_conf)

    with pytest.raises(OperationalException, match=r'Pair ETH/BTC is not available at binance'):
        validate_pairs(default_conf['exchange']['pair_whitelist'])

<<<<<<< HEAD
    validate_pairs(default_conf['exchange']['pair_whitelist'])
    assert log_has('Unable to validate pairs (assuming they are correct). Reason: ',
                   caplog.record_tuples)
=======
>>>>>>> f3847a3a

def test_validate_pairs_stake_exception(default_conf, mocker, caplog):
    caplog.set_level(logging.INFO)
    conf = deepcopy(default_conf)
    conf['stake_currency'] = 'ETH'
    api_mock = MagicMock()
    api_mock.name = 'binance'
    mocker.patch('freqtrade.exchange._API', api_mock)
    mocker.patch.dict('freqtrade.exchange._CONF', conf)

    with pytest.raises(
        OperationalException,
        match=r'Pair ETH/BTC not compatible with stake_currency: ETH'
    ):
        validate_pairs(default_conf['exchange']['pair_whitelist'])

def test_buy_dry_run(default_conf, mocker):
    default_conf['dry_run'] = True
    mocker.patch.dict('freqtrade.exchange._CONF', default_conf)

<<<<<<< HEAD
    order = buy(pair='ETH/BTC', rate=200, amount=1)
    assert 'id' in order
    assert 'dry_run_buy_' in order['id']
=======
    assert 'dry_run_buy_' in buy(pair='BTC/ETH', rate=200, amount=1)
>>>>>>> f3847a3a


def test_buy_prod(default_conf, mocker):
    api_mock = MagicMock()
    order_id = 'test_prod_buy_{}'.format(randint(0, 10 ** 6))
    api_mock.create_limit_buy_order = MagicMock(return_value={
        'id': order_id,
        'info': {
            'foo': 'bar'
        }
    })
    mocker.patch('freqtrade.exchange._API', api_mock)

    default_conf['dry_run'] = False
    mocker.patch.dict('freqtrade.exchange._CONF', default_conf)

<<<<<<< HEAD
    order = buy(pair='ETH/BTC', rate=200, amount=1)
    assert 'id' in order
    assert 'info' in order
    assert order['id'] == order_id

    # test exception handling
    with pytest.raises(DependencyException):
        api_mock.create_limit_buy_order = MagicMock(side_effect=ccxt.InsufficientFunds)
        mocker.patch('freqtrade.exchange._API', api_mock)
        buy(pair='ETH/BTC', rate=200, amount=1)

    with pytest.raises(DependencyException):
        api_mock.create_limit_buy_order = MagicMock(side_effect=ccxt.InvalidOrder)
        mocker.patch('freqtrade.exchange._API', api_mock)
        buy(pair='ETH/BTC', rate=200, amount=1)

    with pytest.raises(NetworkException):
        api_mock.create_limit_buy_order = MagicMock(side_effect=ccxt.NetworkError)
        mocker.patch('freqtrade.exchange._API', api_mock)
        buy(pair='ETH/BTC', rate=200, amount=1)

    with pytest.raises(OperationalException):
        api_mock.create_limit_buy_order = MagicMock(side_effect=ccxt.BaseError)
        mocker.patch('freqtrade.exchange._API', api_mock)
        buy(pair='ETH/BTC', rate=200, amount=1)
=======
    assert 'dry_run_buy_' in buy(pair='BTC/ETH', rate=200, amount=1)
>>>>>>> f3847a3a


def test_sell_dry_run(default_conf, mocker):
    default_conf['dry_run'] = True
    mocker.patch.dict('freqtrade.exchange._CONF', default_conf)

<<<<<<< HEAD
    order = sell(pair='ETH/BTC', rate=200, amount=1)
    assert 'id' in order
    assert 'dry_run_sell_' in order['id']
=======
    assert 'dry_run_sell_' in sell(pair='BTC/ETH', rate=200, amount=1)
>>>>>>> f3847a3a


def test_sell_prod(default_conf, mocker):
    api_mock = MagicMock()
    order_id = 'test_prod_sell_{}'.format(randint(0, 10 ** 6))
    api_mock.create_limit_sell_order = MagicMock(return_value={
        'id': order_id,
        'info': {
            'foo': 'bar'
        }
    })
    mocker.patch('freqtrade.exchange._API', api_mock)

    default_conf['dry_run'] = False
    mocker.patch.dict('freqtrade.exchange._CONF', default_conf)

<<<<<<< HEAD
    order = sell(pair='ETH/BTC', rate=200, amount=1)
    assert 'id' in order
    assert 'info' in order
    assert order['id'] == order_id

    # test exception handling
    with pytest.raises(DependencyException):
        api_mock.create_limit_sell_order = MagicMock(side_effect=ccxt.InsufficientFunds)
        mocker.patch('freqtrade.exchange._API', api_mock)
        sell(pair='ETH/BTC', rate=200, amount=1)

    with pytest.raises(DependencyException):
        api_mock.create_limit_sell_order = MagicMock(side_effect=ccxt.InvalidOrder)
        mocker.patch('freqtrade.exchange._API', api_mock)
        sell(pair='ETH/BTC', rate=200, amount=1)

    with pytest.raises(NetworkException):
        api_mock.create_limit_sell_order = MagicMock(side_effect=ccxt.NetworkError)
        mocker.patch('freqtrade.exchange._API', api_mock)
        sell(pair='ETH/BTC', rate=200, amount=1)

    with pytest.raises(OperationalException):
        api_mock.create_limit_sell_order = MagicMock(side_effect=ccxt.BaseError)
        mocker.patch('freqtrade.exchange._API', api_mock)
        sell(pair='ETH/BTC', rate=200, amount=1)
=======
    assert 'dry_run_sell_' in sell(pair='BTC/ETH', rate=200, amount=1)
>>>>>>> f3847a3a


def test_get_balance_dry_run(default_conf, mocker):
    default_conf['dry_run'] = True
    mocker.patch.dict('freqtrade.exchange._CONF', default_conf)

    assert get_balance(currency='BTC') == 999.9


def test_get_balance_prod(default_conf, mocker):
    api_mock = MagicMock()
    api_mock.fetch_balance = MagicMock(return_value={'BTC': {'free': 123.4}})
    mocker.patch('freqtrade.exchange._API', api_mock)

    default_conf['dry_run'] = False
    mocker.patch.dict('freqtrade.exchange._CONF', default_conf)

    assert get_balance(currency='BTC') == 123.4

    with pytest.raises(OperationalException):
        api_mock.fetch_balance = MagicMock(side_effect=ccxt.BaseError)
        mocker.patch('freqtrade.exchange._API', api_mock)
        get_balance(currency='BTC')


def test_get_balances_dry_run(default_conf, mocker):
    default_conf['dry_run'] = True
    mocker.patch.dict('freqtrade.exchange._CONF', default_conf)

    assert get_balances() == {}


def test_get_balances_prod(default_conf, mocker):
    balance_item = {
        'free': 10.0,
        'total': 10.0,
        'used': 0.0
    }

    api_mock = MagicMock()
    api_mock.fetch_balance = MagicMock(return_value={
        '1ST': balance_item,
        '2ST': balance_item,
        '3ST': balance_item
    })
    mocker.patch('freqtrade.exchange._API', api_mock)

    default_conf['dry_run'] = False
    mocker.patch.dict('freqtrade.exchange._CONF', default_conf)

    assert len(get_balances()) == 3
    assert get_balances()['1ST']['free'] == 10.0
    assert get_balances()['1ST']['total'] == 10.0
    assert get_balances()['1ST']['used'] == 0.0

    with pytest.raises(NetworkException):
        api_mock.fetch_balance = MagicMock(side_effect=ccxt.NetworkError)
        mocker.patch('freqtrade.exchange._API', api_mock)
        get_balances()

    with pytest.raises(OperationalException):
        api_mock.fetch_balance = MagicMock(side_effect=ccxt.BaseError)
        mocker.patch('freqtrade.exchange._API', api_mock)
        get_balances()


# This test is somewhat redundant with
# test_exchange_bittrex.py::test_exchange_bittrex_get_ticker
def test_get_ticker(default_conf, mocker):
    maybe_init_api(default_conf, mocker)
    api_mock = MagicMock()
    tick = {
        'symbol': 'ETH/BTC',
        'bid': 0.00001098,
        'ask': 0.00001099,
        'last': 0.0001,
    }
    api_mock.fetch_ticker = MagicMock(return_value=tick)
    mocker.patch('freqtrade.exchange._API', api_mock)

    # retrieve original ticker
<<<<<<< HEAD
    ticker = get_ticker(pair='ETH/BTC')
=======
    ticker = get_ticker(pair='BTC/ETH')
>>>>>>> f3847a3a
    assert ticker['bid'] == 0.00001098
    assert ticker['ask'] == 0.00001099

    # change the ticker
    tick = {
        'symbol': 'ETH/BTC',
        'bid': 0.5,
        'ask': 1,
        'last': 42,
    }
    api_mock.fetch_ticker = MagicMock(return_value=tick)
    mocker.patch('freqtrade.exchange._API', api_mock)

    # if not caching the result we should get the same ticker
    # if not fetching a new result we should get the cached ticker
<<<<<<< HEAD
    ticker = get_ticker(pair='ETH/BTC')
=======
    ticker = get_ticker(pair='BTC/ETH', refresh=False)
    assert ticker['bid'] == 0.00001098
    assert ticker['ask'] == 0.00001099

    # force ticker refresh
    ticker = get_ticker(pair='BTC/ETH', refresh=True)
>>>>>>> f3847a3a
    assert ticker['bid'] == 0.5
    assert ticker['ask'] == 1

    with pytest.raises(OperationalException):  # test retrier
        api_mock.fetch_ticker = MagicMock(side_effect=ccxt.NetworkError)
        mocker.patch('freqtrade.exchange._API', api_mock)
        get_ticker(pair='ETH/BTC', refresh=True)

    with pytest.raises(OperationalException):
        api_mock.fetch_ticker = MagicMock(side_effect=ccxt.BaseError)
        mocker.patch('freqtrade.exchange._API', api_mock)
        get_ticker(pair='ETH/BTC', refresh=True)


def test_get_ticker_history(default_conf, mocker):
    api_mock = MagicMock()
    tick = [
        [
            1511686200000,  # unix timestamp ms
            1,  # open
            2,  # high
            3,  # low
            4,  # close
            5,  # volume (in quote currency)
        ]
    ]
    type(api_mock).has = PropertyMock(return_value={'fetchOHLCV': True})
    api_mock.fetch_ohlcv = MagicMock(return_value=tick)
    mocker.patch('freqtrade.exchange._API', api_mock)

    # retrieve original ticker
    ticks = get_ticker_history('ETH/BTC', default_conf['ticker_interval'])
    assert ticks[0][0] == 1511686200000
    assert ticks[0][1] == 1
    assert ticks[0][2] == 2
    assert ticks[0][3] == 3
    assert ticks[0][4] == 4
    assert ticks[0][5] == 5

    # change ticker and ensure tick changes
    new_tick = [
        [
            1511686210000,  # unix timestamp ms
            6,  # open
            7,  # high
            8,  # low
            9,  # close
            10,  # volume (in quote currency)
        ]
    ]
    api_mock.fetch_ohlcv = MagicMock(return_value=new_tick)
    mocker.patch('freqtrade.exchange._API', api_mock)

<<<<<<< HEAD
    ticks = get_ticker_history('ETH/BTC', default_conf['ticker_interval'])
    assert ticks[0][0] == 1511686210000
    assert ticks[0][1] == 6
    assert ticks[0][2] == 7
    assert ticks[0][3] == 8
    assert ticks[0][4] == 9
    assert ticks[0][5] == 10

    with pytest.raises(OperationalException):  # test retrier
        api_mock.fetch_ohlcv = MagicMock(side_effect=ccxt.NetworkError)
        mocker.patch('freqtrade.exchange._API', api_mock)
        # new symbol to get around cache
        get_ticker_history('ABCD/BTC', default_conf['ticker_interval'])

    with pytest.raises(OperationalException):
        api_mock.fetch_ohlcv = MagicMock(side_effect=ccxt.BaseError)
        mocker.patch('freqtrade.exchange._API', api_mock)
        # new symbol to get around cache
        get_ticker_history('EFGH/BTC', default_conf['ticker_interval'])
=======
    # ensure caching will still return the original ticker
    ticks = get_ticker_history('BTC/ETH', int(default_conf['ticker_interval']))
    assert ticks == 123
>>>>>>> f3847a3a


def test_cancel_order_dry_run(default_conf, mocker):
    default_conf['dry_run'] = True
    mocker.patch.dict('freqtrade.exchange._CONF', default_conf)

    assert cancel_order(order_id='123', pair='TKN/BTC') is None


# Ensure that if not dry_run, we should call API
def test_cancel_order(default_conf, mocker):
    default_conf['dry_run'] = False
    mocker.patch.dict('freqtrade.exchange._CONF', default_conf)
    api_mock = MagicMock()
    api_mock.cancel_order = MagicMock(return_value=123)
    mocker.patch('freqtrade.exchange._API', api_mock)
    assert cancel_order(order_id='_', pair='TKN/BTC') == 123

    with pytest.raises(NetworkException):
        api_mock.cancel_order = MagicMock(side_effect=ccxt.NetworkError)
        mocker.patch('freqtrade.exchange._API', api_mock)
        cancel_order(order_id='_', pair='TKN/BTC')

    with pytest.raises(DependencyException):
        api_mock.cancel_order = MagicMock(side_effect=ccxt.InvalidOrder)
        mocker.patch('freqtrade.exchange._API', api_mock)
        cancel_order(order_id='_', pair='TKN/BTC')

    with pytest.raises(OperationalException):
        api_mock.cancel_order = MagicMock(side_effect=ccxt.BaseError)
        mocker.patch('freqtrade.exchange._API', api_mock)
        cancel_order(order_id='_', pair='TKN/BTC')


def test_get_order(default_conf, mocker):
    default_conf['dry_run'] = True
    mocker.patch.dict('freqtrade.exchange._CONF', default_conf)
    order = MagicMock()
    order.myid = 123
    exchange._DRY_RUN_OPEN_ORDERS['X'] = order
    print(exchange.get_order('X', 'TKN/BTC'))
    assert exchange.get_order('X', 'TKN/BTC').myid == 123

    default_conf['dry_run'] = False
    mocker.patch.dict('freqtrade.exchange._CONF', default_conf)
    api_mock = MagicMock()
    api_mock.fetch_order = MagicMock(return_value=456)
    mocker.patch('freqtrade.exchange._API', api_mock)
    assert exchange.get_order('X', 'TKN/BTC') == 456

    with pytest.raises(NetworkException):
        api_mock.fetch_order = MagicMock(side_effect=ccxt.NetworkError)
        mocker.patch('freqtrade.exchange._API', api_mock)
        exchange.get_order(order_id='_', pair='TKN/BTC')

    with pytest.raises(DependencyException):
        api_mock.fetch_order = MagicMock(side_effect=ccxt.InvalidOrder)
        mocker.patch('freqtrade.exchange._API', api_mock)
        exchange.get_order(order_id='_', pair='TKN/BTC')

    with pytest.raises(OperationalException):
        api_mock.fetch_order = MagicMock(side_effect=ccxt.BaseError)
        mocker.patch('freqtrade.exchange._API', api_mock)
        exchange.get_order(order_id='_', pair='TKN/BTC')


def test_get_name(default_conf, mocker):
    mocker.patch('freqtrade.exchange.validate_pairs',
                 side_effect=lambda s: True)
    default_conf['exchange']['name'] = 'binance'
    init(default_conf)

    assert get_name() == 'Binance'


def test_get_id(default_conf, mocker):
    mocker.patch('freqtrade.exchange.validate_pairs',
                 side_effect=lambda s: True)
    default_conf['exchange']['name'] = 'binance'
    init(default_conf)

    assert get_id() == 'binance'


def test_get_pair_detail_url(default_conf, mocker):
    mocker.patch('freqtrade.exchange.validate_pairs',
                 side_effect=lambda s: True)
    default_conf['exchange']['name'] = 'binance'
    init(default_conf)

    url = get_pair_detail_url('TKN/ETH')
    assert 'TKN' in url
    assert 'ETH' in url

    url = get_pair_detail_url('LOOONG/BTC')
    assert 'LOOONG' in url
    assert 'BTC' in url

    default_conf['exchange']['name'] = 'bittrex'
    init(default_conf)

    url = get_pair_detail_url('TKN/ETH')
    assert 'TKN' in url
    assert 'ETH' in url

    url = get_pair_detail_url('LOOONG/BTC')
    assert 'LOOONG' in url
    assert 'BTC' in url


def test_get_fee(default_conf, mocker):
    api_mock = MagicMock()
    api_mock.calculate_fee = MagicMock(return_value={
        'type': 'taker',
        'currency': 'BTC',
        'rate': 0.025,
        'cost': 0.05
    })
    mocker.patch('freqtrade.exchange._API', api_mock)
    assert get_fee() == 0.025<|MERGE_RESOLUTION|>--- conflicted
+++ resolved
@@ -43,16 +43,12 @@
 
 def test_validate_pairs(default_conf, mocker):
     api_mock = MagicMock()
-<<<<<<< HEAD
     api_mock.load_markets = MagicMock(return_value={
         'ETH/BTC': '', 'TKN/BTC': '', 'TRST/BTC': '', 'SWT/BTC': '', 'BCC/BTC': ''
     })
     id_mock = PropertyMock(return_value='test_exchange')
     type(api_mock).id = id_mock
 
-=======
-    api_mock.markets = ["ETH/BTC", "NEO/BTC", "LTC/BTC", "XRP/BTC"]
->>>>>>> f3847a3a
     mocker.patch('freqtrade.exchange._API', api_mock)
     mocker.patch.dict('freqtrade.exchange._CONF', default_conf)
     validate_pairs(default_conf['exchange']['pair_whitelist'])
@@ -69,17 +65,10 @@
 
 def test_validate_pairs_not_compatible(default_conf, mocker):
     api_mock = MagicMock()
-<<<<<<< HEAD
     api_mock.load_markets = MagicMock(return_value={
         'ETH/BTC': '', 'TKN/BTC': '', 'TRST/BTC': '', 'SWT/BTC': '', 'BCC/BTC': ''
     })
     default_conf['stake_currency'] = 'ETH'
-=======
-    api_mock.get_markets = MagicMock(
-        return_value=['BTC/ETH', 'BTC/TKN', 'BTC/TRST', 'BTC/SWT'])
-    conf = deepcopy(default_conf)
-    conf['stake_currency'] = 'ETH'
->>>>>>> f3847a3a
     mocker.patch('freqtrade.exchange._API', api_mock)
     mocker.patch.dict('freqtrade.exchange._CONF', conf)
     with pytest.raises(OperationalException, match=r'not compatible'):
@@ -89,23 +78,17 @@
 def test_validate_pairs_exception(default_conf, mocker, caplog):
     caplog.set_level(logging.INFO)
     api_mock = MagicMock()
-<<<<<<< HEAD
     api_mock.load_markets = MagicMock(side_effect=ccxt.BaseError())
-=======
     api_mock.name = 'binance'
->>>>>>> f3847a3a
     mocker.patch('freqtrade.exchange._API', api_mock)
     mocker.patch.dict('freqtrade.exchange._CONF', default_conf)
 
     with pytest.raises(OperationalException, match=r'Pair ETH/BTC is not available at binance'):
         validate_pairs(default_conf['exchange']['pair_whitelist'])
 
-<<<<<<< HEAD
     validate_pairs(default_conf['exchange']['pair_whitelist'])
     assert log_has('Unable to validate pairs (assuming they are correct). Reason: ',
                    caplog.record_tuples)
-=======
->>>>>>> f3847a3a
 
 def test_validate_pairs_stake_exception(default_conf, mocker, caplog):
     caplog.set_level(logging.INFO)
@@ -126,14 +109,9 @@
     default_conf['dry_run'] = True
     mocker.patch.dict('freqtrade.exchange._CONF', default_conf)
 
-<<<<<<< HEAD
     order = buy(pair='ETH/BTC', rate=200, amount=1)
     assert 'id' in order
     assert 'dry_run_buy_' in order['id']
-=======
-    assert 'dry_run_buy_' in buy(pair='BTC/ETH', rate=200, amount=1)
->>>>>>> f3847a3a
-
 
 def test_buy_prod(default_conf, mocker):
     api_mock = MagicMock()
@@ -149,7 +127,6 @@
     default_conf['dry_run'] = False
     mocker.patch.dict('freqtrade.exchange._CONF', default_conf)
 
-<<<<<<< HEAD
     order = buy(pair='ETH/BTC', rate=200, amount=1)
     assert 'id' in order
     assert 'info' in order
@@ -175,22 +152,15 @@
         api_mock.create_limit_buy_order = MagicMock(side_effect=ccxt.BaseError)
         mocker.patch('freqtrade.exchange._API', api_mock)
         buy(pair='ETH/BTC', rate=200, amount=1)
-=======
-    assert 'dry_run_buy_' in buy(pair='BTC/ETH', rate=200, amount=1)
->>>>>>> f3847a3a
 
 
 def test_sell_dry_run(default_conf, mocker):
     default_conf['dry_run'] = True
     mocker.patch.dict('freqtrade.exchange._CONF', default_conf)
 
-<<<<<<< HEAD
     order = sell(pair='ETH/BTC', rate=200, amount=1)
     assert 'id' in order
     assert 'dry_run_sell_' in order['id']
-=======
-    assert 'dry_run_sell_' in sell(pair='BTC/ETH', rate=200, amount=1)
->>>>>>> f3847a3a
 
 
 def test_sell_prod(default_conf, mocker):
@@ -207,7 +177,6 @@
     default_conf['dry_run'] = False
     mocker.patch.dict('freqtrade.exchange._CONF', default_conf)
 
-<<<<<<< HEAD
     order = sell(pair='ETH/BTC', rate=200, amount=1)
     assert 'id' in order
     assert 'info' in order
@@ -233,9 +202,6 @@
         api_mock.create_limit_sell_order = MagicMock(side_effect=ccxt.BaseError)
         mocker.patch('freqtrade.exchange._API', api_mock)
         sell(pair='ETH/BTC', rate=200, amount=1)
-=======
-    assert 'dry_run_sell_' in sell(pair='BTC/ETH', rate=200, amount=1)
->>>>>>> f3847a3a
 
 
 def test_get_balance_dry_run(default_conf, mocker):
@@ -317,11 +283,8 @@
     mocker.patch('freqtrade.exchange._API', api_mock)
 
     # retrieve original ticker
-<<<<<<< HEAD
     ticker = get_ticker(pair='ETH/BTC')
-=======
-    ticker = get_ticker(pair='BTC/ETH')
->>>>>>> f3847a3a
+
     assert ticker['bid'] == 0.00001098
     assert ticker['ask'] == 0.00001099
 
@@ -337,16 +300,8 @@
 
     # if not caching the result we should get the same ticker
     # if not fetching a new result we should get the cached ticker
-<<<<<<< HEAD
     ticker = get_ticker(pair='ETH/BTC')
-=======
-    ticker = get_ticker(pair='BTC/ETH', refresh=False)
-    assert ticker['bid'] == 0.00001098
-    assert ticker['ask'] == 0.00001099
-
-    # force ticker refresh
-    ticker = get_ticker(pair='BTC/ETH', refresh=True)
->>>>>>> f3847a3a
+
     assert ticker['bid'] == 0.5
     assert ticker['ask'] == 1
 
@@ -400,7 +355,6 @@
     api_mock.fetch_ohlcv = MagicMock(return_value=new_tick)
     mocker.patch('freqtrade.exchange._API', api_mock)
 
-<<<<<<< HEAD
     ticks = get_ticker_history('ETH/BTC', default_conf['ticker_interval'])
     assert ticks[0][0] == 1511686210000
     assert ticks[0][1] == 6
@@ -420,11 +374,6 @@
         mocker.patch('freqtrade.exchange._API', api_mock)
         # new symbol to get around cache
         get_ticker_history('EFGH/BTC', default_conf['ticker_interval'])
-=======
-    # ensure caching will still return the original ticker
-    ticks = get_ticker_history('BTC/ETH', int(default_conf['ticker_interval']))
-    assert ticks == 123
->>>>>>> f3847a3a
 
 
 def test_cancel_order_dry_run(default_conf, mocker):
