--- conflicted
+++ resolved
@@ -20,17 +20,10 @@
 
 
 def test_load_strategy(result):
-<<<<<<< HEAD
-    strategy = Strategy()
-
-    assert not hasattr(Strategy, 'custom_strategy')
-    strategy._load_strategy('test_strategy')
-=======
     resolver = StrategyResolver()
     resolver._load_strategy('TestStrategy')
     assert hasattr(resolver.strategy, 'populate_indicators')
     assert 'adx' in resolver.strategy.populate_indicators(result)
->>>>>>> bddf009a
 
 
 def test_load_strategy_custom_directory(result):
@@ -44,17 +37,6 @@
     assert hasattr(resolver.strategy, 'populate_indicators')
     assert 'adx' in resolver.strategy.populate_indicators(result)
 
-<<<<<<< HEAD
-def test_load_not_found_strategy(caplog):
-    strategy = Strategy()
-
-    assert not hasattr(Strategy, 'custom_strategy')
-    strategy._load_strategy('NotFoundStrategy')
-
-    error_msg = "Impossible to load Strategy 'user_data/strategies/{}.py'. This file does not " \
-                "exist or contains Python code errors".format('NotFoundStrategy')
-    assert ('freqtrade.strategy.strategy', logging.ERROR, error_msg) in caplog.record_tuples
-=======
 
 def test_load_not_found_strategy():
     strategy = StrategyResolver()
@@ -62,7 +44,6 @@
                        match=r'Impossible to load Strategy \'NotFoundStrategy\'.'
                              r' This class does not exist or contains Python code errors'):
         strategy._load_strategy('NotFoundStrategy')
->>>>>>> bddf009a
 
 
 def test_strategy(result):
