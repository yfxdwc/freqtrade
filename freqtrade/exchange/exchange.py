# pragma pylint: disable=W0603
"""
Cryptocurrency Exchanges support
"""
import asyncio
import http
import inspect
import logging
from copy import deepcopy
from datetime import datetime, timedelta, timezone
from math import ceil
from typing import Any, Coroutine, Dict, List, Literal, Optional, Tuple, Union

import arrow
import ccxt
import ccxt.async_support as ccxt_async
from cachetools import TTLCache
from ccxt.base.decimal_to_precision import (ROUND_DOWN, ROUND_UP, TICK_SIZE, TRUNCATE,
                                            decimal_to_precision)
from pandas import DataFrame

from freqtrade.constants import (DEFAULT_AMOUNT_RESERVE_PERCENT, NON_OPEN_EXCHANGE_STATES,
                                 ListPairsWithTimeframes, PairWithTimeframe)
from freqtrade.data.converter import ohlcv_to_dataframe, trades_dict_to_list
from freqtrade.enums import OPTIMIZE_MODES, CandleType, MarginMode, TradingMode
from freqtrade.exceptions import (DDosProtection, ExchangeError, InsufficientFundsError,
                                  InvalidOrderException, OperationalException, PricingError,
                                  RetryableOrderError, TemporaryError)
from freqtrade.exchange.common import (API_FETCH_ORDER_RETRY_COUNT, BAD_EXCHANGES,
                                       EXCHANGE_HAS_OPTIONAL, EXCHANGE_HAS_REQUIRED,
                                       SUPPORTED_EXCHANGES, remove_credentials, retrier,
                                       retrier_async)
from freqtrade.misc import chunks, deep_merge_dicts, safe_value_fallback2
from freqtrade.plugins.pairlist.pairlist_helpers import expand_pairlist


CcxtModuleType = Any


logger = logging.getLogger(__name__)


# Workaround for adding samesite support to pre 3.8 python
# Only applies to python3.7, and only on certain exchanges (kraken)
# Replicates the fix from starlette (which is actually causing this problem)
http.cookies.Morsel._reserved["samesite"] = "SameSite"  # type: ignore


class Exchange:

    # Parameters to add directly to buy/sell calls (like agreeing to trading agreement)
    _params: Dict = {}

    # Additional headers - added to the ccxt object
    _headers: Dict = {}

    # Dict to specify which options each exchange implements
    # This defines defaults, which can be selectively overridden by subclasses using _ft_has
    # or by specifying them in the configuration.
    _ft_has_default: Dict = {
        "stoploss_on_exchange": False,
        "order_time_in_force": ["gtc"],
        "time_in_force_parameter": "timeInForce",
        "ohlcv_params": {},
        "ohlcv_candle_limit": 500,
        "ohlcv_partial_candle": True,
        # Check https://github.com/ccxt/ccxt/issues/10767 for removal of ohlcv_volume_currency
        "ohlcv_volume_currency": "base",  # "base" or "quote"
        "tickers_have_quoteVolume": True,
        "tickers_have_price": True,
        "trades_pagination": "time",  # Possible are "time" or "id"
        "trades_pagination_arg": "since",
        "l2_limit_range": None,
        "l2_limit_range_required": True,  # Allow Empty L2 limit (kucoin)
        "mark_ohlcv_price": "mark",
        "mark_ohlcv_timeframe": "8h",
        "ccxt_futures_name": "swap",
        "needs_trading_fees": False,  # use fetch_trading_fees to cache fees
    }
    _ft_has: Dict = {}
    _ft_has_futures: Dict = {}

    _supported_trading_mode_margin_pairs: List[Tuple[TradingMode, MarginMode]] = [
        # TradingMode.SPOT always supported and not required in this list
    ]

    def __init__(self, config: Dict[str, Any], validate: bool = True) -> None:
        """
        Initializes this module with the given config,
        it does basic validation whether the specified exchange and pairs are valid.
        :return: None
        """
        self._api: ccxt.Exchange = None
        self._api_async: ccxt_async.Exchange = None
        self._markets: Dict = {}
        self._trading_fees: Dict[str, Any] = {}
        self._leverage_tiers: Dict[str, List[Dict]] = {}
        self.loop = asyncio.new_event_loop()
        asyncio.set_event_loop(self.loop)
        self._config: Dict = {}

        self._config.update(config)

        # Holds last candle refreshed time of each pair
        self._pairs_last_refresh_time: Dict[PairWithTimeframe, int] = {}
        # Timestamp of last markets refresh
        self._last_markets_refresh: int = 0

        # Cache for 10 minutes ...
        self._fetch_tickers_cache: TTLCache = TTLCache(maxsize=2, ttl=60 * 10)
        # Cache values for 1800 to avoid frequent polling of the exchange for prices
        # Caching only applies to RPC methods, so prices for open trades are still
        # refreshed once every iteration.
        self._exit_rate_cache: TTLCache = TTLCache(maxsize=100, ttl=1800)
        self._entry_rate_cache: TTLCache = TTLCache(maxsize=100, ttl=1800)

        # Holds candles
        self._klines: Dict[PairWithTimeframe, DataFrame] = {}

        # Holds all open sell orders for dry_run
        self._dry_run_open_orders: Dict[str, Any] = {}
        remove_credentials(config)

        if config['dry_run']:
            logger.info('Instance is running with dry_run enabled')
        logger.info(f"Using CCXT {ccxt.__version__}")
        exchange_config = config['exchange']
        self.log_responses = exchange_config.get('log_responses', False)

        # Leverage properties
        self.trading_mode: TradingMode = config.get('trading_mode', TradingMode.SPOT)
        self.margin_mode: MarginMode = (
            MarginMode(config.get('margin_mode'))
            if config.get('margin_mode')
            else MarginMode.NONE
        )
        self.liquidation_buffer = config.get('liquidation_buffer', 0.05)

        # Deep merge ft_has with default ft_has options
        self._ft_has = deep_merge_dicts(self._ft_has, deepcopy(self._ft_has_default))
        if self.trading_mode == TradingMode.FUTURES:
            self._ft_has = deep_merge_dicts(self._ft_has_futures, self._ft_has)
        if exchange_config.get('_ft_has_params'):
            self._ft_has = deep_merge_dicts(exchange_config.get('_ft_has_params'),
                                            self._ft_has)
            logger.info("Overriding exchange._ft_has with config params, result: %s", self._ft_has)

        # Assign this directly for easy access
        self._ohlcv_partial_candle = self._ft_has['ohlcv_partial_candle']

        self._trades_pagination = self._ft_has['trades_pagination']
        self._trades_pagination_arg = self._ft_has['trades_pagination_arg']

        # Initialize ccxt objects
        ccxt_config = self._ccxt_config
        ccxt_config = deep_merge_dicts(exchange_config.get('ccxt_config', {}), ccxt_config)
        ccxt_config = deep_merge_dicts(exchange_config.get('ccxt_sync_config', {}), ccxt_config)

        self._api = self._init_ccxt(exchange_config, ccxt_kwargs=ccxt_config)

        ccxt_async_config = self._ccxt_config
        ccxt_async_config = deep_merge_dicts(exchange_config.get('ccxt_config', {}),
                                             ccxt_async_config)
        ccxt_async_config = deep_merge_dicts(exchange_config.get('ccxt_async_config', {}),
                                             ccxt_async_config)
        self._api_async = self._init_ccxt(
            exchange_config, ccxt_async, ccxt_kwargs=ccxt_async_config)

        logger.info('Using Exchange "%s"', self.name)

        if validate:
            # Check if timeframe is available
            self.validate_timeframes(config.get('timeframe'))

            # Initial markets load
            self._load_markets()

            # Check if all pairs are available
            self.validate_stakecurrency(config['stake_currency'])
            if not exchange_config.get('skip_pair_validation'):
                self.validate_pairs(config['exchange']['pair_whitelist'])
            self.validate_ordertypes(config.get('order_types', {}))
            self.validate_order_time_in_force(config.get('order_time_in_force', {}))
            self.required_candle_call_count = self.validate_required_startup_candles(
                config.get('startup_candle_count', 0), config.get('timeframe', ''))
            self.validate_trading_mode_and_margin_mode(self.trading_mode, self.margin_mode)
            self.validate_pricing(config['exit_pricing'])
            self.validate_pricing(config['entry_pricing'])

        # Converts the interval provided in minutes in config to seconds
        self.markets_refresh_interval: int = exchange_config.get(
            "markets_refresh_interval", 60) * 60

        if self.trading_mode != TradingMode.SPOT:
            self.fill_leverage_tiers()

    def __del__(self):
        """
        Destructor - clean up async stuff
        """
        self.close()

    def close(self):
        logger.debug("Exchange object destroyed, closing async loop")
        if (self._api_async and inspect.iscoroutinefunction(self._api_async.close)
                and self._api_async.session):
            logger.info("Closing async ccxt session.")
            self.loop.run_until_complete(self._api_async.close())

    def _init_ccxt(self, exchange_config: Dict[str, Any], ccxt_module: CcxtModuleType = ccxt,
                   ccxt_kwargs: Dict = {}) -> ccxt.Exchange:
        """
        Initialize ccxt with given config and return valid
        ccxt instance.
        """
        # Find matching class for the given exchange name
        name = exchange_config['name']

        if not is_exchange_known_ccxt(name, ccxt_module):
            raise OperationalException(f'Exchange {name} is not supported by ccxt')

        ex_config = {
            'apiKey': exchange_config.get('key'),
            'secret': exchange_config.get('secret'),
            'password': exchange_config.get('password'),
            'uid': exchange_config.get('uid', ''),
        }
        if ccxt_kwargs:
            logger.info('Applying additional ccxt config: %s', ccxt_kwargs)
        if self._headers:
            # Inject static headers after the above output to not confuse users.
            ccxt_kwargs = deep_merge_dicts({'headers': self._headers}, ccxt_kwargs)
        if ccxt_kwargs:
            ex_config.update(ccxt_kwargs)
        try:

            api = getattr(ccxt_module, name.lower())(ex_config)
        except (KeyError, AttributeError) as e:
            raise OperationalException(f'Exchange {name} is not supported') from e
        except ccxt.BaseError as e:
            raise OperationalException(f"Initialization of ccxt failed. Reason: {e}") from e

        self.set_sandbox(api, exchange_config, name)

        return api

    @property
    def _ccxt_config(self) -> Dict:
        # Parameters to add directly to ccxt sync/async initialization.
        if self.trading_mode == TradingMode.MARGIN:
            return {
                "options": {
                    "defaultType": "margin"
                }
            }
        elif self.trading_mode == TradingMode.FUTURES:
            return {
                "options": {
                    "defaultType": self._ft_has["ccxt_futures_name"]
                }
            }
        else:
            return {}

    @property
    def name(self) -> str:
        """exchange Name (from ccxt)"""
        return self._api.name

    @property
    def id(self) -> str:
        """exchange ccxt id"""
        return self._api.id

    @property
    def timeframes(self) -> List[str]:
        return list((self._api.timeframes or {}).keys())

    @property
    def markets(self) -> Dict:
        """exchange ccxt markets"""
        if not self._markets:
            logger.info("Markets were not loaded. Loading them now..")
            self._load_markets()
        return self._markets

    @property
    def precisionMode(self) -> str:
        """exchange ccxt precisionMode"""
        return self._api.precisionMode

    def _log_exchange_response(self, endpoint, response) -> None:
        """ Log exchange responses """
        if self.log_responses:
            logger.info(f"API {endpoint}: {response}")

    def ohlcv_candle_limit(self, timeframe: str) -> int:
        """
        Exchange ohlcv candle limit
        Uses ohlcv_candle_limit_per_timeframe if the exchange has different limits
        per timeframe (e.g. bittrex), otherwise falls back to ohlcv_candle_limit
        :param timeframe: Timeframe to check
        :return: Candle limit as integer
        """
        return int(self._ft_has.get('ohlcv_candle_limit_per_timeframe', {}).get(
            timeframe, self._ft_has.get('ohlcv_candle_limit')))

    def get_markets(self, base_currencies: List[str] = None, quote_currencies: List[str] = None,
                    spot_only: bool = False, margin_only: bool = False, futures_only: bool = False,
                    tradable_only: bool = True,
                    active_only: bool = False) -> Dict[str, Any]:
        """
        Return exchange ccxt markets, filtered out by base currency and quote currency
        if this was requested in parameters.
        """
        markets = self.markets
        if not markets:
            raise OperationalException("Markets were not loaded.")

        if base_currencies:
            markets = {k: v for k, v in markets.items() if v['base'] in base_currencies}
        if quote_currencies:
            markets = {k: v for k, v in markets.items() if v['quote'] in quote_currencies}
        if tradable_only:
            markets = {k: v for k, v in markets.items() if self.market_is_tradable(v)}
        if spot_only:
            markets = {k: v for k, v in markets.items() if self.market_is_spot(v)}
        if margin_only:
            markets = {k: v for k, v in markets.items() if self.market_is_margin(v)}
        if futures_only:
            markets = {k: v for k, v in markets.items() if self.market_is_future(v)}
        if active_only:
            markets = {k: v for k, v in markets.items() if market_is_active(v)}
        return markets

    def get_quote_currencies(self) -> List[str]:
        """
        Return a list of supported quote currencies
        """
        markets = self.markets
        return sorted(set([x['quote'] for _, x in markets.items()]))

    def get_pair_quote_currency(self, pair: str) -> str:
        """
        Return a pair's quote currency
        """
        return self.markets.get(pair, {}).get('quote', '')

    def get_pair_base_currency(self, pair: str) -> str:
        """
        Return a pair's base currency
        """
        return self.markets.get(pair, {}).get('base', '')

    def market_is_future(self, market: Dict[str, Any]) -> bool:
        return (
            market.get(self._ft_has["ccxt_futures_name"], False) is True and
            market.get('linear', False) is True
        )

    def market_is_spot(self, market: Dict[str, Any]) -> bool:
        return market.get('spot', False) is True

    def market_is_margin(self, market: Dict[str, Any]) -> bool:
        return market.get('margin', False) is True

    def market_is_tradable(self, market: Dict[str, Any]) -> bool:
        """
        Check if the market symbol is tradable by Freqtrade.
        Ensures that Configured mode aligns to
        """
        return (
            market.get('quote', None) is not None
            and market.get('base', None) is not None
            and ((self.trading_mode == TradingMode.SPOT and self.market_is_spot(market))
                 or (self.trading_mode == TradingMode.MARGIN and self.market_is_margin(market))
                 or (self.trading_mode == TradingMode.FUTURES and self.market_is_future(market)))
        )

    def klines(self, pair_interval: PairWithTimeframe, copy: bool = True) -> DataFrame:
        if pair_interval in self._klines:
            return self._klines[pair_interval].copy() if copy else self._klines[pair_interval]
        else:
            return DataFrame()

    def _get_contract_size(self, pair: str) -> float:
        if self.trading_mode == TradingMode.FUTURES:
            market = self.markets[pair]
            contract_size: float = 1.0
            if market['contractSize'] is not None:
                # ccxt has contractSize in markets as string
                contract_size = float(market['contractSize'])
            return contract_size
        else:
            return 1

    def _trades_contracts_to_amount(self, trades: List) -> List:
        if len(trades) > 0 and 'symbol' in trades[0]:
            contract_size = self._get_contract_size(trades[0]['symbol'])
            if contract_size != 1:
                for trade in trades:
                    trade['amount'] = trade['amount'] * contract_size
        return trades

    def _order_contracts_to_amount(self, order: Dict) -> Dict:
        if 'symbol' in order and order['symbol'] is not None:
            contract_size = self._get_contract_size(order['symbol'])
            if contract_size != 1:
                for prop in ['amount', 'cost', 'filled', 'remaining']:
                    if prop in order and order[prop] is not None:
                        order[prop] = order[prop] * contract_size
        return order

    def _amount_to_contracts(self, pair: str, amount: float) -> float:

        contract_size = self._get_contract_size(pair)
        if contract_size and contract_size != 1:
            return amount / contract_size
        else:
            return amount

    def _contracts_to_amount(self, pair: str, num_contracts: float) -> float:

        contract_size = self._get_contract_size(pair)
        if contract_size and contract_size != 1:
            return num_contracts * contract_size
        else:
            return num_contracts

    def set_sandbox(self, api: ccxt.Exchange, exchange_config: dict, name: str) -> None:
        if exchange_config.get('sandbox'):
            if api.urls.get('test'):
                api.urls['api'] = api.urls['test']
                logger.info("Enabled Sandbox API on %s", name)
            else:
                logger.warning(
                    f"No Sandbox URL in CCXT for {name}, exiting. Please check your config.json")
                raise OperationalException(f'Exchange {name} does not provide a sandbox api')

    def _load_async_markets(self, reload: bool = False) -> None:
        try:
            if self._api_async:
                self.loop.run_until_complete(
                    self._api_async.load_markets(reload=reload))

        except (asyncio.TimeoutError, ccxt.BaseError) as e:
            logger.warning('Could not load async markets. Reason: %s', e)
            return

    def _load_markets(self) -> None:
        """ Initialize markets both sync and async """
        try:
            self._markets = self._api.load_markets()
            self._load_async_markets()
            self._last_markets_refresh = arrow.utcnow().int_timestamp
            if self._ft_has['needs_trading_fees']:
                self._trading_fees = self.fetch_trading_fees()

        except ccxt.BaseError:
            logger.exception('Unable to initialize markets.')

    def reload_markets(self) -> None:
        """Reload markets both sync and async if refresh interval has passed """
        # Check whether markets have to be reloaded
        if (self._last_markets_refresh > 0) and (
                self._last_markets_refresh + self.markets_refresh_interval
                > arrow.utcnow().int_timestamp):
            return None
        logger.debug("Performing scheduled market reload..")
        try:
            self._markets = self._api.load_markets(reload=True)
            # Also reload async markets to avoid issues with newly listed pairs
            self._load_async_markets(reload=True)
            self._last_markets_refresh = arrow.utcnow().int_timestamp
            self.fill_leverage_tiers()
        except ccxt.BaseError:
            logger.exception("Could not reload markets.")

    def validate_stakecurrency(self, stake_currency: str) -> None:
        """
        Checks stake-currency against available currencies on the exchange.
        Only runs on startup. If markets have not been loaded, there's been a problem with
        the connection to the exchange.
        :param stake_currency: Stake-currency to validate
        :raise: OperationalException if stake-currency is not available.
        """
        if not self._markets:
            raise OperationalException(
                'Could not load markets, therefore cannot start. '
                'Please investigate the above error for more details.'
            )
        quote_currencies = self.get_quote_currencies()
        if stake_currency not in quote_currencies:
            raise OperationalException(
                f"{stake_currency} is not available as stake on {self.name}. "
                f"Available currencies are: {', '.join(quote_currencies)}")

    def validate_pairs(self, pairs: List[str]) -> None:
        """
        Checks if all given pairs are tradable on the current exchange.
        :param pairs: list of pairs
        :raise: OperationalException if one pair is not available
        :return: None
        """

        if not self.markets:
            logger.warning('Unable to validate pairs (assuming they are correct).')
            return
        extended_pairs = expand_pairlist(pairs, list(self.markets), keep_invalid=True)
        invalid_pairs = []
        for pair in extended_pairs:
            # Note: ccxt has BaseCurrency/QuoteCurrency format for pairs
            if self.markets and pair not in self.markets:
                raise OperationalException(
                    f'Pair {pair} is not available on {self.name} {self.trading_mode.value}. '
                    f'Please remove {pair} from your whitelist.')

                # From ccxt Documentation:
                # markets.info: An associative array of non-common market properties,
                # including fees, rates, limits and other general market information.
                # The internal info array is different for each particular market,
                # its contents depend on the exchange.
                # It can also be a string or similar ... so we need to verify that first.
            elif (isinstance(self.markets[pair].get('info', None), dict)
                  and self.markets[pair].get('info', {}).get('prohibitedIn', False)):
                # Warn users about restricted pairs in whitelist.
                # We cannot determine reliably if Users are affected.
                logger.warning(f"Pair {pair} is restricted for some users on this exchange."
                               f"Please check if you are impacted by this restriction "
                               f"on the exchange and eventually remove {pair} from your whitelist.")
            if (self._config['stake_currency'] and
                    self.get_pair_quote_currency(pair) != self._config['stake_currency']):
                invalid_pairs.append(pair)
        if invalid_pairs:
            raise OperationalException(
                f"Stake-currency '{self._config['stake_currency']}' not compatible with "
                f"pair-whitelist. Please remove the following pairs: {invalid_pairs}")

    def get_valid_pair_combination(self, curr_1: str, curr_2: str) -> str:
        """
        Get valid pair combination of curr_1 and curr_2 by trying both combinations.
        """
        for pair in [f"{curr_1}/{curr_2}", f"{curr_2}/{curr_1}"]:
            if pair in self.markets and self.markets[pair].get('active'):
                return pair
        raise ExchangeError(f"Could not combine {curr_1} and {curr_2} to get a valid pair.")

    def validate_timeframes(self, timeframe: Optional[str]) -> None:
        """
        Check if timeframe from config is a supported timeframe on the exchange
        """
        if not hasattr(self._api, "timeframes") or self._api.timeframes is None:
            # If timeframes attribute is missing (or is None), the exchange probably
            # has no fetchOHLCV method.
            # Therefore we also show that.
            raise OperationalException(
                f"The ccxt library does not provide the list of timeframes "
                f"for the exchange \"{self.name}\" and this exchange "
                f"is therefore not supported. ccxt fetchOHLCV: {self.exchange_has('fetchOHLCV')}")

        if timeframe and (timeframe not in self.timeframes):
            raise OperationalException(
                f"Invalid timeframe '{timeframe}'. This exchange supports: {self.timeframes}")

        if timeframe and timeframe_to_minutes(timeframe) < 1:
            raise OperationalException("Timeframes < 1m are currently not supported by Freqtrade.")

    def validate_ordertypes(self, order_types: Dict) -> None:
        """
        Checks if order-types configured in strategy/config are supported
        """
        if any(v == 'market' for k, v in order_types.items()):
            if not self.exchange_has('createMarketOrder'):
                raise OperationalException(
                    f'Exchange {self.name} does not support market orders.')

        if (order_types.get("stoploss_on_exchange")
                and not self._ft_has.get("stoploss_on_exchange", False)):
            raise OperationalException(
                f'On exchange stoploss is not supported for {self.name}.'
            )

    def validate_pricing(self, pricing: Dict) -> None:
        if pricing.get('use_order_book', False) and not self.exchange_has('fetchL2OrderBook'):
            raise OperationalException(f'Orderbook not available for {self.name}.')
        if (not pricing.get('use_order_book', False) and (
                not self.exchange_has('fetchTicker')
                or not self._ft_has['tickers_have_price'])):
            raise OperationalException(f'Ticker pricing not available for {self.name}.')

    def validate_order_time_in_force(self, order_time_in_force: Dict) -> None:
        """
        Checks if order time in force configured in strategy/config are supported
        """
        if any(v not in self._ft_has["order_time_in_force"]
               for k, v in order_time_in_force.items()):
            raise OperationalException(
                f'Time in force policies are not supported for {self.name} yet.')

    def validate_required_startup_candles(self, startup_candles: int, timeframe: str) -> int:
        """
        Checks if required startup_candles is more than ohlcv_candle_limit().
        Requires a grace-period of 5 candles - so a startup-period up to 494 is allowed by default.
        """
        candle_limit = self.ohlcv_candle_limit(timeframe)
        # Require one more candle - to account for the still open candle.
        candle_count = startup_candles + 1
        # Allow 5 calls to the exchange per pair
        required_candle_call_count = int(
            (candle_count / candle_limit) + (0 if candle_count % candle_limit == 0 else 1))

        if required_candle_call_count > 5:
            # Only allow 5 calls per pair to somewhat limit the impact
            raise OperationalException(
                f"This strategy requires {startup_candles} candles to start, which is more than 5x "
                f"the amount of candles {self.name} provides for {timeframe}.")

        if required_candle_call_count > 1:
            logger.warning(f"Using {required_candle_call_count} calls to get OHLCV. "
                           f"This can result in slower operations for the bot. Please check "
                           f"if you really need {startup_candles} candles for your strategy")
        return required_candle_call_count

    def validate_trading_mode_and_margin_mode(
        self,
        trading_mode: TradingMode,
        margin_mode: Optional[MarginMode]  # Only None when trading_mode = TradingMode.SPOT
    ):
        """
        Checks if freqtrade can perform trades using the configured
        trading mode(Margin, Futures) and MarginMode(Cross, Isolated)
        Throws OperationalException:
            If the trading_mode/margin_mode type are not supported by freqtrade on this exchange
        """
        if trading_mode != TradingMode.SPOT and (
            (trading_mode, margin_mode) not in self._supported_trading_mode_margin_pairs
        ):
            mm_value = margin_mode and margin_mode.value
            raise OperationalException(
                f"Freqtrade does not support {mm_value} {trading_mode.value} on {self.name}"
            )

    def exchange_has(self, endpoint: str) -> bool:
        """
        Checks if exchange implements a specific API endpoint.
        Wrapper around ccxt 'has' attribute
        :param endpoint: Name of endpoint (e.g. 'fetchOHLCV', 'fetchTickers')
        :return: bool
        """
        return endpoint in self._api.has and self._api.has[endpoint]

    def amount_to_precision(self, pair: str, amount: float) -> float:
        """
        Returns the amount to buy or sell to a precision the Exchange accepts
        Re-implementation of ccxt internal methods - ensuring we can test the result is correct
        based on our definitions.
        """
        if self.markets[pair]['precision']['amount']:
            amount = float(decimal_to_precision(amount, rounding_mode=TRUNCATE,
                                                precision=self.markets[pair]['precision']['amount'],
                                                counting_mode=self.precisionMode,
                                                ))

        return amount

    def price_to_precision(self, pair: str, price: float) -> float:
        """
        Returns the price rounded up to the precision the Exchange accepts.
        Partial Re-implementation of ccxt internal method decimal_to_precision(),
        which does not support rounding up
        TODO: If ccxt supports ROUND_UP for decimal_to_precision(), we could remove this and
        align with amount_to_precision().
        Rounds up
        """
        if self.markets[pair]['precision']['price']:
            # price = float(decimal_to_precision(price, rounding_mode=ROUND,
            #                                    precision=self.markets[pair]['precision']['price'],
            #                                    counting_mode=self.precisionMode,
            #                                    ))
            if self.precisionMode == TICK_SIZE:
                precision = self.markets[pair]['precision']['price']
                missing = price % precision
                if missing != 0:
                    price = round(price - missing + precision, 10)
            else:
                symbol_prec = self.markets[pair]['precision']['price']
                big_price = price * pow(10, symbol_prec)
                price = ceil(big_price) / pow(10, symbol_prec)
        return price

    def price_get_one_pip(self, pair: str, price: float) -> float:
        """
        Get's the "1 pip" value for this pair.
        Used in PriceFilter to calculate the 1pip movements.
        """
        precision = self.markets[pair]['precision']['price']
        if self.precisionMode == TICK_SIZE:
            return precision
        else:
            return 1 / pow(10, precision)

    def get_min_pair_stake_amount(
        self,
        pair: str,
        price: float,
        stoploss: float,
        leverage: Optional[float] = 1.0
    ) -> Optional[float]:
        return self._get_stake_amount_limit(pair, price, stoploss, 'min', leverage)

    def get_max_pair_stake_amount(self, pair: str, price: float, leverage: float = 1.0) -> float:
        max_stake_amount = self._get_stake_amount_limit(pair, price, 0.0, 'max')
        if max_stake_amount is None:
            # * Should never be executed
            raise OperationalException(f'{self.name}.get_max_pair_stake_amount should'
                                       'never set max_stake_amount to None')
        return max_stake_amount / leverage

    def _get_stake_amount_limit(
        self,
        pair: str,
        price: float,
        stoploss: float,
        limit: Literal['min', 'max'],
        leverage: Optional[float] = 1.0
    ) -> Optional[float]:

        isMin = limit == 'min'

        try:
            market = self.markets[pair]
        except KeyError:
            raise ValueError(f"Can't get market information for symbol {pair}")

        stake_limits = []
        limits = market['limits']
        if (limits['cost'][limit] is not None):
            stake_limits.append(
                self._contracts_to_amount(
                    pair,
                    limits['cost'][limit]
                )
            )

        if (limits['amount'][limit] is not None):
            stake_limits.append(
                self._contracts_to_amount(
                    pair,
                    limits['amount'][limit] * price
                )
            )

        if not stake_limits:
            return None if isMin else float('inf')

        # reserve some percent defined in config (5% default) + stoploss
        amount_reserve_percent = 1.0 + self._config.get('amount_reserve_percent',
                                                        DEFAULT_AMOUNT_RESERVE_PERCENT)
        amount_reserve_percent = (
            amount_reserve_percent / (1 - abs(stoploss)) if abs(stoploss) != 1 else 1.5
        )
        # it should not be more than 50%
        amount_reserve_percent = max(min(amount_reserve_percent, 1.5), 1)

        # The value returned should satisfy both limits: for amount (base currency) and
        # for cost (quote, stake currency), so max() is used here.
        # See also #2575 at github.
        return self._get_stake_amount_considering_leverage(
            max(stake_limits) * amount_reserve_percent,
            leverage or 1.0
        ) if isMin else min(stake_limits)

    def _get_stake_amount_considering_leverage(self, stake_amount: float, leverage: float) -> float:
        """
        Takes the minimum stake amount for a pair with no leverage and returns the minimum
        stake amount when leverage is considered
        :param stake_amount: The stake amount for a pair before leverage is considered
        :param leverage: The amount of leverage being used on the current trade
        """
        return stake_amount / leverage

    # Dry-run methods

    def create_dry_run_order(self, pair: str, ordertype: str, side: str, amount: float,
                             rate: float, leverage: float, params: Dict = {},
                             stop_loss: bool = False) -> Dict[str, Any]:
        order_id = f'dry_run_{side}_{datetime.now().timestamp()}'
        _amount = self.amount_to_precision(pair, amount)
        dry_order: Dict[str, Any] = {
            'id': order_id,
            'symbol': pair,
            'price': rate,
            'average': rate,
            'amount': _amount,
            'cost': _amount * rate / leverage,
            'type': ordertype,
            'side': side,
            'filled': 0,
            'remaining': _amount,
            'datetime': arrow.utcnow().strftime('%Y-%m-%dT%H:%M:%S.%fZ'),
            'timestamp': arrow.utcnow().int_timestamp * 1000,
            'status': "closed" if ordertype == "market" and not stop_loss else "open",
            'fee': None,
            'info': {},
            'leverage': leverage
        }
        if stop_loss:
            dry_order["info"] = {"stopPrice": dry_order["price"]}
            dry_order["stopPrice"] = dry_order["price"]
            # Workaround to avoid filling stoploss orders immediately
            dry_order["ft_order_type"] = "stoploss"

        if dry_order["type"] == "market" and not dry_order.get("ft_order_type"):
            # Update market order pricing
            average = self.get_dry_market_fill_price(pair, side, amount, rate)
            dry_order.update({
                'average': average,
                'filled': _amount,
                'cost': (dry_order['amount'] * average) / leverage
            })
            dry_order = self.add_dry_order_fee(pair, dry_order)

        dry_order = self.check_dry_limit_order_filled(dry_order)

        self._dry_run_open_orders[dry_order["id"]] = dry_order
        # Copy order and close it - so the returned order is open unless it's a market order
        return dry_order

    def add_dry_order_fee(self, pair: str, dry_order: Dict[str, Any]) -> Dict[str, Any]:
        dry_order.update({
            'fee': {
                'currency': self.get_pair_quote_currency(pair),
                'cost': dry_order['cost'] * self.get_fee(pair),
                'rate': self.get_fee(pair)
            }
        })
        return dry_order

    def get_dry_market_fill_price(self, pair: str, side: str, amount: float, rate: float) -> float:
        """
        Get the market order fill price based on orderbook interpolation
        """
        if self.exchange_has('fetchL2OrderBook'):
            ob = self.fetch_l2_order_book(pair, 20)
            ob_type = 'asks' if side == 'buy' else 'bids'
            slippage = 0.05
            max_slippage_val = rate * ((1 + slippage) if side == 'buy' else (1 - slippage))

            remaining_amount = amount
            filled_amount = 0.0
            book_entry_price = 0.0
            for book_entry in ob[ob_type]:
                book_entry_price = book_entry[0]
                book_entry_coin_volume = book_entry[1]
                if remaining_amount > 0:
                    if remaining_amount < book_entry_coin_volume:
                        # Orderbook at this slot bigger than remaining amount
                        filled_amount += remaining_amount * book_entry_price
                        break
                    else:
                        filled_amount += book_entry_coin_volume * book_entry_price
                    remaining_amount -= book_entry_coin_volume
                else:
                    break
            else:
                # If remaining_amount wasn't consumed completely (break was not called)
                filled_amount += remaining_amount * book_entry_price
            forecast_avg_filled_price = max(filled_amount, 0) / amount
            # Limit max. slippage to specified value
            if side == 'buy':
                forecast_avg_filled_price = min(forecast_avg_filled_price, max_slippage_val)

            else:
                forecast_avg_filled_price = max(forecast_avg_filled_price, max_slippage_val)

            return self.price_to_precision(pair, forecast_avg_filled_price)

        return rate

    def _is_dry_limit_order_filled(self, pair: str, side: str, limit: float) -> bool:
        if not self.exchange_has('fetchL2OrderBook'):
            return True
        ob = self.fetch_l2_order_book(pair, 1)
        try:
            if side == 'buy':
                price = ob['asks'][0][0]
                logger.debug(f"{pair} checking dry buy-order: price={price}, limit={limit}")
                if limit >= price:
                    return True
            else:
                price = ob['bids'][0][0]
                logger.debug(f"{pair} checking dry sell-order: price={price}, limit={limit}")
                if limit <= price:
                    return True
        except IndexError:
            # Ignore empty orderbooks when filling - can be filled with the next iteration.
            pass
        return False

    def check_dry_limit_order_filled(self, order: Dict[str, Any]) -> Dict[str, Any]:
        """
        Check dry-run limit order fill and update fee (if it filled).
        """
        if (order['status'] != "closed"
                and order['type'] in ["limit"]
                and not order.get('ft_order_type')):
            pair = order['symbol']
            if self._is_dry_limit_order_filled(pair, order['side'], order['price']):
                order.update({
                    'status': 'closed',
                    'filled': order['amount'],
                    'remaining': 0,
                })
                self.add_dry_order_fee(pair, order)

        return order

    def fetch_dry_run_order(self, order_id) -> Dict[str, Any]:
        """
        Return dry-run order
        Only call if running in dry-run mode.
        """
        try:
            order = self._dry_run_open_orders[order_id]
            order = self.check_dry_limit_order_filled(order)
            return order
        except KeyError as e:
            # Gracefully handle errors with dry-run orders.
            raise InvalidOrderException(
                f'Tried to get an invalid dry-run-order (id: {order_id}). Message: {e}') from e

    # Order handling

    def _lev_prep(self, pair: str, leverage: float, side: str):
        if self.trading_mode != TradingMode.SPOT:
            self.set_margin_mode(pair, self.margin_mode)
            self._set_leverage(leverage, pair)

    def _get_params(
        self,
        ordertype: str,
        leverage: float,
        reduceOnly: bool,
        time_in_force: str = 'gtc',
    ) -> Dict:
        params = self._params.copy()
        if time_in_force != 'gtc' and ordertype != 'market':
            param = self._ft_has.get('time_in_force_parameter', '')
            params.update({param: time_in_force})
        if reduceOnly:
            params.update({'reduceOnly': True})
        return params

    def create_order(
        self,
        *,
        pair: str,
        ordertype: str,
        side: str,
        amount: float,
        rate: float,
        leverage: float,
        reduceOnly: bool = False,
        time_in_force: str = 'gtc',
    ) -> Dict:
        if self._config['dry_run']:
            dry_order = self.create_dry_run_order(pair, ordertype, side, amount, rate, leverage)
            return dry_order

        params = self._get_params(ordertype, leverage, reduceOnly, time_in_force)

        try:
            # Set the precision for amount and price(rate) as accepted by the exchange
            amount = self.amount_to_precision(pair, self._amount_to_contracts(pair, amount))
            needs_price = (ordertype != 'market'
                           or self._api.options.get("createMarketBuyOrderRequiresPrice", False))
            rate_for_order = self.price_to_precision(pair, rate) if needs_price else None

            if not reduceOnly:
                self._lev_prep(pair, leverage, side)

            order = self._api.create_order(
                pair,
                ordertype,
                side,
                amount,
                rate_for_order,
                params,
            )
            self._log_exchange_response('create_order', order)
            order = self._order_contracts_to_amount(order)
            return order

        except ccxt.InsufficientFunds as e:
            raise InsufficientFundsError(
                f'Insufficient funds to create {ordertype} {side} order on market {pair}. '
                f'Tried to {side} amount {amount} at rate {rate}.'
                f'Message: {e}') from e
        except ccxt.InvalidOrder as e:
            raise ExchangeError(
                f'Could not create {ordertype} {side} order on market {pair}. '
                f'Tried to {side} amount {amount} at rate {rate}. '
                f'Message: {e}') from e
        except ccxt.DDoSProtection as e:
            raise DDosProtection(e) from e
        except (ccxt.NetworkError, ccxt.ExchangeError) as e:
            raise TemporaryError(
                f'Could not place {side} order due to {e.__class__.__name__}. Message: {e}') from e
        except ccxt.BaseError as e:
            raise OperationalException(e) from e

    def stoploss_adjust(self, stop_loss: float, order: Dict, side: str) -> bool:
        """
        Verify stop_loss against stoploss-order value (limit or price)
        Returns True if adjustment is necessary.
        """
        raise OperationalException(f"stoploss is not implemented for {self.name}.")

    def _get_stop_order_type(self, user_order_type) -> Tuple[str, str]:

        available_order_Types: Dict[str, str] = self._ft_has["stoploss_order_types"]

        if user_order_type in available_order_Types.keys():
            ordertype = available_order_Types[user_order_type]
        else:
            # Otherwise pick only one available
            ordertype = list(available_order_Types.values())[0]
            user_order_type = list(available_order_Types.keys())[0]
        return ordertype, user_order_type

    def _get_stop_limit_rate(self, stop_price: float, order_types: Dict, side: str) -> float:
        # Limit price threshold: As limit price should always be below stop-price
        limit_price_pct = order_types.get('stoploss_on_exchange_limit_ratio', 0.99)
        if side == "sell":
            limit_rate = stop_price * limit_price_pct
        else:
            limit_rate = stop_price * (2 - limit_price_pct)

        bad_stop_price = ((stop_price <= limit_rate) if side ==
                          "sell" else (stop_price >= limit_rate))
        # Ensure rate is less than stop price
        if bad_stop_price:
            raise OperationalException(
                'In stoploss limit order, stop price should be more than limit price')
        return limit_rate

    def _get_stop_params(self, ordertype: str, stop_price: float) -> Dict:
        params = self._params.copy()
        # Verify if stopPrice works for your exchange!
        params.update({'stopPrice': stop_price})
        return params

    @retrier(retries=0)
    def stoploss(self, pair: str, amount: float, stop_price: float, order_types: Dict,
                 side: str, leverage: float) -> Dict:
        """
        creates a stoploss order.
        requires `_ft_has['stoploss_order_types']` to be set as a dict mapping limit and market
            to the corresponding exchange type.

        The precise ordertype is determined by the order_types dict or exchange default.

        The exception below should never raise, since we disallow
        starting the bot in validate_ordertypes()

        This may work with a limited number of other exchanges, but correct working
            needs to be tested individually.
        WARNING: setting `stoploss_on_exchange` to True will NOT auto-enable stoploss on exchange.
            `stoploss_adjust` must still be implemented for this to work.
        """
        if not self._ft_has['stoploss_on_exchange']:
            raise OperationalException(f"stoploss is not implemented for {self.name}.")

        user_order_type = order_types.get('stoploss', 'market')
        ordertype, user_order_type = self._get_stop_order_type(user_order_type)

        stop_price_norm = self.price_to_precision(pair, stop_price)
        limit_rate = None
        if user_order_type == 'limit':
            limit_rate = self._get_stop_limit_rate(stop_price, order_types, side)
            limit_rate = self.price_to_precision(pair, limit_rate)

        if self._config['dry_run']:
            dry_order = self.create_dry_run_order(
                pair,
                ordertype,
                side,
                amount,
                stop_price_norm,
                stop_loss=True,
                leverage=leverage,
            )
            return dry_order

        try:
            params = self._get_stop_params(ordertype=ordertype, stop_price=stop_price_norm)
            if self.trading_mode == TradingMode.FUTURES:
                params['reduceOnly'] = True

            amount = self.amount_to_precision(pair, self._amount_to_contracts(pair, amount))

            self._lev_prep(pair, leverage, side)
            order = self._api.create_order(symbol=pair, type=ordertype, side=side,
                                           amount=amount, price=limit_rate, params=params)
            self._log_exchange_response('create_stoploss_order', order)
            order = self._order_contracts_to_amount(order)
            logger.info(f"stoploss {user_order_type} order added for {pair}. "
                        f"stop price: {stop_price}. limit: {limit_rate}")
            return order
        except ccxt.InsufficientFunds as e:
            raise InsufficientFundsError(
                f'Insufficient funds to create {ordertype} sell order on market {pair}. '
                f'Tried to sell amount {amount} at rate {limit_rate}. '
                f'Message: {e}') from e
        except ccxt.InvalidOrder as e:
            # Errors:
            # `Order would trigger immediately.`
            raise InvalidOrderException(
                f'Could not create {ordertype} sell order on market {pair}. '
                f'Tried to sell amount {amount} at rate {limit_rate}. '
                f'Message: {e}') from e
        except ccxt.DDoSProtection as e:
            raise DDosProtection(e) from e
        except (ccxt.NetworkError, ccxt.ExchangeError) as e:
            raise TemporaryError(
                f"Could not place stoploss order due to {e.__class__.__name__}. "
                f"Message: {e}") from e
        except ccxt.BaseError as e:
            raise OperationalException(e) from e

    @retrier(retries=API_FETCH_ORDER_RETRY_COUNT)
    def fetch_order(self, order_id: str, pair: str, params={}) -> Dict:
        if self._config['dry_run']:
            return self.fetch_dry_run_order(order_id)
        try:
            order = self._api.fetch_order(order_id, pair, params=params)
            self._log_exchange_response('fetch_order', order)
            order = self._order_contracts_to_amount(order)
            return order
        except ccxt.OrderNotFound as e:
            raise RetryableOrderError(
                f'Order not found (pair: {pair} id: {order_id}). Message: {e}') from e
        except ccxt.InvalidOrder as e:
            raise InvalidOrderException(
                f'Tried to get an invalid order (pair: {pair} id: {order_id}). Message: {e}') from e
        except ccxt.DDoSProtection as e:
            raise DDosProtection(e) from e
        except (ccxt.NetworkError, ccxt.ExchangeError) as e:
            raise TemporaryError(
                f'Could not get order due to {e.__class__.__name__}. Message: {e}') from e
        except ccxt.BaseError as e:
            raise OperationalException(e) from e

    # Assign method to fetch_stoploss_order to allow easy overriding in other classes
    fetch_stoploss_order = fetch_order

    def fetch_order_or_stoploss_order(self, order_id: str, pair: str,
                                      stoploss_order: bool = False) -> Dict:
        """
        Simple wrapper calling either fetch_order or fetch_stoploss_order depending on
        the stoploss_order parameter
        :param order_id: OrderId to fetch order
        :param pair: Pair corresponding to order_id
        :param stoploss_order: If true, uses fetch_stoploss_order, otherwise fetch_order.
        """
        if stoploss_order:
            return self.fetch_stoploss_order(order_id, pair)
        return self.fetch_order(order_id, pair)

    def check_order_canceled_empty(self, order: Dict) -> bool:
        """
        Verify if an order has been cancelled without being partially filled
        :param order: Order dict as returned from fetch_order()
        :return: True if order has been cancelled without being filled, False otherwise.
        """
        return (order.get('status') in NON_OPEN_EXCHANGE_STATES
                and order.get('filled') == 0.0)

    @retrier
    def cancel_order(self, order_id: str, pair: str, params={}) -> Dict:
        if self._config['dry_run']:
            try:
                order = self.fetch_dry_run_order(order_id)

                order.update({'status': 'canceled', 'filled': 0.0, 'remaining': order['amount']})
                return order
            except InvalidOrderException:
                return {}

        try:
            order = self._api.cancel_order(order_id, pair, params=params)
            self._log_exchange_response('cancel_order', order)
            order = self._order_contracts_to_amount(order)
            return order
        except ccxt.InvalidOrder as e:
            raise InvalidOrderException(
                f'Could not cancel order. Message: {e}') from e
        except ccxt.DDoSProtection as e:
            raise DDosProtection(e) from e
        except (ccxt.NetworkError, ccxt.ExchangeError) as e:
            raise TemporaryError(
                f'Could not cancel order due to {e.__class__.__name__}. Message: {e}') from e
        except ccxt.BaseError as e:
            raise OperationalException(e) from e

    # Assign method to cancel_stoploss_order to allow easy overriding in other classes
    cancel_stoploss_order = cancel_order

    def is_cancel_order_result_suitable(self, corder) -> bool:
        if not isinstance(corder, dict):
            return False

        required = ('fee', 'status', 'amount')
        return all(k in corder for k in required)

    def cancel_order_with_result(self, order_id: str, pair: str, amount: float) -> Dict:
        """
        Cancel order returning a result.
        Creates a fake result if cancel order returns a non-usable result
        and fetch_order does not work (certain exchanges don't return cancelled orders)
        :param order_id: Orderid to cancel
        :param pair: Pair corresponding to order_id
        :param amount: Amount to use for fake response
        :return: Result from either cancel_order if usable, or fetch_order
        """
        try:
            corder = self.cancel_order(order_id, pair)
            if self.is_cancel_order_result_suitable(corder):
                return corder
        except InvalidOrderException:
            logger.warning(f"Could not cancel order {order_id} for {pair}.")
        try:
            order = self.fetch_order(order_id, pair)
        except InvalidOrderException:
            logger.warning(f"Could not fetch cancelled order {order_id}.")
            order = {'fee': {}, 'status': 'canceled', 'amount': amount, 'info': {}}

        return order

    def cancel_stoploss_order_with_result(self, order_id: str, pair: str, amount: float) -> Dict:
        """
        Cancel stoploss order returning a result.
        Creates a fake result if cancel order returns a non-usable result
        and fetch_order does not work (certain exchanges don't return cancelled orders)
        :param order_id: stoploss-order-id to cancel
        :param pair: Pair corresponding to order_id
        :param amount: Amount to use for fake response
        :return: Result from either cancel_order if usable, or fetch_order
        """
        corder = self.cancel_stoploss_order(order_id, pair)
        if self.is_cancel_order_result_suitable(corder):
            return corder
        try:
            order = self.fetch_stoploss_order(order_id, pair)
        except InvalidOrderException:
            logger.warning(f"Could not fetch cancelled stoploss order {order_id}.")
            order = {'fee': {}, 'status': 'canceled', 'amount': amount, 'info': {}}

        return order

    @retrier
    def get_balances(self) -> dict:

        try:
            balances = self._api.fetch_balance()
            # Remove additional info from ccxt results
            balances.pop("info", None)
            balances.pop("free", None)
            balances.pop("total", None)
            balances.pop("used", None)

            return balances
        except ccxt.DDoSProtection as e:
            raise DDosProtection(e) from e
        except (ccxt.NetworkError, ccxt.ExchangeError) as e:
            raise TemporaryError(
                f'Could not get balance due to {e.__class__.__name__}. Message: {e}') from e
        except ccxt.BaseError as e:
            raise OperationalException(e) from e

    @retrier
    def fetch_positions(self) -> List[Dict]:
        if self._config['dry_run'] or self.trading_mode != TradingMode.FUTURES:
            return []
        try:
            positions: List[Dict] = self._api.fetch_positions()
            self._log_exchange_response('fetch_positions', positions)
            return positions
        except ccxt.DDoSProtection as e:
            raise DDosProtection(e) from e
        except (ccxt.NetworkError, ccxt.ExchangeError) as e:
            raise TemporaryError(
                f'Could not get positions due to {e.__class__.__name__}. Message: {e}') from e
        except ccxt.BaseError as e:
            raise OperationalException(e) from e

    @retrier
    def fetch_trading_fees(self) -> Dict[str, Any]:
        """
        Fetch user account trading fees
        Can be cached, should not update often.
        """
        if (self._config['dry_run'] or self.trading_mode != TradingMode.FUTURES
                or not self.exchange_has('fetchTradingFees')):
            return {}
        try:
            trading_fees: Dict[str, Any] = self._api.fetch_trading_fees()
            self._log_exchange_response('fetch_trading_fees', trading_fees)
            return trading_fees
        except ccxt.DDoSProtection as e:
            raise DDosProtection(e) from e
        except (ccxt.NetworkError, ccxt.ExchangeError) as e:
            raise TemporaryError(
                f'Could not fetch trading fees due to {e.__class__.__name__}. Message: {e}') from e
        except ccxt.BaseError as e:
            raise OperationalException(e) from e

    @retrier
    def fetch_bids_asks(self, symbols: List[str] = None, cached: bool = False) -> Dict:
        """
        :param cached: Allow cached result
        :return: fetch_tickers result
        """
        if not self.exchange_has('fetchBidsAsks'):
            return {}
        if cached:
            tickers = self._fetch_tickers_cache.get('fetch_bids_asks')
            if tickers:
                return tickers
        try:
            tickers = self._api.fetch_bids_asks(symbols)
            self._fetch_tickers_cache['fetch_bids_asks'] = tickers
            return tickers
        except ccxt.NotSupported as e:
            raise OperationalException(
                f'Exchange {self._api.name} does not support fetching bids/asks in batch. '
                f'Message: {e}') from e
        except ccxt.DDoSProtection as e:
            raise DDosProtection(e) from e
        except (ccxt.NetworkError, ccxt.ExchangeError) as e:
            raise TemporaryError(
                f'Could not load bids/asks due to {e.__class__.__name__}. Message: {e}') from e
        except ccxt.BaseError as e:
            raise OperationalException(e) from e

    @retrier
    def get_tickers(self, symbols: List[str] = None, cached: bool = False) -> Dict:
        """
        :param cached: Allow cached result
        :return: fetch_tickers result
        """
        if cached:
            tickers = self._fetch_tickers_cache.get('fetch_tickers')
            if tickers:
                return tickers
        try:
            tickers = self._api.fetch_tickers(symbols)
            self._fetch_tickers_cache['fetch_tickers'] = tickers
            return tickers
        except ccxt.NotSupported as e:
            raise OperationalException(
                f'Exchange {self._api.name} does not support fetching tickers in batch. '
                f'Message: {e}') from e
        except ccxt.DDoSProtection as e:
            raise DDosProtection(e) from e
        except (ccxt.NetworkError, ccxt.ExchangeError) as e:
            raise TemporaryError(
                f'Could not load tickers due to {e.__class__.__name__}. Message: {e}') from e
        except ccxt.BaseError as e:
            raise OperationalException(e) from e

    # Pricing info

    @retrier
    def fetch_ticker(self, pair: str) -> dict:
        try:
            if (pair not in self.markets or
                    self.markets[pair].get('active', False) is False):
                raise ExchangeError(f"Pair {pair} not available")
            data = self._api.fetch_ticker(pair)
            return data
        except ccxt.DDoSProtection as e:
            raise DDosProtection(e) from e
        except (ccxt.NetworkError, ccxt.ExchangeError) as e:
            raise TemporaryError(
                f'Could not load ticker due to {e.__class__.__name__}. Message: {e}') from e
        except ccxt.BaseError as e:
            raise OperationalException(e) from e

    @staticmethod
    def get_next_limit_in_list(limit: int, limit_range: Optional[List[int]],
                               range_required: bool = True):
        """
        Get next greater value in the list.
        Used by fetch_l2_order_book if the api only supports a limited range
        """
        if not limit_range:
            return limit

        result = min([x for x in limit_range if limit <= x] + [max(limit_range)])
        if not range_required and limit > result:
            # Range is not required - we can use None as parameter.
            return None
        return result

    @retrier
    def fetch_l2_order_book(self, pair: str, limit: int = 100) -> dict:
        """
        Get L2 order book from exchange.
        Can be limited to a certain amount (if supported).
        Returns a dict in the format
        {'asks': [price, volume], 'bids': [price, volume]}
        """
        limit1 = self.get_next_limit_in_list(limit, self._ft_has['l2_limit_range'],
                                             self._ft_has['l2_limit_range_required'])
        try:

            return self._api.fetch_l2_order_book(pair, limit1)
        except ccxt.NotSupported as e:
            raise OperationalException(
                f'Exchange {self._api.name} does not support fetching order book.'
                f'Message: {e}') from e
        except ccxt.DDoSProtection as e:
            raise DDosProtection(e) from e
        except (ccxt.NetworkError, ccxt.ExchangeError) as e:
            raise TemporaryError(
                f'Could not get order book due to {e.__class__.__name__}. Message: {e}') from e
        except ccxt.BaseError as e:
            raise OperationalException(e) from e

<<<<<<< HEAD
    def get_rate(self, pair: str, refresh: bool, side: str,
                 order_book: Optional[dict] = None, ticker: Optional[dict] = None) -> float:
=======
    def get_rate(self, pair: str, refresh: bool,
                 side: Literal['entry', 'exit'], is_short: bool) -> float:
>>>>>>> 69491c14
        """
        Calculates bid/ask target
        bid rate - between current ask price and last price
        ask rate - either using ticker bid or first bid based on orderbook
        or remain static in any other case since it's not updating.
        :param pair: Pair to get rate for
        :param refresh: allow cached data
        :param side: "buy" or "sell"
        :return: float: Price
        :raises PricingError if orderbook price could not be determined.
        """
        name = side.capitalize()
        strat_name = 'entry_pricing' if side == "entry" else 'exit_pricing'

        cache_rate: TTLCache = self._entry_rate_cache if side == "entry" else self._exit_rate_cache
        if not refresh:
            rate = cache_rate.get(pair)
            # Check if cache has been invalidated
            if rate:
                logger.debug(f"Using cached {side} rate for {pair}.")
                return rate

        conf_strategy = self._config.get(strat_name, {})

<<<<<<< HEAD
=======
        price_side = conf_strategy['price_side']

        if price_side in ('same', 'other'):
            price_map = {
                ('entry', 'long', 'same'): 'bid',
                ('entry', 'long', 'other'): 'ask',
                ('entry', 'short', 'same'): 'ask',
                ('entry', 'short', 'other'): 'bid',
                ('exit', 'long', 'same'): 'ask',
                ('exit', 'long', 'other'): 'bid',
                ('exit', 'short', 'same'): 'bid',
                ('exit', 'short', 'other'): 'ask',
            }
            price_side = price_map[(side, 'short' if is_short else 'long', price_side)]

        price_side_word = price_side.capitalize()

>>>>>>> 69491c14
        if conf_strategy.get('use_order_book', False):

            order_book_top = conf_strategy.get('order_book_top', 1)
            if order_book is None:
                order_book = self.fetch_l2_order_book(pair, order_book_top)
            logger.debug('order_book %s', order_book)
            # top 1 = index 0
            try:
                rate = order_book[f"{price_side}s"][order_book_top - 1][0]
            except (IndexError, KeyError) as e:
                logger.warning(
                    f"{pair} - {name} Price at location {order_book_top} from orderbook "
                    f"could not be determined. Orderbook: {order_book}"
                )
                raise PricingError from e
<<<<<<< HEAD
            price_side = {conf_strategy['price_side'].capitalize()}
            logger.debug(f"{pair} - {name} price from orderbook {price_side}"
                         f"side - top {order_book_top} order book {side} rate {rate:.8f}")
        else:
            logger.debug(f"Using Last {conf_strategy['price_side'].capitalize()} / Last Price")
            if ticker is None:
                ticker = self.fetch_ticker(pair)
            ticker_rate = ticker[conf_strategy['price_side']]
=======
            logger.debug(f"{name} price from orderbook {price_side_word}"
                         f"side - top {order_book_top} order book {side} rate {rate:.8f}")
        else:
            logger.debug(f"Using Last {price_side_word} / Last Price")
            ticker = self.fetch_ticker(pair)
            ticker_rate = ticker[price_side]
>>>>>>> 69491c14
            if ticker['last'] and ticker_rate:
                if side == 'entry' and ticker_rate > ticker['last']:
                    balance = conf_strategy.get('price_last_balance', 0.0)
                    ticker_rate = ticker_rate + balance * (ticker['last'] - ticker_rate)
                elif side == 'exit' and ticker_rate < ticker['last']:
                    balance = conf_strategy.get('price_last_balance', 0.0)
                    ticker_rate = ticker_rate - balance * (ticker_rate - ticker['last'])
            rate = ticker_rate

        if rate is None:
            raise PricingError(f"{name}-Rate for {pair} was empty.")
        cache_rate[pair] = rate

        return rate

    def get_rates(self, pair: str, refresh: bool) -> Tuple[float, float]:
        buy_rate = None
        sell_rate = None
        if not refresh:
            buy_rate = self._buy_rate_cache.get(pair)
            sell_rate = self._sell_rate_cache.get(pair)
            if buy_rate:
                logger.debug(f"Using cached buy rate for {pair}.")
            if sell_rate:
                logger.debug(f"Using cached sell rate for {pair}.")

        bid_strategy = self._config.get('bid_strategy', {})
        ask_strategy = self._config.get('ask_strategy', {})
        order_book = ticker = None
        if bid_strategy.get('use_order_book', False):
            order_book_top = max(bid_strategy.get('order_book_top', 1),
                                 ask_strategy.get('order_book_top', 1))
            order_book = self.fetch_l2_order_book(pair, order_book_top)
            if not buy_rate:
                buy_rate = self.get_rate(pair, refresh, 'buy', order_book=order_book)
        else:
            ticker = self.fetch_ticker(pair)
            if not buy_rate:
                buy_rate = self.get_rate(pair, refresh, 'buy', ticker=ticker)
        if not sell_rate:
            sell_rate = self.get_rate(pair, refresh, 'sell', order_book=order_book, ticker=ticker)
        return buy_rate, sell_rate

    # Fee handling

    @retrier
    def get_trades_for_order(self, order_id: str, pair: str, since: datetime,
                             params: Optional[Dict] = None) -> List:
        """
        Fetch Orders using the "fetch_my_trades" endpoint and filter them by order-id.
        The "since" argument passed in is coming from the database and is in UTC,
        as timezone-native datetime object.
        From the python documentation:
            > Naive datetime instances are assumed to represent local time
        Therefore, calling "since.timestamp()" will get the UTC timestamp, after applying the
        transformation from local timezone to UTC.
        This works for timezones UTC+ since then the result will contain trades from a few hours
        instead of from the last 5 seconds, however fails for UTC- timezones,
        since we're then asking for trades with a "since" argument in the future.

        :param order_id order_id: Order-id as given when creating the order
        :param pair: Pair the order is for
        :param since: datetime object of the order creation time. Assumes object is in UTC.
        """
        if self._config['dry_run']:
            return []
        if not self.exchange_has('fetchMyTrades'):
            return []
        try:
            # Allow 5s offset to catch slight time offsets (discovered in #1185)
            # since needs to be int in milliseconds
            _params = params if params else {}
            my_trades = self._api.fetch_my_trades(
                pair, int((since.replace(tzinfo=timezone.utc).timestamp() - 5) * 1000),
                params=_params)
            matched_trades = [trade for trade in my_trades if trade['order'] == order_id]

            self._log_exchange_response('get_trades_for_order', matched_trades)

            matched_trades = self._trades_contracts_to_amount(matched_trades)

            return matched_trades
        except ccxt.DDoSProtection as e:
            raise DDosProtection(e) from e
        except (ccxt.NetworkError, ccxt.ExchangeError) as e:
            raise TemporaryError(
                f'Could not get trades due to {e.__class__.__name__}. Message: {e}') from e
        except ccxt.BaseError as e:
            raise OperationalException(e) from e

    def get_order_id_conditional(self, order: Dict[str, Any]) -> str:
        return order['id']

    @retrier
    def get_fee(self, symbol: str, type: str = '', side: str = '', amount: float = 1,
                price: float = 1, taker_or_maker: str = 'maker') -> float:
        try:
            if self._config['dry_run'] and self._config.get('fee', None) is not None:
                return self._config['fee']
            # validate that markets are loaded before trying to get fee
            if self._api.markets is None or len(self._api.markets) == 0:
                self._api.load_markets()

            return self._api.calculate_fee(symbol=symbol, type=type, side=side, amount=amount,
                                           price=price, takerOrMaker=taker_or_maker)['rate']
        except ccxt.DDoSProtection as e:
            raise DDosProtection(e) from e
        except (ccxt.NetworkError, ccxt.ExchangeError) as e:
            raise TemporaryError(
                f'Could not get fee info due to {e.__class__.__name__}. Message: {e}') from e
        except ccxt.BaseError as e:
            raise OperationalException(e) from e

    @staticmethod
    def order_has_fee(order: Dict) -> bool:
        """
        Verifies if the passed in order dict has the needed keys to extract fees,
        and that these keys (currency, cost) are not empty.
        :param order: Order or trade (one trade) dict
        :return: True if the fee substructure contains currency and cost, false otherwise
        """
        if not isinstance(order, dict):
            return False
        return ('fee' in order and order['fee'] is not None
                and (order['fee'].keys() >= {'currency', 'cost'})
                and order['fee']['currency'] is not None
                and order['fee']['cost'] is not None
                )

    def calculate_fee_rate(self, order: Dict) -> Optional[float]:
        """
        Calculate fee rate if it's not given by the exchange.
        :param order: Order or trade (one trade) dict
        """
        if order['fee'].get('rate') is not None:
            return order['fee'].get('rate')
        fee_curr = order['fee']['currency']
        # Calculate fee based on order details
        if fee_curr in self.get_pair_base_currency(order['symbol']):
            # Base currency - divide by amount
            return round(
                order['fee']['cost'] / safe_value_fallback2(order, order, 'filled', 'amount'), 8)
        elif fee_curr in self.get_pair_quote_currency(order['symbol']):
            # Quote currency - divide by cost
            return round(order['fee']['cost'] / order['cost'], 8) if order['cost'] else None
        else:
            # If Fee currency is a different currency
            if not order['cost']:
                # If cost is None or 0.0 -> falsy, return None
                return None
            try:
                comb = self.get_valid_pair_combination(fee_curr, self._config['stake_currency'])
                tick = self.fetch_ticker(comb)

                fee_to_quote_rate = safe_value_fallback2(tick, tick, 'last', 'ask')
            except ExchangeError:
                fee_to_quote_rate = self._config['exchange'].get('unknown_fee_rate', None)
                if not fee_to_quote_rate:
                    return None
            return round((order['fee']['cost'] * fee_to_quote_rate) / order['cost'], 8)

    def extract_cost_curr_rate(self, order: Dict) -> Tuple[float, str, Optional[float]]:
        """
        Extract tuple of cost, currency, rate.
        Requires order_has_fee to run first!
        :param order: Order or trade (one trade) dict
        :return: Tuple with cost, currency, rate of the given fee dict
        """
        return (order['fee']['cost'],
                order['fee']['currency'],
                self.calculate_fee_rate(order))

    # Historic data

    def get_historic_ohlcv(self, pair: str, timeframe: str,
                           since_ms: int, candle_type: CandleType,
                           is_new_pair: bool = False) -> List:
        """
        Get candle history using asyncio and returns the list of candles.
        Handles all async work for this.
        Async over one pair, assuming we get `self.ohlcv_candle_limit()` candles per call.
        :param pair: Pair to download
        :param timeframe: Timeframe to get data for
        :param since_ms: Timestamp in milliseconds to get history from
        :param candle_type: '', mark, index, premiumIndex, or funding_rate
        :return: List with candle (OHLCV) data
        """
        pair, _, _, data = self.loop.run_until_complete(
            self._async_get_historic_ohlcv(pair=pair, timeframe=timeframe,
                                           since_ms=since_ms, is_new_pair=is_new_pair,
                                           candle_type=candle_type))
        logger.info(f"Downloaded data for {pair} with length {len(data)}.")
        return data

    def get_historic_ohlcv_as_df(self, pair: str, timeframe: str,
                                 since_ms: int, candle_type: CandleType) -> DataFrame:
        """
        Minimal wrapper around get_historic_ohlcv - converting the result into a dataframe
        :param pair: Pair to download
        :param timeframe: Timeframe to get data for
        :param since_ms: Timestamp in milliseconds to get history from
        :param candle_type: Any of the enum CandleType (must match trading mode!)
        :return: OHLCV DataFrame
        """
        ticks = self.get_historic_ohlcv(pair, timeframe, since_ms=since_ms, candle_type=candle_type)
        return ohlcv_to_dataframe(ticks, timeframe, pair=pair, fill_missing=True,
                                  drop_incomplete=self._ohlcv_partial_candle)

    async def _async_get_historic_ohlcv(self, pair: str, timeframe: str,
                                        since_ms: int, candle_type: CandleType,
                                        is_new_pair: bool = False, raise_: bool = False,
                                        ) -> Tuple[str, str, str, List]:
        """
        Download historic ohlcv
        :param is_new_pair: used by binance subclass to allow "fast" new pair downloading
        :param candle_type: Any of the enum CandleType (must match trading mode!)
        """

        one_call = timeframe_to_msecs(timeframe) * self.ohlcv_candle_limit(timeframe)
        logger.debug(
            "one_call: %s msecs (%s)",
            one_call,
            arrow.utcnow().shift(seconds=one_call // 1000).humanize(only_distance=True)
        )
        input_coroutines = [self._async_get_candle_history(
            pair, timeframe, candle_type, since) for since in
            range(since_ms, arrow.utcnow().int_timestamp * 1000, one_call)]

        data: List = []
        # Chunk requests into batches of 100 to avoid overwelming ccxt Throttling
        for input_coro in chunks(input_coroutines, 100):

            results = await asyncio.gather(*input_coro, return_exceptions=True)
            for res in results:
                if isinstance(res, Exception):
                    logger.warning(f"Async code raised an exception: {repr(res)}")
                    if raise_:
                        raise
                    continue
                else:
                    # Deconstruct tuple if it's not an exception
                    p, _, c, new_data = res
                    if p == pair and c == candle_type:
                        data.extend(new_data)
        # Sort data again after extending the result - above calls return in "async order"
        data = sorted(data, key=lambda x: x[0])
        return pair, timeframe, candle_type, data

    def _build_coroutine(self, pair: str, timeframe: str, candle_type: CandleType,
                         since_ms: Optional[int]) -> Coroutine:

        if not since_ms and self.required_candle_call_count > 1:
            # Multiple calls for one pair - to get more history
            one_call = timeframe_to_msecs(timeframe) * self.ohlcv_candle_limit(timeframe)
            move_to = one_call * self.required_candle_call_count
            now = timeframe_to_next_date(timeframe)
            since_ms = int((now - timedelta(seconds=move_to // 1000)).timestamp() * 1000)

        if since_ms:
            return self._async_get_historic_ohlcv(
                pair, timeframe, since_ms=since_ms, raise_=True, candle_type=candle_type)
        else:
            # One call ... "regular" refresh
            return self._async_get_candle_history(
                pair, timeframe, since_ms=since_ms, candle_type=candle_type)

    def refresh_latest_ohlcv(self, pair_list: ListPairsWithTimeframes, *,
                             since_ms: Optional[int] = None, cache: bool = True,
                             drop_incomplete: bool = None
                             ) -> Dict[PairWithTimeframe, DataFrame]:
        """
        Refresh in-memory OHLCV asynchronously and set `_klines` with the result
        Loops asynchronously over pair_list and downloads all pairs async (semi-parallel).
        Only used in the dataprovider.refresh() method.
        :param pair_list: List of 2 element tuples containing pair, interval to refresh
        :param since_ms: time since when to download, in milliseconds
        :param cache: Assign result to _klines. Usefull for one-off downloads like for pairlists
        :param drop_incomplete: Control candle dropping.
            Specifying None defaults to _ohlcv_partial_candle
        :return: Dict of [{(pair, timeframe): Dataframe}]
        """
        logger.debug("Refreshing candle (OHLCV) data for %d pairs", len(pair_list))
        drop_incomplete = self._ohlcv_partial_candle if drop_incomplete is None else drop_incomplete
        input_coroutines = []
        cached_pairs = []
        # Gather coroutines to run
        for pair, timeframe, candle_type in set(pair_list):
            if (timeframe not in self.timeframes
                    and candle_type in (CandleType.SPOT, CandleType.FUTURES)):
                logger.warning(
                    f"Cannot download ({pair}, {timeframe}) combination as this timeframe is "
                    f"not available on {self.name}. Available timeframes are "
                    f"{', '.join(self.timeframes)}.")
                continue
            if ((pair, timeframe, candle_type) not in self._klines or not cache
                    or self._now_is_time_to_refresh(pair, timeframe, candle_type)):
                input_coroutines.append(self._build_coroutine(
                    pair, timeframe, candle_type=candle_type, since_ms=since_ms))

            else:
                logger.debug(
                    f"Using cached candle (OHLCV) data for {pair}, {timeframe}, {candle_type} ..."
                )
                cached_pairs.append((pair, timeframe, candle_type))

        results_df = {}
        # Chunk requests into batches of 100 to avoid overwelming ccxt Throttling
        for input_coro in chunks(input_coroutines, 100):
            async def gather_stuff():
                return await asyncio.gather(*input_coro, return_exceptions=True)

            results = self.loop.run_until_complete(gather_stuff())

            for res in results:
                if isinstance(res, Exception):
                    logger.warning(f"Async code raised an exception: {repr(res)}")
                    continue
                # Deconstruct tuple (has 4 elements)
                pair, timeframe, c_type, ticks = res
                # keeping last candle time as last refreshed time of the pair
                if ticks:
                    self._pairs_last_refresh_time[(pair, timeframe, c_type)] = ticks[-1][0] // 1000
                # keeping parsed dataframe in cache
                ohlcv_df = ohlcv_to_dataframe(
                    ticks, timeframe, pair=pair, fill_missing=True,
                    drop_incomplete=drop_incomplete)
                results_df[(pair, timeframe, c_type)] = ohlcv_df
                if cache:
                    self._klines[(pair, timeframe, c_type)] = ohlcv_df
        # Return cached klines
        for pair, timeframe, c_type in cached_pairs:
            results_df[(pair, timeframe, c_type)] = self.klines(
                (pair, timeframe, c_type),
                copy=False
            )

        return results_df

    def _now_is_time_to_refresh(self, pair: str, timeframe: str, candle_type: CandleType) -> bool:
        # Timeframe in seconds
        interval_in_sec = timeframe_to_seconds(timeframe)

        return not (
            (self._pairs_last_refresh_time.get(
                (pair, timeframe, candle_type),
                0
            ) + interval_in_sec) >= arrow.utcnow().int_timestamp
        )

    @retrier_async
    async def _async_get_candle_history(
        self,
        pair: str,
        timeframe: str,
        candle_type: CandleType,
        since_ms: Optional[int] = None,
    ) -> Tuple[str, str, str, List]:
        """
        Asynchronously get candle history data using fetch_ohlcv
        :param candle_type: '', mark, index, premiumIndex, or funding_rate
        returns tuple: (pair, timeframe, ohlcv_list)
        """
        try:
            # Fetch OHLCV asynchronously
            s = '(' + arrow.get(since_ms // 1000).isoformat() + ') ' if since_ms is not None else ''
            logger.debug(
                "Fetching pair %s, interval %s, since %s %s...",
                pair, timeframe, since_ms, s
            )
            params = deepcopy(self._ft_has.get('ohlcv_params', {}))
            if candle_type != CandleType.SPOT:
                params.update({'price': candle_type})
            if candle_type != CandleType.FUNDING_RATE:
                data = await self._api_async.fetch_ohlcv(
                    pair, timeframe=timeframe, since=since_ms,
                    limit=self.ohlcv_candle_limit(timeframe), params=params)
            else:
                # Funding rate
                data = await self._api_async.fetch_funding_rate_history(
                    pair, since=since_ms,
                    limit=self.ohlcv_candle_limit(timeframe))
                # Convert funding rate to candle pattern
                data = [[x['timestamp'], x['fundingRate'], 0, 0, 0, 0] for x in data]
            # Some exchanges sort OHLCV in ASC order and others in DESC.
            # Ex: Bittrex returns the list of OHLCV in ASC order (oldest first, newest last)
            # while GDAX returns the list of OHLCV in DESC order (newest first, oldest last)
            # Only sort if necessary to save computing time
            try:
                if data and data[0][0] > data[-1][0]:
                    data = sorted(data, key=lambda x: x[0])
            except IndexError:
                logger.exception("Error loading %s. Result was %s.", pair, data)
                return pair, timeframe, candle_type, []
            logger.debug("Done fetching pair %s, interval %s ...", pair, timeframe)
            return pair, timeframe, candle_type, data

        except ccxt.NotSupported as e:
            raise OperationalException(
                f'Exchange {self._api.name} does not support fetching historical '
                f'candle (OHLCV) data. Message: {e}') from e
        except ccxt.DDoSProtection as e:
            raise DDosProtection(e) from e
        except (ccxt.NetworkError, ccxt.ExchangeError) as e:
            raise TemporaryError(f'Could not fetch historical candle (OHLCV) data '
                                 f'for pair {pair} due to {e.__class__.__name__}. '
                                 f'Message: {e}') from e
        except ccxt.BaseError as e:
            raise OperationalException(f'Could not fetch historical candle (OHLCV) data '
                                       f'for pair {pair}. Message: {e}') from e

    # Fetch historic trades

    @retrier_async
    async def _async_fetch_trades(self, pair: str,
                                  since: Optional[int] = None,
                                  params: Optional[dict] = None) -> List[List]:
        """
        Asyncronously gets trade history using fetch_trades.
        Handles exchange errors, does one call to the exchange.
        :param pair: Pair to fetch trade data for
        :param since: Since as integer timestamp in milliseconds
        returns: List of dicts containing trades
        """
        try:
            # fetch trades asynchronously
            if params:
                logger.debug("Fetching trades for pair %s, params: %s ", pair, params)
                trades = await self._api_async.fetch_trades(pair, params=params, limit=1000)
            else:
                logger.debug(
                    "Fetching trades for pair %s, since %s %s...",
                    pair, since,
                    '(' + arrow.get(since // 1000).isoformat() + ') ' if since is not None else ''
                )
                trades = await self._api_async.fetch_trades(pair, since=since, limit=1000)
            trades = self._trades_contracts_to_amount(trades)
            return trades_dict_to_list(trades)
        except ccxt.NotSupported as e:
            raise OperationalException(
                f'Exchange {self._api.name} does not support fetching historical trade data.'
                f'Message: {e}') from e
        except ccxt.DDoSProtection as e:
            raise DDosProtection(e) from e
        except (ccxt.NetworkError, ccxt.ExchangeError) as e:
            raise TemporaryError(f'Could not load trade history due to {e.__class__.__name__}. '
                                 f'Message: {e}') from e
        except ccxt.BaseError as e:
            raise OperationalException(f'Could not fetch trade data. Msg: {e}') from e

    async def _async_get_trade_history_id(self, pair: str,
                                          until: int,
                                          since: Optional[int] = None,
                                          from_id: Optional[str] = None) -> Tuple[str, List[List]]:
        """
        Asyncronously gets trade history using fetch_trades
        use this when exchange uses id-based iteration (check `self._trades_pagination`)
        :param pair: Pair to fetch trade data for
        :param since: Since as integer timestamp in milliseconds
        :param until: Until as integer timestamp in milliseconds
        :param from_id: Download data starting with ID (if id is known). Ignores "since" if set.
        returns tuple: (pair, trades-list)
        """

        trades: List[List] = []

        if not from_id:
            # Fetch first elements using timebased method to get an ID to paginate on
            # Depending on the Exchange, this can introduce a drift at the start of the interval
            # of up to an hour.
            # e.g. Binance returns the "last 1000" candles within a 1h time interval
            # - so we will miss the first trades.
            t = await self._async_fetch_trades(pair, since=since)
            # DEFAULT_TRADES_COLUMNS: 0 -> timestamp
            # DEFAULT_TRADES_COLUMNS: 1 -> id
            from_id = t[-1][1]
            trades.extend(t[:-1])
        while True:
            t = await self._async_fetch_trades(pair,
                                               params={self._trades_pagination_arg: from_id})
            if t:
                # Skip last id since its the key for the next call
                trades.extend(t[:-1])
                if from_id == t[-1][1] or t[-1][0] > until:
                    logger.debug(f"Stopping because from_id did not change. "
                                 f"Reached {t[-1][0]} > {until}")
                    # Reached the end of the defined-download period - add last trade as well.
                    trades.extend(t[-1:])
                    break

                from_id = t[-1][1]
            else:
                break

        return (pair, trades)

    async def _async_get_trade_history_time(self, pair: str, until: int,
                                            since: Optional[int] = None) -> Tuple[str, List[List]]:
        """
        Asyncronously gets trade history using fetch_trades,
        when the exchange uses time-based iteration (check `self._trades_pagination`)
        :param pair: Pair to fetch trade data for
        :param since: Since as integer timestamp in milliseconds
        :param until: Until as integer timestamp in milliseconds
        returns tuple: (pair, trades-list)
        """

        trades: List[List] = []
        # DEFAULT_TRADES_COLUMNS: 0 -> timestamp
        # DEFAULT_TRADES_COLUMNS: 1 -> id
        while True:
            t = await self._async_fetch_trades(pair, since=since)
            if t:
                since = t[-1][0]
                trades.extend(t)
                # Reached the end of the defined-download period
                if until and t[-1][0] > until:
                    logger.debug(
                        f"Stopping because until was reached. {t[-1][0]} > {until}")
                    break
            else:
                break

        return (pair, trades)

    async def _async_get_trade_history(self, pair: str,
                                       since: Optional[int] = None,
                                       until: Optional[int] = None,
                                       from_id: Optional[str] = None) -> Tuple[str, List[List]]:
        """
        Async wrapper handling downloading trades using either time or id based methods.
        """

        logger.debug(f"_async_get_trade_history(), pair: {pair}, "
                     f"since: {since}, until: {until}, from_id: {from_id}")

        if until is None:
            until = ccxt.Exchange.milliseconds()
            logger.debug(f"Exchange milliseconds: {until}")

        if self._trades_pagination == 'time':
            return await self._async_get_trade_history_time(
                pair=pair, since=since, until=until)
        elif self._trades_pagination == 'id':
            return await self._async_get_trade_history_id(
                pair=pair, since=since, until=until, from_id=from_id
            )
        else:
            raise OperationalException(f"Exchange {self.name} does use neither time, "
                                       f"nor id based pagination")

    def get_historic_trades(self, pair: str,
                            since: Optional[int] = None,
                            until: Optional[int] = None,
                            from_id: Optional[str] = None) -> Tuple[str, List]:
        """
        Get trade history data using asyncio.
        Handles all async work and returns the list of candles.
        Async over one pair, assuming we get `self.ohlcv_candle_limit()` candles per call.
        :param pair: Pair to download
        :param since: Timestamp in milliseconds to get history from
        :param until: Timestamp in milliseconds. Defaults to current timestamp if not defined.
        :param from_id: Download data starting with ID (if id is known)
        :returns List of trade data
        """
        if not self.exchange_has("fetchTrades"):
            raise OperationalException("This exchange does not support downloading Trades.")

        return self.loop.run_until_complete(
            self._async_get_trade_history(pair=pair, since=since,
                                          until=until, from_id=from_id))

    @retrier
    def _get_funding_fees_from_exchange(self, pair: str, since: Union[datetime, int]) -> float:
        """
        Returns the sum of all funding fees that were exchanged for a pair within a timeframe
        Dry-run handling happens as part of _calculate_funding_fees.
        :param pair: (e.g. ADA/USDT)
        :param since: The earliest time of consideration for calculating funding fees,
            in unix time or as a datetime
        """
        if not self.exchange_has("fetchFundingHistory"):
            raise OperationalException(
                f"fetch_funding_history() is not available using {self.name}"
            )

        if type(since) is datetime:
            since = int(since.timestamp()) * 1000   # * 1000 for ms

        try:
            funding_history = self._api.fetch_funding_history(
                symbol=pair,
                since=since
            )
            return sum(fee['amount'] for fee in funding_history)
        except ccxt.DDoSProtection as e:
            raise DDosProtection(e) from e
        except (ccxt.NetworkError, ccxt.ExchangeError) as e:
            raise TemporaryError(
                f'Could not get funding fees due to {e.__class__.__name__}. Message: {e}') from e
        except ccxt.BaseError as e:
            raise OperationalException(e) from e

    @retrier
    def get_leverage_tiers(self) -> Dict[str, List[Dict]]:
        try:
            return self._api.fetch_leverage_tiers()
        except ccxt.DDoSProtection as e:
            raise DDosProtection(e) from e
        except (ccxt.NetworkError, ccxt.ExchangeError) as e:
            raise TemporaryError(
                f'Could not load leverage tiers due to {e.__class__.__name__}. Message: {e}'
            ) from e
        except ccxt.BaseError as e:
            raise OperationalException(e) from e

    @retrier
    def get_market_leverage_tiers(self, symbol) -> List[Dict]:
        try:
            return self._api.fetch_market_leverage_tiers(symbol)
        except ccxt.DDoSProtection as e:
            raise DDosProtection(e) from e
        except (ccxt.NetworkError, ccxt.ExchangeError) as e:
            raise TemporaryError(
                f'Could not load leverage tiers for {symbol}'
                f' due to {e.__class__.__name__}. Message: {e}'
            ) from e
        except ccxt.BaseError as e:
            raise OperationalException(e) from e

    def load_leverage_tiers(self) -> Dict[str, List[Dict]]:
        if self.trading_mode == TradingMode.FUTURES:
            if self.exchange_has('fetchLeverageTiers'):
                # Fetch all leverage tiers at once
                return self.get_leverage_tiers()
            elif self.exchange_has('fetchMarketLeverageTiers'):
                # Must fetch the leverage tiers for each market separately
                # * This is slow(~45s) on Okx, makes ~90 api calls to load all linear swap markets
                markets = self.markets
                symbols = []

                for symbol, market in markets.items():
                    if (self.market_is_future(market)
                            and market['quote'] == self._config['stake_currency']):
                        symbols.append(symbol)

                tiers: Dict[str, List[Dict]] = {}

                # Be verbose here, as this delays startup by ~1 minute.
                logger.info(
                    f"Initializing leverage_tiers for {len(symbols)} markets. "
                    "This will take about a minute.")

                for symbol in sorted(symbols):
                    tiers[symbol] = self.get_market_leverage_tiers(symbol)

                logger.info(f"Done initializing {len(symbols)} markets.")

                return tiers
            else:
                return {}
        else:
            return {}

    def fill_leverage_tiers(self) -> None:
        """
        Assigns property _leverage_tiers to a dictionary of information about the leverage
        allowed on each pair
        """
        leverage_tiers = self.load_leverage_tiers()
        for pair, tiers in leverage_tiers.items():
            pair_tiers = []
            for tier in tiers:
                pair_tiers.append(self.parse_leverage_tier(tier))
            self._leverage_tiers[pair] = pair_tiers

    def parse_leverage_tier(self, tier) -> Dict:
        info = tier.get('info', {})
        return {
            'min': tier['notionalFloor'],
            'max': tier['notionalCap'],
            'mmr': tier['maintenanceMarginRate'],
            'lev': tier['maxLeverage'],
            'maintAmt': float(info['cum']) if 'cum' in info else None,
        }

    def get_max_leverage(self, pair: str, stake_amount: Optional[float]) -> float:
        """
        Returns the maximum leverage that a pair can be traded at
        :param pair: The base/quote currency pair being traded
        :stake_amount: The total value of the traders margin_mode in quote currency
        """

        if self.trading_mode == TradingMode.SPOT:
            return 1.0

        if self.trading_mode == TradingMode.FUTURES:

            # Checks and edge cases
            if stake_amount is None:
                raise OperationalException(
                    f'{self.name}.get_max_leverage requires argument stake_amount'
                )

            if pair not in self._leverage_tiers:
                # Maybe raise exception because it can't be traded on futures?
                return 1.0

            pair_tiers = self._leverage_tiers[pair]

            if stake_amount == 0:
                return self._leverage_tiers[pair][0]['lev']  # Max lev for lowest amount

            for tier_index in range(len(pair_tiers)):

                tier = pair_tiers[tier_index]
                lev = tier['lev']

                if tier_index < len(pair_tiers) - 1:
                    next_tier = pair_tiers[tier_index+1]
                    next_floor = next_tier['min'] / next_tier['lev']
                    if next_floor > stake_amount:  # Next tier min too high for stake amount
                        return min((tier['max'] / stake_amount), lev)
                        #
                        # With the two leverage tiers below,
                        # - a stake amount of 150 would mean a max leverage of (10000 / 150) = 66.66
                        # - stakes below 133.33 = max_lev of 75
                        # - stakes between 133.33-200 = max_lev of 10000/stake = 50.01-74.99
                        # - stakes from 200 + 1000 = max_lev of 50
                        #
                        # {
                        #     "min": 0,      # stake = 0.0
                        #     "max": 10000,  # max_stake@75 = 10000/75 = 133.33333333333334
                        #     "lev": 75,
                        # },
                        # {
                        #     "min": 10000,  # stake = 200.0
                        #     "max": 50000,  # max_stake@50 = 50000/50 = 1000.0
                        #     "lev": 50,
                        # }
                        #

                else:  # if on the last tier
                    if stake_amount > tier['max']:  # If stake is > than max tradeable amount
                        raise InvalidOrderException(f'Amount {stake_amount} too high for {pair}')
                    else:
                        return tier['lev']

            raise OperationalException(
                'Looped through all tiers without finding a max leverage. Should never be reached'
            )

        elif self.trading_mode == TradingMode.MARGIN:  # Search markets.limits for max lev
            market = self.markets[pair]
            if market['limits']['leverage']['max'] is not None:
                return market['limits']['leverage']['max']
            else:
                return 1.0  # Default if max leverage cannot be found
        else:
            return 1.0

    @retrier
    def _set_leverage(
        self,
        leverage: float,
        pair: Optional[str] = None,
        trading_mode: Optional[TradingMode] = None
    ):
        """
        Set's the leverage before making a trade, in order to not
        have the same leverage on every trade
        """
        if self._config['dry_run'] or not self.exchange_has("setLeverage"):
            # Some exchanges only support one margin_mode type
            return

        try:
            self._api.set_leverage(symbol=pair, leverage=leverage)
        except ccxt.DDoSProtection as e:
            raise DDosProtection(e) from e
        except (ccxt.NetworkError, ccxt.ExchangeError) as e:
            raise TemporaryError(
                f'Could not set leverage due to {e.__class__.__name__}. Message: {e}') from e
        except ccxt.BaseError as e:
            raise OperationalException(e) from e

    def get_interest_rate(self) -> float:
        """
        Retrieve interest rate - necessary for Margin trading.
        Should not call the exchange directly when used from backtesting.
        """
        return 0.0

    def get_liquidation_price(
            self,
            pair: str,
            open_rate: float,
            amount: float,  # quote currency, includes leverage
            leverage: float,
            is_short: bool
    ) -> Optional[float]:

        if self.trading_mode in TradingMode.SPOT:
            return None
        elif (
            self.margin_mode == MarginMode.ISOLATED and
            self.trading_mode == TradingMode.FUTURES
        ):
            wallet_balance = (amount * open_rate) / leverage
            isolated_liq = self.get_or_calculate_liquidation_price(
                pair=pair,
                open_rate=open_rate,
                is_short=is_short,
                position=amount,
                wallet_balance=wallet_balance,
                mm_ex_1=0.0,
                upnl_ex_1=0.0,
            )
            return isolated_liq
        else:
            raise OperationalException(
                "Freqtrade only supports isolated futures for leverage trading")

    def funding_fee_cutoff(self, open_date: datetime):
        """
        :param open_date: The open date for a trade
        :return: The cutoff open time for when a funding fee is charged
        """
        return open_date.minute > 0 or open_date.second > 0

    @retrier
    def set_margin_mode(self, pair: str, margin_mode: MarginMode, params: dict = {}):
        """
        Set's the margin mode on the exchange to cross or isolated for a specific pair
        :param pair: base/quote currency pair (e.g. "ADA/USDT")
        """
        if self._config['dry_run'] or not self.exchange_has("setMarginMode"):
            # Some exchanges only support one margin_mode type
            return

        try:
            self._api.set_margin_mode(margin_mode.value, pair, params)
        except ccxt.DDoSProtection as e:
            raise DDosProtection(e) from e
        except (ccxt.NetworkError, ccxt.ExchangeError) as e:
            raise TemporaryError(
                f'Could not set margin mode due to {e.__class__.__name__}. Message: {e}') from e
        except ccxt.BaseError as e:
            raise OperationalException(e) from e

    def _fetch_and_calculate_funding_fees(
        self,
        pair: str,
        amount: float,
        is_short: bool,
        open_date: datetime,
        close_date: Optional[datetime] = None
    ) -> float:
        """
        Fetches and calculates the sum of all funding fees that occurred for a pair
        during a futures trade.
        Only used during dry-run or if the exchange does not provide a funding_rates endpoint.
        :param pair: The quote/base pair of the trade
        :param amount: The quantity of the trade
        :param is_short: trade direction
        :param open_date: The date and time that the trade started
        :param close_date: The date and time that the trade ended
        """

        if self.funding_fee_cutoff(open_date):
            open_date += timedelta(hours=1)
        timeframe = self._ft_has['mark_ohlcv_timeframe']
        timeframe_ff = self._ft_has.get('funding_fee_timeframe',
                                        self._ft_has['mark_ohlcv_timeframe'])

        if not close_date:
            close_date = datetime.now(timezone.utc)
        open_timestamp = int(timeframe_to_prev_date(timeframe, open_date).timestamp()) * 1000
        # close_timestamp = int(close_date.timestamp()) * 1000

        mark_comb: PairWithTimeframe = (
            pair, timeframe, CandleType.from_string(self._ft_has["mark_ohlcv_price"]))

        funding_comb: PairWithTimeframe = (pair, timeframe_ff, CandleType.FUNDING_RATE)
        candle_histories = self.refresh_latest_ohlcv(
            [mark_comb, funding_comb],
            since_ms=open_timestamp,
            cache=False,
            drop_incomplete=False,
        )
        funding_rates = candle_histories[funding_comb]
        mark_rates = candle_histories[mark_comb]
        funding_mark_rates = self.combine_funding_and_mark(
            funding_rates=funding_rates, mark_rates=mark_rates)

        return self.calculate_funding_fees(
            funding_mark_rates,
            amount=amount,
            is_short=is_short,
            open_date=open_date,
            close_date=close_date
        )

    @staticmethod
    def combine_funding_and_mark(funding_rates: DataFrame, mark_rates: DataFrame) -> DataFrame:
        """
        Combine funding-rates and mark-rates dataframes
        :param funding_rates: Dataframe containing Funding rates (Type FUNDING_RATE)
        :param mark_rates: Dataframe containing Mark rates (Type mark_ohlcv_price)
        """

        return funding_rates.merge(mark_rates, on='date', how="inner", suffixes=["_fund", "_mark"])

    def calculate_funding_fees(
        self,
        df: DataFrame,
        amount: float,
        is_short: bool,
        open_date: datetime,
        close_date: Optional[datetime] = None,
        time_in_ratio: Optional[float] = None
    ) -> float:
        """
        calculates the sum of all funding fees that occurred for a pair during a futures trade
        :param df: Dataframe containing combined funding and mark rates
                   as `open_fund` and `open_mark`.
        :param amount: The quantity of the trade
        :param is_short: trade direction
        :param open_date: The date and time that the trade started
        :param close_date: The date and time that the trade ended
        :param time_in_ratio: Not used by most exchange classes
        """
        fees: float = 0

        if not df.empty:
            df = df[(df['date'] >= open_date) & (df['date'] <= close_date)]
            fees = sum(df['open_fund'] * df['open_mark'] * amount)

        # Negate fees for longs as funding_fees expects it this way based on live endpoints.
        return fees if is_short else -fees

    def get_funding_fees(
            self, pair: str, amount: float, is_short: bool, open_date: datetime) -> float:
        """
        Fetch funding fees, either from the exchange (live) or calculates them
        based on funding rate/mark price history
        :param pair: The quote/base pair of the trade
        :param is_short: trade direction
        :param amount: Trade amount
        :param open_date: Open date of the trade
        """
        if self.trading_mode == TradingMode.FUTURES:
            if self._config['dry_run']:
                funding_fees = self._fetch_and_calculate_funding_fees(
                    pair, amount, is_short, open_date)
            else:
                funding_fees = self._get_funding_fees_from_exchange(pair, open_date)
            return funding_fees
        else:
            return 0.0

    @retrier
    def get_or_calculate_liquidation_price(
        self,
        pair: str,
        # Dry-run
        open_rate: float,   # Entry price of position
        is_short: bool,
        position: float,  # Absolute value of position size
        wallet_balance: float,  # Or margin balance
        mm_ex_1: float = 0.0,  # (Binance) Cross only
        upnl_ex_1: float = 0.0,  # (Binance) Cross only
    ) -> Optional[float]:
        """
        Set's the margin mode on the exchange to cross or isolated for a specific pair
        :param pair: base/quote currency pair (e.g. "ADA/USDT")
        """
        if self.trading_mode == TradingMode.SPOT:
            return None
        elif (self.trading_mode != TradingMode.FUTURES and self.margin_mode != MarginMode.ISOLATED):
            raise OperationalException(
                f"{self.name} does not support {self.margin_mode.value} {self.trading_mode.value}")

        if self._config['dry_run'] or not self.exchange_has("fetchPositions"):

            isolated_liq = self.dry_run_liquidation_price(
                pair=pair,
                open_rate=open_rate,
                is_short=is_short,
                position=position,
                wallet_balance=wallet_balance,
                mm_ex_1=mm_ex_1,
                upnl_ex_1=upnl_ex_1
            )
        else:
            try:
                positions = self._api.fetch_positions([pair])
                if len(positions) > 0:
                    pos = positions[0]
                    isolated_liq = pos['liquidationPrice']
                else:
                    return None
            except ccxt.DDoSProtection as e:
                raise DDosProtection(e) from e
            except (ccxt.NetworkError, ccxt.ExchangeError) as e:
                raise TemporaryError(
                    f'Could not set margin mode due to {e.__class__.__name__}. Message: {e}') from e
            except ccxt.BaseError as e:
                raise OperationalException(e) from e

        if isolated_liq:
            buffer_amount = abs(open_rate - isolated_liq) * self.liquidation_buffer
            isolated_liq = (
                isolated_liq - buffer_amount
                if is_short else
                isolated_liq + buffer_amount
            )
            return isolated_liq
        else:
            return None

    def dry_run_liquidation_price(
        self,
        pair: str,
        open_rate: float,   # Entry price of position
        is_short: bool,
        position: float,  # Absolute value of position size
        wallet_balance: float,  # Or margin balance
        mm_ex_1: float = 0.0,  # (Binance) Cross only
        upnl_ex_1: float = 0.0,  # (Binance) Cross only
    ) -> Optional[float]:
        """
        PERPETUAL:
         gateio: https://www.gate.io/help/futures/perpetual/22160/calculation-of-liquidation-price
         okex: https://www.okex.com/support/hc/en-us/articles/
            360053909592-VI-Introduction-to-the-isolated-mode-of-Single-Multi-currency-Portfolio-margin
        Important: Must be fetching data from cached values as this is used by backtesting!

        :param exchange_name:
        :param open_rate: Entry price of position
        :param is_short: True if the trade is a short, false otherwise
        :param position: Absolute value of position size incl. leverage (in base currency)
        :param trading_mode: SPOT, MARGIN, FUTURES, etc.
        :param margin_mode: Either ISOLATED or CROSS
        :param wallet_balance: Amount of margin_mode in the wallet being used to trade
            Cross-Margin Mode: crossWalletBalance
            Isolated-Margin Mode: isolatedWalletBalance

        # * Not required by Gateio or OKX
        :param mm_ex_1:
        :param upnl_ex_1:
        """

        market = self.markets[pair]
        taker_fee_rate = market['taker']
        mm_ratio, _ = self.get_maintenance_ratio_and_amt(pair, position)

        if self.trading_mode == TradingMode.FUTURES and self.margin_mode == MarginMode.ISOLATED:

            if market['inverse']:
                raise OperationalException(
                    "Freqtrade does not yet support inverse contracts")

            value = wallet_balance / position

            mm_ratio_taker = (mm_ratio + taker_fee_rate)
            if is_short:
                return (open_rate + value) / (1 + mm_ratio_taker)
            else:
                return (open_rate - value) / (1 - mm_ratio_taker)
        else:
            raise OperationalException(
                "Freqtrade only supports isolated futures for leverage trading")

    def get_maintenance_ratio_and_amt(
        self,
        pair: str,
        nominal_value: float = 0.0,
    ) -> Tuple[float, Optional[float]]:
        """
        Important: Must be fetching data from cached values as this is used by backtesting!
        :param pair: Market symbol
        :param nominal_value: The total trade amount in quote currency including leverage
        maintenance amount only on Binance
        :return: (maintenance margin ratio, maintenance amount)
        """

        if (self._config.get('runmode') in OPTIMIZE_MODES
                or self.exchange_has('fetchLeverageTiers')
                or self.exchange_has('fetchMarketLeverageTiers')):

            if pair not in self._leverage_tiers:
                raise InvalidOrderException(
                    f"Maintenance margin rate for {pair} is unavailable for {self.name}"
                )

            pair_tiers = self._leverage_tiers[pair]

            for tier in reversed(pair_tiers):
                if nominal_value >= tier['min']:
                    return (tier['mmr'], tier['maintAmt'])

            raise OperationalException("nominal value can not be lower than 0")
            # The lowest notional_floor for any pair in fetch_leverage_tiers is always 0 because it
            # describes the min amt for a tier, and the lowest tier will always go down to 0
        else:
            raise OperationalException(f"Cannot get maintenance ratio using {self.name}")


def is_exchange_known_ccxt(exchange_name: str, ccxt_module: CcxtModuleType = None) -> bool:
    return exchange_name in ccxt_exchanges(ccxt_module)


def is_exchange_officially_supported(exchange_name: str) -> bool:
    return exchange_name in SUPPORTED_EXCHANGES


def ccxt_exchanges(ccxt_module: CcxtModuleType = None) -> List[str]:
    """
    Return the list of all exchanges known to ccxt
    """
    return ccxt_module.exchanges if ccxt_module is not None else ccxt.exchanges


def available_exchanges(ccxt_module: CcxtModuleType = None) -> List[str]:
    """
    Return exchanges available to the bot, i.e. non-bad exchanges in the ccxt list
    """
    exchanges = ccxt_exchanges(ccxt_module)
    return [x for x in exchanges if validate_exchange(x)[0]]


def validate_exchange(exchange: str) -> Tuple[bool, str]:
    ex_mod = getattr(ccxt, exchange.lower())()
    if not ex_mod or not ex_mod.has:
        return False, ''
    missing = [k for k in EXCHANGE_HAS_REQUIRED if ex_mod.has.get(k) is not True]
    if missing:
        return False, f"missing: {', '.join(missing)}"

    missing_opt = [k for k in EXCHANGE_HAS_OPTIONAL if not ex_mod.has.get(k)]

    if exchange.lower() in BAD_EXCHANGES:
        return False, BAD_EXCHANGES.get(exchange.lower(), '')
    if missing_opt:
        return True, f"missing opt: {', '.join(missing_opt)}"

    return True, ''


def validate_exchanges(all_exchanges: bool) -> List[Tuple[str, bool, str]]:
    """
    :return: List of tuples with exchangename, valid, reason.
    """
    exchanges = ccxt_exchanges() if all_exchanges else available_exchanges()
    exchanges_valid = [
        (e, *validate_exchange(e)) for e in exchanges
    ]
    return exchanges_valid


def timeframe_to_seconds(timeframe: str) -> int:
    """
    Translates the timeframe interval value written in the human readable
    form ('1m', '5m', '1h', '1d', '1w', etc.) to the number
    of seconds for one timeframe interval.
    """
    return ccxt.Exchange.parse_timeframe(timeframe)


def timeframe_to_minutes(timeframe: str) -> int:
    """
    Same as timeframe_to_seconds, but returns minutes.
    """
    return ccxt.Exchange.parse_timeframe(timeframe) // 60


def timeframe_to_msecs(timeframe: str) -> int:
    """
    Same as timeframe_to_seconds, but returns milliseconds.
    """
    return ccxt.Exchange.parse_timeframe(timeframe) * 1000


def timeframe_to_prev_date(timeframe: str, date: datetime = None) -> datetime:
    """
    Use Timeframe and determine last possible candle.
    :param timeframe: timeframe in string format (e.g. "5m")
    :param date: date to use. Defaults to utcnow()
    :returns: date of previous candle (with utc timezone)
    """
    if not date:
        date = datetime.now(timezone.utc)

    new_timestamp = ccxt.Exchange.round_timeframe(timeframe, date.timestamp() * 1000,
                                                  ROUND_DOWN) // 1000
    return datetime.fromtimestamp(new_timestamp, tz=timezone.utc)


def timeframe_to_next_date(timeframe: str, date: datetime = None) -> datetime:
    """
    Use Timeframe and determine next candle.
    :param timeframe: timeframe in string format (e.g. "5m")
    :param date: date to use. Defaults to utcnow()
    :returns: date of next candle (with utc timezone)
    """
    if not date:
        date = datetime.now(timezone.utc)
    new_timestamp = ccxt.Exchange.round_timeframe(timeframe, date.timestamp() * 1000,
                                                  ROUND_UP) // 1000
    return datetime.fromtimestamp(new_timestamp, tz=timezone.utc)


def market_is_active(market: Dict) -> bool:
    """
    Return True if the market is active.
    """
    # "It's active, if the active flag isn't explicitly set to false. If it's missing or
    # true then it's true. If it's undefined, then it's most likely true, but not 100% )"
    # See https://github.com/ccxt/ccxt/issues/4874,
    # https://github.com/ccxt/ccxt/issues/4075#issuecomment-434760520
    return market.get('active', True) is not False<|MERGE_RESOLUTION|>--- conflicted
+++ resolved
@@ -1428,13 +1428,8 @@
         except ccxt.BaseError as e:
             raise OperationalException(e) from e
 
-<<<<<<< HEAD
-    def get_rate(self, pair: str, refresh: bool, side: str,
-                 order_book: Optional[dict] = None, ticker: Optional[dict] = None) -> float:
-=======
     def get_rate(self, pair: str, refresh: bool,
-                 side: Literal['entry', 'exit'], is_short: bool) -> float:
->>>>>>> 69491c14
+                 side: Literal['entry', 'exit'], is_short: bool, order_book: Optional[dict] = None, ticker: Optional[dict] = Non) -> float:
         """
         Calculates bid/ask target
         bid rate - between current ask price and last price
@@ -1459,8 +1454,6 @@
 
         conf_strategy = self._config.get(strat_name, {})
 
-<<<<<<< HEAD
-=======
         price_side = conf_strategy['price_side']
 
         if price_side in ('same', 'other'):
@@ -1478,7 +1471,6 @@
 
         price_side_word = price_side.capitalize()
 
->>>>>>> 69491c14
         if conf_strategy.get('use_order_book', False):
 
             order_book_top = conf_strategy.get('order_book_top', 1)
@@ -1494,23 +1486,13 @@
                     f"could not be determined. Orderbook: {order_book}"
                 )
                 raise PricingError from e
-<<<<<<< HEAD
-            price_side = {conf_strategy['price_side'].capitalize()}
-            logger.debug(f"{pair} - {name} price from orderbook {price_side}"
-                         f"side - top {order_book_top} order book {side} rate {rate:.8f}")
-        else:
-            logger.debug(f"Using Last {conf_strategy['price_side'].capitalize()} / Last Price")
-            if ticker is None:
-                ticker = self.fetch_ticker(pair)
-            ticker_rate = ticker[conf_strategy['price_side']]
-=======
-            logger.debug(f"{name} price from orderbook {price_side_word}"
+            logger.debug(f"{pair} - {name} price from orderbook {price_side_word}"
                          f"side - top {order_book_top} order book {side} rate {rate:.8f}")
         else:
             logger.debug(f"Using Last {price_side_word} / Last Price")
-            ticker = self.fetch_ticker(pair)
+            if ticker is None:
+                ticker = self.fetch_ticker(pair)
             ticker_rate = ticker[price_side]
->>>>>>> 69491c14
             if ticker['last'] and ticker_rate:
                 if side == 'entry' and ticker_rate > ticker['last']:
                     balance = conf_strategy.get('price_last_balance', 0.0)
@@ -1526,33 +1508,33 @@
 
         return rate
 
-    def get_rates(self, pair: str, refresh: bool) -> Tuple[float, float]:
-        buy_rate = None
-        sell_rate = None
+    def get_rates(self, pair: str, refresh: bool, is_short: bool) -> Tuple[float, float]:
+        entry_rate = None
+        exit_rate = None
         if not refresh:
-            buy_rate = self._buy_rate_cache.get(pair)
-            sell_rate = self._sell_rate_cache.get(pair)
-            if buy_rate:
+            entry_rate = self._entry_rate_cache.get(pair)
+            exit_rate = self._exit_rate_cache.get(pair)
+            if entry_rate:
                 logger.debug(f"Using cached buy rate for {pair}.")
-            if sell_rate:
+            if exit_rate:
                 logger.debug(f"Using cached sell rate for {pair}.")
 
-        bid_strategy = self._config.get('bid_strategy', {})
-        ask_strategy = self._config.get('ask_strategy', {})
+        entry_pricing = self._config.get('entry_pricing', {})
+        exit_pricing = self._config.get('exit_pricing', {})
         order_book = ticker = None
-        if bid_strategy.get('use_order_book', False):
-            order_book_top = max(bid_strategy.get('order_book_top', 1),
-                                 ask_strategy.get('order_book_top', 1))
+        if entry_pricing.get('use_order_book', False):
+            order_book_top = max(entry_pricing.get('order_book_top', 1),
+                                 exit_pricing.get('order_book_top', 1))
             order_book = self.fetch_l2_order_book(pair, order_book_top)
-            if not buy_rate:
-                buy_rate = self.get_rate(pair, refresh, 'buy', order_book=order_book)
+            if not entry_rate:
+                entry_rate = self.get_rate(pair, refresh, 'entry', is_short, order_book=order_book)
         else:
             ticker = self.fetch_ticker(pair)
-            if not buy_rate:
-                buy_rate = self.get_rate(pair, refresh, 'buy', ticker=ticker)
-        if not sell_rate:
-            sell_rate = self.get_rate(pair, refresh, 'sell', order_book=order_book, ticker=ticker)
-        return buy_rate, sell_rate
+            if not entry_rate:
+                entry_rate = self.get_rate(pair, refresh, 'entry', is_short, ticker=ticker)
+        if not exit_rate:
+            exit_rate = self.get_rate(pair, refresh, 'exit', order_book=order_book, ticker=ticker)
+        return entry_rate, exit_rate
 
     # Fee handling
 
