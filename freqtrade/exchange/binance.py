--- conflicted
+++ resolved
@@ -1,10 +1,6 @@
 """ Binance exchange subclass """
 import logging
-<<<<<<< HEAD
 from typing import Dict, List, Optional, Tuple
-=======
-from typing import Dict, List
->>>>>>> 5225bd4a
 
 import arrow
 import ccxt
