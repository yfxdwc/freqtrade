"""
Freqtrade is the main module of this bot. It contains the class Freqtrade()
"""

import copy
import logging
import time
import traceback
from datetime import datetime
from typing import Dict, List, Optional, Any, Callable

import arrow
import requests
from cachetools import TTLCache, cached

from freqtrade import (
<<<<<<< HEAD
    DependencyException, OperationalException, exchange, persistence, __version__,
    NotEnoughFundsExeption)
from freqtrade.analyze import Analyze
=======
    DependencyException, OperationalException, TemporaryError,
    exchange, persistence, __version__,
)
>>>>>>> 52386d81
from freqtrade import constants
from freqtrade.analyze import Analyze
from freqtrade.fiat_convert import CryptoToFiatConverter
from freqtrade.persistence import Trade
from freqtrade.rpc.rpc_manager import RPCManager
from freqtrade.state import State

logger = logging.getLogger(__name__)


class FreqtradeBot(object):
    """
    Freqtrade is the main class of the bot.
    This is from here the bot start its logic.
    """

    def __init__(self, config: Dict[str, Any], db_url: Optional[str] = None):
        """
        Init all variables and object the bot need to work
        :param config: configuration dict, you can use the Configuration.get_config()
        method to get the config dict.
        :param db_url: database connector string for sqlalchemy (Optional)
        """

        logger.info(
            'Starting freqtrade %s',
            __version__,
        )

        # Init bot states
        self.state = State.STOPPED

        # Init objects
        self.config = config
        self.analyze = None
        self.fiat_converter = None
        self.rpc = None
        self.persistence = None
        self.exchange = None

        self._init_modules(db_url=db_url)

    def _init_modules(self, db_url: Optional[str] = None) -> None:
        """
        Initializes all modules and updates the config
        :param db_url: database connector string for sqlalchemy (Optional)
        :return: None
        """
        # Initialize all modules
        self.analyze = Analyze(self.config)
        self.fiat_converter = CryptoToFiatConverter()
        self.rpc = RPCManager(self)

        persistence.init(self.config, db_url)
        exchange.init(self.config)

        # Set initial application state
        initial_state = self.config.get('initial_state')

        if initial_state:
            self.state = State[initial_state.upper()]
        else:
            self.state = State.STOPPED

    def clean(self) -> bool:
        """
        Cleanup the application state und finish all pending tasks
        :return: None
        """
        self.rpc.send_msg('*Status:* `Stopping trader...`')
        logger.info('Stopping trader and cleaning up modules...')
        self.state = State.STOPPED
        self.rpc.cleanup()
        persistence.cleanup()
        return True

    def worker(self, old_state: None) -> State:
        """
        Trading routine that must be run at each loop
        :param old_state: the previous service state from the previous call
        :return: current service state
        """
        # Log state transition
        state = self.state
        if state != old_state:
            self.rpc.send_msg('*Status:* `{}`'.format(state.name.lower()))
            logger.info('Changing state to: %s', state.name)

        if state == State.STOPPED:
            time.sleep(1)
        elif state == State.RUNNING:
            min_secs = self.config.get('internals', {}).get(
                'process_throttle_secs',
                constants.PROCESS_THROTTLE_SECS
            )

            nb_assets = self.config.get('dynamic_whitelist', None)

            self._throttle(func=self._process,
                           min_secs=min_secs,
                           nb_assets=nb_assets)
        return state

    def _throttle(self, func: Callable[..., Any], min_secs: float, *args, **kwargs) -> Any:
        """
        Throttles the given callable that it
        takes at least `min_secs` to finish execution.
        :param func: Any callable
        :param min_secs: minimum execution time in seconds
        :return: Any
        """
        start = time.time()
        result = func(*args, **kwargs)
        end = time.time()
        duration = max(min_secs - (end - start), 0.0)
        logger.debug('Throttling %s for %.2f seconds', func.__name__, duration)
        time.sleep(duration)
        return result

    def _process(self, nb_assets: Optional[int] = 0) -> bool:
        """
        Queries the persistence layer for open trades and handles them,
        otherwise a new trade is created.
        :param: nb_assets: the maximum number of pairs to be traded at the same time
        :return: True if one or more trades has been created or closed, False otherwise
        """
        state_changed = False
        try:
            # Refresh whitelist based on wallet maintenance
            sanitized_list = self._refresh_whitelist(
                self._gen_pair_whitelist(
                    self.config['stake_currency']
                ) if nb_assets else self.config['exchange']['pair_whitelist']
            )

            # Keep only the subsets of pairs wanted (up to nb_assets)
            final_list = sanitized_list[:nb_assets] if nb_assets else sanitized_list
            self.config['exchange']['pair_whitelist'] = final_list

            # Query trades from persistence layer
            trades = Trade.query.filter(Trade.is_open.is_(True)).all()

            # First process current opened trades
            for trade in trades:
                state_changed |= self.process_maybe_execute_sell(trade)

            # Then looking for buy opportunities
            if len(trades) < self.config['max_open_trades']:
                try:
                    state_changed = self.process_maybe_execute_buy()
                except NotEnoughFundsExeption:
                    logger.warning('insufficient funds to execute this buy order, ignoring it!')
                    state_changed = False

            if 'unfilledtimeout' in self.config:
                # Check and handle any timed out open orders
                self.check_handle_timedout(self.config['unfilledtimeout'])
                Trade.session.flush()

        except TemporaryError as error:
            logger.warning('%s, retrying in 30 seconds...', error)
            time.sleep(constants.RETRY_TIMEOUT)

        except OperationalException:
            self.rpc.send_msg(
                '*Status:* OperationalException:\n```\n{traceback}```{hint}'
                    .format(
                        traceback=traceback.format_exc(),
                        hint='Issue `/start` if you think it is safe to restart.'
                    )
            )
            logger.exception('OperationalException. Stopping trader ...')
            self.state = State.STOPPED
        return state_changed

    @cached(TTLCache(maxsize=1, ttl=1800))
    def _gen_pair_whitelist(self, base_currency: str, key: str = 'quoteVolume') -> List[str]:
        """
        Updates the whitelist with with a dynamically generated list
        :param base_currency: base currency as str
        :param key: sort key (defaults to 'quoteVolume')
        :return: List of pairs
        """

        if not exchange.exchange_has('fetchTickers'):
            raise OperationalException(
                'Exchange does not support dynamic whitelist.'
                'Please edit your config and restart the bot'
            )

        tickers = exchange.get_tickers()
        # check length so that we make sure that '/' is actually in the string
        tickers = [v for k, v in tickers.items()
                   if len(k.split('/')) == 2 and k.split('/')[1] == base_currency]

        sorted_tickers = sorted(tickers, reverse=True, key=lambda t: t[key])
        pairs = [s['symbol'] for s in sorted_tickers]
        return pairs

    def _refresh_whitelist(self, whitelist: List[str]) -> List[str]:
        """
        Check available markets and remove pair from whitelist if necessary
        :param whitelist: the sorted list (based on BaseVolume) of pairs the user might want to
        trade
        :return: the list of pairs the user wants to trade without the one unavailable or
        black_listed
        """
        sanitized_whitelist = whitelist
        markets = exchange.get_markets()

        markets = [m for m in markets if m['quote'] == self.config['stake_currency']]
        known_pairs = set()
        for market in markets:
            pair = market['symbol']
            # pair is not int the generated dynamic market, or in the blacklist ... ignore it
            if pair not in whitelist or pair in self.config['exchange'].get('pair_blacklist', []):
                continue
            # else the pair is valid
            known_pairs.add(pair)
            # Market is not active
            if not market['active']:
                sanitized_whitelist.remove(pair)
                logger.info(
                    'Ignoring %s from whitelist. Market is not active.',
                    pair
                )

        # We need to remove pairs that are unknown
        final_list = [x for x in sanitized_whitelist if x in known_pairs]

        return final_list

    def get_target_bid(self, ticker: Dict[str, float]) -> float:
        """
        Calculates bid target between current ask price and last price
        :param ticker: Ticker to use for getting Ask and Last Price
        :return: float: Price
        """
        if ticker['ask'] < ticker['last']:
            return ticker['ask']
        balance = self.config['bid_strategy']['ask_last_balance']
        return ticker['ask'] + balance * (ticker['last'] - ticker['ask'])

    def create_trade(self) -> bool:
        """
        Checks the implemented trading indicator(s) for a randomly picked pair,
        if one pair triggers the buy_signal a new trade record gets created
        :param stake_amount: amount of btc to spend
        :param interval: Ticker interval used for Analyze
        :return: True if a trade object has been created and persisted, False otherwise
        """
        stake_amount = self.config['stake_amount']
        interval = self.analyze.get_ticker_interval()

        logger.info(
            'Checking buy signals to create a new trade with stake_amount: %f ...',
            stake_amount
        )
        whitelist = copy.deepcopy(self.config['exchange']['pair_whitelist'])
        # Check if stake_amount is fulfilled
        if exchange.get_balance(self.config['stake_currency']) < stake_amount:
            raise DependencyException(
                'stake amount is not fulfilled (currency={})'.format(self.config['stake_currency'])
            )

        # Remove currently opened and latest pairs from whitelist
        for trade in Trade.query.filter(Trade.is_open.is_(True)).all():
            if trade.pair in whitelist:
                whitelist.remove(trade.pair)
                logger.debug('Ignoring %s in pair whitelist', trade.pair)

        if not whitelist:
            raise DependencyException('No currency pairs in whitelist')

        # Pick pair based on buy signals
        for _pair in whitelist:
            (buy, sell) = self.analyze.get_signal(_pair, interval)
            if buy and not sell:
                pair = _pair
                break
        else:
            return False

        # Calculate amount
        buy_limit = self.get_target_bid(exchange.get_ticker(pair))
        amount = stake_amount / buy_limit

        order_id = exchange.buy(pair, buy_limit, amount)['id']

        stake_amount_fiat = self.fiat_converter.convert_amount(
            stake_amount,
            self.config['stake_currency'],
            self.config['fiat_display_currency']
        )

        # Create trade entity and return
        self.rpc.send_msg(
            '*{}:* Buying [{}]({}) with limit `{:.8f} ({:.6f} {}, {:.3f} {})` '
<<<<<<< HEAD
                .format(
                    exchange.get_name().upper(),
                    pair.replace('_', '/'),
                    exchange.get_pair_detail_url(pair),
                    buy_limit,
                    stake_amount,
                    self.config['stake_currency'],
                    stake_amount_fiat,
                    self.config['fiat_display_currency']
                )
=======
            .format(
                exchange.get_name(),
                pair.replace('_', '/'),
                exchange.get_pair_detail_url(pair),
                buy_limit,
                stake_amount,
                self.config['stake_currency'],
                stake_amount_fiat,
                self.config['fiat_display_currency']
            )
>>>>>>> 52386d81
        )
        # Fee is applied twice because we make a LIMIT_BUY and LIMIT_SELL
        fee = exchange.get_fee(symbol=pair, taker_or_maker='maker')
        trade = Trade(
            pair=pair,
            stake_amount=stake_amount,
            amount=amount,
            fee_open=fee,
            fee_close=fee,
            open_rate=buy_limit,
            open_rate_requested=buy_limit,
            open_date=datetime.utcnow(),
            exchange=exchange.get_id(),
            open_order_id=order_id
        )
        Trade.session.add(trade)
        Trade.session.flush()
        return True

    def process_maybe_execute_buy(self) -> bool:
        """
        Tries to execute a buy trade in a safe way
        :return: True if executed
        """
        try:
            # Create entity and execute trade
            if self.create_trade():
                return True

            logger.info('Found no buy signals for whitelisted currencies. Trying again..')
            return False
        except DependencyException as exception:
            logger.warning('Unable to create trade: %s', exception)
            return False

    def process_maybe_execute_sell(self, trade: Trade) -> bool:
        """
        Tries to execute a sell trade
        :return: True if executed
        """
        try:
            # Get order details for actual price per unit
            if trade.open_order_id:
                # Update trade with order values
                logger.info('Found open order for %s', trade)
                order = exchange.get_order(trade.open_order_id, trade.pair)
                # Try update amount (binance-fix)
                try:
                    new_amount = self.get_real_amount(trade, order)
                    if order['amount'] != new_amount:
                        order['amount'] = new_amount
                        # Fee was applied, so set to 0
                        trade.fee_open = 0

                except OperationalException as exception:
                    logger.warning("could not update trade amount: %s", exception)

                trade.update(order)

            if trade.is_open and trade.open_order_id is None:
                # Check if we can sell our current pair
                return self.handle_trade(trade)
        except DependencyException as exception:
            logger.warning('Unable to sell trade: %s', exception)
        return False

    def get_real_amount(self, trade: Trade, order: Dict) -> float:
        """
        Get real amount for the trade
        Necessary for exchanges which charge fees in base currency (e.g. binance)
        """
        order_amount = order['amount']
        # Only run for closed orders
        if trade.fee_open == 0 or order['status'] == 'open':
            return order_amount

        # use fee from order-dict if possible
        if 'fee' in order and order['fee'] and (order['fee'].keys() >= {'currency', 'cost'}):
            if trade.pair.startswith(order['fee']['currency']):
                new_amount = order_amount - order['fee']['cost']
                logger.info("Applying fee on amount for %s (from %s to %s) from Order",
                            trade, order['amount'], new_amount)
                return new_amount

        # Fallback to Trades
        trades = exchange.get_trades_for_order(trade.open_order_id, trade.pair, trade.open_date)

        if len(trades) == 0:
            logger.info("Applying fee on amount for %s failed: myTrade-Dict empty found", trade)
            return order_amount
        amount = 0
        fee_abs = 0
        for exectrade in trades:
            amount += exectrade['amount']
            if "fee" in exectrade and (exectrade['fee'].keys() >= {'currency', 'cost'}):
                # only applies if fee is in quote currency!
                if trade.pair.startswith(exectrade['fee']['currency']):
                    fee_abs += exectrade['fee']['cost']

        if amount != order_amount:
            logger.warning("amount {} does not match amount {}".format(amount, trade.amount))
            raise OperationalException("Half bought? Amounts don't match")
        real_amount = amount - fee_abs
        if fee_abs != 0:
            logger.info("Applying fee on amount for {} (from {} to {}) from Trades".format(
                        trade, order['amount'], real_amount))
        return real_amount

    def handle_trade(self, trade: Trade) -> bool:
        """
        Sells the current pair if the threshold is reached and updates the trade record.
        :return: True if trade has been sold, False otherwise
        """
        if not trade.is_open:
            raise ValueError('attempt to handle closed trade: {}'.format(trade))

        logger.debug('Handling %s ...', trade)
        current_rate = exchange.get_ticker(trade.pair)['bid']

        (buy, sell) = (False, False)

        if self.config.get('experimental', {}).get('use_sell_signal'):
            (buy, sell) = self.analyze.get_signal(trade.pair, self.analyze.get_ticker_interval())

        if self.analyze.should_sell(trade, current_rate, datetime.utcnow(), buy, sell):
            self.execute_sell(trade, current_rate)
            return True
        logger.info('Found no sell signals for whitelisted currencies. Trying again..')
        return False

    def check_handle_timedout(self, timeoutvalue: int) -> None:
        """
        Check if any orders are timed out and cancel if neccessary
        :param timeoutvalue: Number of minutes until order is considered timed out
        :return: None
        """
        timeoutthreashold = arrow.utcnow().shift(minutes=-timeoutvalue).datetime

        for trade in Trade.query.filter(Trade.open_order_id.isnot(None)).all():
            try:
                order = exchange.get_order(trade.open_order_id, trade.pair)
            except requests.exceptions.RequestException:
                logger.info(
                    'Cannot query order for %s due to %s',
                    trade,
                    traceback.format_exc())
                continue
            ordertime = arrow.get(order['datetime']).datetime

            # Check if trade is still actually open
            if int(order['remaining']) == 0:
                continue

            if order['side'] == 'buy' and ordertime < timeoutthreashold:
                self.handle_timedout_limit_buy(trade, order)
            elif order['side'] == 'sell' and ordertime < timeoutthreashold:
                self.handle_timedout_limit_sell(trade, order)

    # FIX: 20180110, why is cancel.order unconditionally here, whereas
    #                it is conditionally called in the
    #                handle_timedout_limit_sell()?
    def handle_timedout_limit_buy(self, trade: Trade, order: Dict) -> bool:
        """Buy timeout - cancel order
        :return: True if order was fully cancelled
        """
        exchange.cancel_order(trade.open_order_id, trade.pair)
        if order['remaining'] == order['amount']:
            # if trade is not partially completed, just delete the trade
            Trade.session.delete(trade)
            # FIX? do we really need to flush, caller of
            #      check_handle_timedout will flush afterwards
            Trade.session.flush()
            logger.info('Buy order timeout for %s.', trade)
            self.rpc.send_msg('*Timeout:* Unfilled buy order for {} cancelled'.format(
                trade.pair.replace('_', '/')))
            return True

        # if trade is partially complete, edit the stake details for the trade
        # and close the order
        trade.amount = order['amount'] - order['remaining']
        trade.stake_amount = trade.amount * trade.open_rate
        trade.open_order_id = None
        logger.info('Partial buy order timeout for %s.', trade)
        self.rpc.send_msg('*Timeout:* Remaining buy order for {} cancelled'.format(
            trade.pair.replace('_', '/')))
        return False

    # FIX: 20180110, should cancel_order() be cond. or unconditionally called?
    def handle_timedout_limit_sell(self, trade: Trade, order: Dict) -> bool:
        """
        Sell timeout - cancel order and update trade
        :return: True if order was fully cancelled
        """
        if order['remaining'] == order['amount']:
            # if trade is not partially completed, just cancel the trade
            exchange.cancel_order(trade.open_order_id, trade.pair)
            trade.close_rate = None
            trade.close_profit = None
            trade.close_date = None
            trade.is_open = True
            trade.open_order_id = None
            self.rpc.send_msg('*Timeout:* Unfilled sell order for {} cancelled'.format(
                trade.pair.replace('_', '/')))
            logger.info('Sell order timeout for %s.', trade)
            return True

        # TODO: figure out how to handle partially complete sell orders
        return False

    def execute_sell(self, trade: Trade, limit: float) -> None:
        """
        Executes a limit sell for the given trade and limit
        :param trade: Trade instance
        :param limit: limit rate for the sell order
        :return: None
        """
        # Execute sell and update trade record
<<<<<<< HEAD
=======
        order_id = exchange.sell(str(trade.pair), limit, trade.amount)['id']
        trade.open_order_id = order_id
        trade.close_rate_requested = limit

        fmt_exp_profit = round(trade.calc_profit_percent(rate=limit) * 100, 2)
        profit_trade = trade.calc_profit(rate=limit)
        current_rate = exchange.get_ticker(trade.pair)['bid']
        profit = trade.calc_profit_percent(limit)

        message = "*{exchange}:* Selling\n" \
                  "*Current Pair:* [{pair}]({pair_url})\n" \
                  "*Limit:* `{limit}`\n" \
                  "*Amount:* `{amount}`\n" \
                  "*Open Rate:* `{open_rate:.8f}`\n" \
                  "*Current Rate:* `{current_rate:.8f}`\n" \
                  "*Profit:* `{profit:.2f}%`" \
                  "".format(
                      exchange=trade.exchange,
                      pair=trade.pair,
                      pair_url=exchange.get_pair_detail_url(trade.pair),
                      limit=limit,
                      open_rate=trade.open_rate,
                      current_rate=current_rate,
                      amount=round(trade.amount, 8),
                      profit=round(profit * 100, 2),
                  )

        # For regular case, when the configuration exists
        if 'stake_currency' in self.config and 'fiat_display_currency' in self.config:
            fiat_converter = CryptoToFiatConverter()
            profit_fiat = fiat_converter.convert_amount(
                profit_trade,
                self.config['stake_currency'],
                self.config['fiat_display_currency']
            )
            message += '` ({gain}: {profit_percent:.2f}%, {profit_coin:.8f} {coin}`' \
                       '` / {profit_fiat:.3f} {fiat})`' \
                       ''.format(
                           gain="profit" if fmt_exp_profit > 0 else "loss",
                           profit_percent=fmt_exp_profit,
                           profit_coin=profit_trade,
                           coin=self.config['stake_currency'],
                           profit_fiat=profit_fiat,
                           fiat=self.config['fiat_display_currency'],
                       )
        # Because telegram._forcesell does not have the configuration
        # Ignore the FIAT value and does not show the stake_currency as well
        else:
            message += '` ({gain}: {profit_percent:.2f}%, {profit_coin:.8f})`'.format(
                gain="profit" if fmt_exp_profit > 0 else "loss",
                profit_percent=fmt_exp_profit,
                profit_coin=profit_trade
            )
>>>>>>> 52386d81

        # check if we have these funds first
        try:
            order_id = exchange.sell(str(trade.pair), limit, trade.amount)
            trade.open_order_id = order_id

            fmt_exp_profit = round(trade.calc_profit_percent(rate=limit) * 100, 2)
            profit_trade = trade.calc_profit(rate=limit)
            current_rate = exchange.get_ticker(trade.pair, False)['bid']
            profit = trade.calc_profit_percent(current_rate)

            message = "*{exchange}:* Selling\n" \
                      "*Current Pair:* [{pair}]({pair_url})\n" \
                      "*Limit:* `{limit}`\n" \
                      "*Amount:* `{amount}`\n" \
                      "*Open Rate:* `{open_rate:.8f}`\n" \
                      "*Current Rate:* `{current_rate:.8f}`\n" \
                      "*Profit:* `{profit:.2f}%`" \
                      "".format(
                        exchange=trade.exchange,
                        pair=trade.pair,
                        pair_url=exchange.get_pair_detail_url(trade.pair),
                        limit=limit,
                        open_rate=trade.open_rate,
                        current_rate=current_rate,
                        amount=round(trade.amount, 8),
                        profit=round(profit * 100, 2),
                        )

            # For regular case, when the configuration exists
            if 'stake_currency' in self.config and 'fiat_display_currency' in self.config:
                fiat_converter = CryptoToFiatConverter()
                profit_fiat = fiat_converter.convert_amount(
                    profit_trade,
                    self.config['stake_currency'],
                    self.config['fiat_display_currency']
                )
                message += '` ({gain}: {profit_percent:.2f}%, {profit_coin:.8f} {coin}`' \
                           '` / {profit_fiat:.3f} {fiat})`' \
                           ''.format(
                            gain="profit" if fmt_exp_profit > 0 else "loss",
                            profit_percent=fmt_exp_profit,
                            profit_coin=profit_trade,
                            coin=self.config['stake_currency'],
                            profit_fiat=profit_fiat,
                            fiat=self.config['fiat_display_currency'],
                            )
            # Because telegram._forcesell does not have the configuration
            # Ignore the FIAT value and does not show the stake_currency as well
            else:
                message += '` ({gain}: {profit_percent:.2f}%, {profit_coin:.8f})`'.format(
                    gain="profit" if fmt_exp_profit > 0 else "loss",
                    profit_percent=fmt_exp_profit,
                    profit_coin=profit_trade
                )

            # Send the message
            self.rpc.send_msg(message)
            Trade.session.flush()
        except NotEnoughFundsExeption:
            logger.warning('Sell order failed, due to not having enough funds for %s.', trade)<|MERGE_RESOLUTION|>--- conflicted
+++ resolved
@@ -14,15 +14,9 @@
 from cachetools import TTLCache, cached
 
 from freqtrade import (
-<<<<<<< HEAD
-    DependencyException, OperationalException, exchange, persistence, __version__,
-    NotEnoughFundsExeption)
-from freqtrade.analyze import Analyze
-=======
     DependencyException, OperationalException, TemporaryError,
     exchange, persistence, __version__,
 )
->>>>>>> 52386d81
 from freqtrade import constants
 from freqtrade.analyze import Analyze
 from freqtrade.fiat_convert import CryptoToFiatConverter
@@ -171,11 +165,7 @@
 
             # Then looking for buy opportunities
             if len(trades) < self.config['max_open_trades']:
-                try:
-                    state_changed = self.process_maybe_execute_buy()
-                except NotEnoughFundsExeption:
-                    logger.warning('insufficient funds to execute this buy order, ignoring it!')
-                    state_changed = False
+                state_changed = self.process_maybe_execute_buy()
 
             if 'unfilledtimeout' in self.config:
                 # Check and handle any timed out open orders
@@ -185,14 +175,13 @@
         except TemporaryError as error:
             logger.warning('%s, retrying in 30 seconds...', error)
             time.sleep(constants.RETRY_TIMEOUT)
-
         except OperationalException:
             self.rpc.send_msg(
                 '*Status:* OperationalException:\n```\n{traceback}```{hint}'
-                    .format(
-                        traceback=traceback.format_exc(),
-                        hint='Issue `/start` if you think it is safe to restart.'
-                    )
+                .format(
+                    traceback=traceback.format_exc(),
+                    hint='Issue `/start` if you think it is safe to restart.'
+                )
             )
             logger.exception('OperationalException. Stopping trader ...')
             self.state = State.STOPPED
@@ -321,18 +310,6 @@
         # Create trade entity and return
         self.rpc.send_msg(
             '*{}:* Buying [{}]({}) with limit `{:.8f} ({:.6f} {}, {:.3f} {})` '
-<<<<<<< HEAD
-                .format(
-                    exchange.get_name().upper(),
-                    pair.replace('_', '/'),
-                    exchange.get_pair_detail_url(pair),
-                    buy_limit,
-                    stake_amount,
-                    self.config['stake_currency'],
-                    stake_amount_fiat,
-                    self.config['fiat_display_currency']
-                )
-=======
             .format(
                 exchange.get_name(),
                 pair.replace('_', '/'),
@@ -343,7 +320,6 @@
                 stake_amount_fiat,
                 self.config['fiat_display_currency']
             )
->>>>>>> 52386d81
         )
         # Fee is applied twice because we make a LIMIT_BUY and LIMIT_SELL
         fee = exchange.get_fee(symbol=pair, taker_or_maker='maker')
@@ -561,8 +537,6 @@
         :return: None
         """
         # Execute sell and update trade record
-<<<<<<< HEAD
-=======
         order_id = exchange.sell(str(trade.pair), limit, trade.amount)['id']
         trade.open_order_id = order_id
         trade.close_rate_requested = limit
@@ -616,65 +590,7 @@
                 profit_percent=fmt_exp_profit,
                 profit_coin=profit_trade
             )
->>>>>>> 52386d81
-
-        # check if we have these funds first
-        try:
-            order_id = exchange.sell(str(trade.pair), limit, trade.amount)
-            trade.open_order_id = order_id
-
-            fmt_exp_profit = round(trade.calc_profit_percent(rate=limit) * 100, 2)
-            profit_trade = trade.calc_profit(rate=limit)
-            current_rate = exchange.get_ticker(trade.pair, False)['bid']
-            profit = trade.calc_profit_percent(current_rate)
-
-            message = "*{exchange}:* Selling\n" \
-                      "*Current Pair:* [{pair}]({pair_url})\n" \
-                      "*Limit:* `{limit}`\n" \
-                      "*Amount:* `{amount}`\n" \
-                      "*Open Rate:* `{open_rate:.8f}`\n" \
-                      "*Current Rate:* `{current_rate:.8f}`\n" \
-                      "*Profit:* `{profit:.2f}%`" \
-                      "".format(
-                        exchange=trade.exchange,
-                        pair=trade.pair,
-                        pair_url=exchange.get_pair_detail_url(trade.pair),
-                        limit=limit,
-                        open_rate=trade.open_rate,
-                        current_rate=current_rate,
-                        amount=round(trade.amount, 8),
-                        profit=round(profit * 100, 2),
-                        )
-
-            # For regular case, when the configuration exists
-            if 'stake_currency' in self.config and 'fiat_display_currency' in self.config:
-                fiat_converter = CryptoToFiatConverter()
-                profit_fiat = fiat_converter.convert_amount(
-                    profit_trade,
-                    self.config['stake_currency'],
-                    self.config['fiat_display_currency']
-                )
-                message += '` ({gain}: {profit_percent:.2f}%, {profit_coin:.8f} {coin}`' \
-                           '` / {profit_fiat:.3f} {fiat})`' \
-                           ''.format(
-                            gain="profit" if fmt_exp_profit > 0 else "loss",
-                            profit_percent=fmt_exp_profit,
-                            profit_coin=profit_trade,
-                            coin=self.config['stake_currency'],
-                            profit_fiat=profit_fiat,
-                            fiat=self.config['fiat_display_currency'],
-                            )
-            # Because telegram._forcesell does not have the configuration
-            # Ignore the FIAT value and does not show the stake_currency as well
-            else:
-                message += '` ({gain}: {profit_percent:.2f}%, {profit_coin:.8f})`'.format(
-                    gain="profit" if fmt_exp_profit > 0 else "loss",
-                    profit_percent=fmt_exp_profit,
-                    profit_coin=profit_trade
-                )
-
-            # Send the message
-            self.rpc.send_msg(message)
-            Trade.session.flush()
-        except NotEnoughFundsExeption:
-            logger.warning('Sell order failed, due to not having enough funds for %s.', trade)+
+        # Send the message
+        self.rpc.send_msg(message)
+        Trade.session.flush()