--- conflicted
+++ resolved
@@ -9,18 +9,11 @@
     STOP_LOSS = "stop_loss"
     STOPLOSS_ON_EXCHANGE = "stoploss_on_exchange"
     TRAILING_STOP_LOSS = "trailing_stop_loss"
-<<<<<<< HEAD
-    SELL_SIGNAL = "sell_signal"
-    FORCE_SELL = "force_sell"
-    EMERGENCY_SELL = "emergency_sell"
-    CUSTOM_SELL = "custom_sell"
-    PARTIAL_SELL = "partial_sell"
-=======
     EXIT_SIGNAL = "exit_signal"
     FORCE_EXIT = "force_exit"
     EMERGENCY_EXIT = "emergency_exit"
     CUSTOM_EXIT = "custom_exit"
->>>>>>> 5c019699
+    PARTIAL_EXIT = "partial_exit"
     NONE = ""
 
     def __str__(self):
