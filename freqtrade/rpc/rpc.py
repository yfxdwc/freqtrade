"""
This module contains class to define a RPC communications
"""
import logging
from abc import abstractmethod
from datetime import datetime, timedelta, date
from decimal import Decimal
from typing import Dict, Any, List

import arrow
import sqlalchemy as sql
from numpy import mean, nan_to_num

<<<<<<< HEAD
from freqtrade import exchange
=======
from freqtrade.misc import shorten_date
>>>>>>> 168ed91f
from freqtrade.persistence import Trade
from freqtrade.state import State

logger = logging.getLogger(__name__)


class RPCException(Exception):
    """
    Should be raised with a rpc-formatted message in an _rpc_* method
    if the required state is wrong, i.e.:

    raise RPCException('*Status:* `no active trade`')
    """
    def __init__(self, message: str) -> None:
        super().__init__(self)
        self.message = message

    def __str__(self):
        return self.message

    def __json__(self):
        return {
            'msg': self.message
        }


class RPC(object):
    """
    RPC class can be used to have extra feature, like bot data, and access to DB data
    """
    def __init__(self, freqtrade) -> None:
        """
        Initializes all enabled rpc modules
        :param freqtrade: Instance of a freqtrade bot
        :return: None
        """
        self._freqtrade = freqtrade

    @abstractmethod
    def cleanup(self) -> None:
        """ Cleanup pending module resources """

    @property
    @abstractmethod
    def name(self) -> str:
        """ Returns the lowercase name of this module """

    @abstractmethod
    def send_msg(self, msg: str) -> None:
        """ Sends a message to all registered rpc modules """

    def _rpc_trade_status(self) -> List[Dict]:
        """
        Below follows the RPC backend it is prefixed with rpc_ to raise awareness that it is
        a remotely exposed function
        """
        # Fetch open trade
        trades = Trade.query.filter(Trade.is_open.is_(True)).all()
        if self._freqtrade.state != State.RUNNING:
            raise RPCException('trader is not running')
        elif not trades:
            raise RPCException('no active trade')
        else:
            results = []
            for trade in trades:
                order = None
                if trade.open_order_id:
                    order = self._freqtrade.exchange.get_order(trade.open_order_id, trade.pair)
                # calculate profit and send message to user
                current_rate = self._freqtrade.exchange.get_ticker(trade.pair, False)['bid']
                current_profit = trade.calc_profit_percent(current_rate)
                fmt_close_profit = '{:.2f}%'.format(
                    round(trade.close_profit * 100, 2)
                ) if trade.close_profit else None
<<<<<<< HEAD

                results.append(dict(
                    trade_id=trade.id,
                    pair=trade.pair,
                    market_url=exchange.get_pair_detail_url(trade.pair),
                    open_date=arrow.get(trade.open_date),
                    open_rate=trade.open_rate,
                    close_rate=trade.close_rate,
                    current_rate=current_rate,
                    amount=round(trade.amount, 8),
                    close_profit=fmt_close_profit,
                    current_profit=round(current_profit * 100, 2),
                    open_order='({} {} rem={:.8f})'.format(
                      order['type'], order['side'], order['remaining']
                    ) if order else None,
                ))
            return results
=======
                message = "*Trade ID:* `{trade_id}`\n" \
                          "*Current Pair:* [{pair}]({market_url})\n" \
                          "*Open Since:* `{date}`\n" \
                          "*Amount:* `{amount}`\n" \
                          "*Open Rate:* `{open_rate:.8f}`\n" \
                          "*Close Rate:* `{close_rate}`\n" \
                          "*Current Rate:* `{current_rate:.8f}`\n" \
                          "*Close Profit:* `{close_profit}`\n" \
                          "*Current Profit:* `{current_profit:.2f}%`\n" \
                          "*Open Order:* `{open_order}`"\
                          .format(
                              trade_id=trade.id,
                              pair=trade.pair,
                              market_url=self._freqtrade.exchange.get_pair_detail_url(trade.pair),
                              date=arrow.get(trade.open_date).humanize(),
                              open_rate=trade.open_rate,
                              close_rate=trade.close_rate,
                              current_rate=current_rate,
                              amount=round(trade.amount, 8),
                              close_profit=fmt_close_profit,
                              current_profit=round(current_profit * 100, 2),
                              open_order='({} {} rem={:.8f})'.format(
                                  order['type'], order['side'], order['remaining']
                              ) if order else None,
                          )
                result.append(message)
            return result

    def _rpc_status_table(self) -> DataFrame:
        trades = Trade.query.filter(Trade.is_open.is_(True)).all()
        if self._freqtrade.state != State.RUNNING:
            raise RPCException('*Status:* `trader is not running`')
        elif not trades:
            raise RPCException('*Status:* `no active order`')
        else:
            trades_list = []
            for trade in trades:
                # calculate profit and send message to user
                current_rate = self._freqtrade.exchange.get_ticker(trade.pair, False)['bid']
                trades_list.append([
                    trade.id,
                    trade.pair,
                    shorten_date(arrow.get(trade.open_date).humanize(only_distance=True)),
                    '{:.2f}%'.format(100 * trade.calc_profit_percent(current_rate))
                ])

            columns = ['ID', 'Pair', 'Since', 'Profit']
            df_statuses = DataFrame.from_records(trades_list, columns=columns)
            df_statuses = df_statuses.set_index(columns[0])
            return df_statuses
>>>>>>> 168ed91f

    def _rpc_daily_profit(
            self, timescale: int,
            stake_currency: str, fiat_display_currency: str) -> List[List[Any]]:
        today = datetime.utcnow().date()
        profit_days: Dict[date, Dict] = {}

        if not (isinstance(timescale, int) and timescale > 0):
            raise RPCException('timescale must be an integer greater than 0')

        fiat = self._freqtrade.fiat_converter
        for day in range(0, timescale):
            profitday = today - timedelta(days=day)
            trades = Trade.query \
                .filter(Trade.is_open.is_(False)) \
                .filter(Trade.close_date >= profitday)\
                .filter(Trade.close_date < (profitday + timedelta(days=1)))\
                .order_by(Trade.close_date)\
                .all()
            curdayprofit = sum(trade.calc_profit() for trade in trades)
            profit_days[profitday] = {
                'amount': format(curdayprofit, '.8f'),
                'trades': len(trades)
            }

        return [
            [
                key,
                '{value:.8f} {symbol}'.format(
                    value=float(value['amount']),
                    symbol=stake_currency
                ),
                '{value:.3f} {symbol}'.format(
                    value=fiat.convert_amount(
                        value['amount'],
                        stake_currency,
                        fiat_display_currency
                    ),
                    symbol=fiat_display_currency
                ),
                '{value} trade{s}'.format(
                    value=value['trades'],
                    s='' if value['trades'] < 2 else 's'
                ),
            ]
            for key, value in profit_days.items()
        ]

    def _rpc_trade_statistics(
            self, stake_currency: str, fiat_display_currency: str) -> Dict[str, Any]:
        """ Returns cumulative profit statistics """
        trades = Trade.query.order_by(Trade.id).all()

        profit_all_coin = []
        profit_all_percent = []
        profit_closed_coin = []
        profit_closed_percent = []
        durations = []

        for trade in trades:
            current_rate: float = 0.0

            if not trade.open_rate:
                continue
            if trade.close_date:
                durations.append((trade.close_date - trade.open_date).total_seconds())

            if not trade.is_open:
                profit_percent = trade.calc_profit_percent()
                profit_closed_coin.append(trade.calc_profit())
                profit_closed_percent.append(profit_percent)
            else:
                # Get current rate
                current_rate = self._freqtrade.exchange.get_ticker(trade.pair, False)['bid']
                profit_percent = trade.calc_profit_percent(rate=current_rate)

            profit_all_coin.append(
                trade.calc_profit(rate=Decimal(trade.close_rate or current_rate))
            )
            profit_all_percent.append(profit_percent)

        best_pair = Trade.session.query(
            Trade.pair, sql.func.sum(Trade.close_profit).label('profit_sum')
        ).filter(Trade.is_open.is_(False)) \
            .group_by(Trade.pair) \
            .order_by(sql.text('profit_sum DESC')).first()

        if not best_pair:
            raise RPCException('no closed trade')

        bp_pair, bp_rate = best_pair

        # FIX: we want to keep fiatconverter in a state/environment,
        #      doing this will utilize its caching functionallity, instead we reinitialize it here
        fiat = self._freqtrade.fiat_converter
        # Prepare data to display
        profit_closed_coin = round(sum(profit_closed_coin), 8)
        profit_closed_percent = round(nan_to_num(mean(profit_closed_percent)) * 100, 2)
        profit_closed_fiat = fiat.convert_amount(
            profit_closed_coin,
            stake_currency,
            fiat_display_currency
        )
        profit_all_coin = round(sum(profit_all_coin), 8)
        profit_all_percent = round(nan_to_num(mean(profit_all_percent)) * 100, 2)
        profit_all_fiat = fiat.convert_amount(
            profit_all_coin,
            stake_currency,
            fiat_display_currency
        )
        num = float(len(durations) or 1)
        return {
            'profit_closed_coin': profit_closed_coin,
            'profit_closed_percent': profit_closed_percent,
            'profit_closed_fiat': profit_closed_fiat,
            'profit_all_coin': profit_all_coin,
            'profit_all_percent': profit_all_percent,
            'profit_all_fiat': profit_all_fiat,
            'trade_count': len(trades),
            'first_trade_date': arrow.get(trades[0].open_date).humanize(),
            'latest_trade_date': arrow.get(trades[-1].open_date).humanize(),
            'avg_duration': str(timedelta(seconds=sum(durations) / num)).split('.')[0],
            'best_pair': bp_pair,
            'best_rate': round(bp_rate * 100, 2),
        }

    def _rpc_balance(self, fiat_display_currency: str) -> Dict:
        """ Returns current account balance per crypto """
        output = []
        total = 0.0
        for coin, balance in self._freqtrade.exchange.get_balances().items():
            if not balance['total']:
                continue

            if coin == 'BTC':
                rate = 1.0
            else:
                if coin == 'USDT':
                    rate = 1.0 / self._freqtrade.exchange.get_ticker('BTC/USDT', False)['bid']
                else:
                    rate = self._freqtrade.exchange.get_ticker(coin + '/BTC', False)['bid']
            est_btc: float = rate * balance['total']
            total = total + est_btc
            output.append({
                'currency': coin,
                'available': balance['free'],
                'balance': balance['total'],
                'pending': balance['used'],
                'est_btc': est_btc,
            })
        if total == 0.0:
            raise RPCException('all balances are zero')

        fiat = self._freqtrade.fiat_converter
        symbol = fiat_display_currency
        value = fiat.convert_amount(total, 'BTC', symbol)
        return {
            'currencies': output,
            'total': total,
            'symbol': symbol,
            'value': value,
        }

    def _rpc_start(self) -> Dict[str, str]:
        """ Handler for start """
        if self._freqtrade.state == State.RUNNING:
            return {'status': 'already running'}

        self._freqtrade.state = State.RUNNING
        return {'status': 'starting trader ...'}

    def _rpc_stop(self) -> Dict[str, str]:
        """ Handler for stop """
        if self._freqtrade.state == State.RUNNING:
            self._freqtrade.state = State.STOPPED
            return {'status': 'stopping trader ...'}

        return {'status': 'already stopped'}

    def _rpc_reload_conf(self) -> Dict[str, str]:
        """ Handler for reload_conf. """
        self._freqtrade.state = State.RELOAD_CONF
        return {'status': 'reloading config ...'}

    def _rpc_forcesell(self, trade_id) -> None:
        """
        Handler for forcesell <id>.
        Sells the given trade at current price
        """
        def _exec_forcesell(trade: Trade) -> None:
            # Check if there is there is an open order
            if trade.open_order_id:
                order = self._freqtrade.exchange.get_order(trade.open_order_id, trade.pair)

                # Cancel open LIMIT_BUY orders and close trade
                if order and order['status'] == 'open' \
                        and order['type'] == 'limit' \
                        and order['side'] == 'buy':
                    self._freqtrade.exchange.cancel_order(trade.open_order_id, trade.pair)
                    trade.close(order.get('price') or trade.open_rate)
                    # Do the best effort, if we don't know 'filled' amount, don't try selling
                    if order['filled'] is None:
                        return
                    trade.amount = order['filled']

                # Ignore trades with an attached LIMIT_SELL order
                if order and order['status'] == 'open' \
                        and order['type'] == 'limit' \
                        and order['side'] == 'sell':
                    return

            # Get current rate and execute sell
            current_rate = self._freqtrade.exchange.get_ticker(trade.pair, False)['bid']
            self._freqtrade.execute_sell(trade, current_rate)
        # ---- EOF def _exec_forcesell ----

        if self._freqtrade.state != State.RUNNING:
            raise RPCException('trader is not running')

        if trade_id == 'all':
            # Execute sell for all open orders
            for trade in Trade.query.filter(Trade.is_open.is_(True)).all():
                _exec_forcesell(trade)
            return

        # Query for trade
        trade = Trade.query.filter(
            sql.and_(
                Trade.id == trade_id,
                Trade.is_open.is_(True)
            )
        ).first()
        if not trade:
            logger.warning('forcesell: Invalid argument received')
            raise RPCException('invalid argument')

        _exec_forcesell(trade)
        Trade.session.flush()

    def _rpc_performance(self) -> List[Dict]:
        """
        Handler for performance.
        Shows a performance statistic from finished trades
        """
        if self._freqtrade.state != State.RUNNING:
            raise RPCException('trader is not running')

        pair_rates = Trade.session.query(Trade.pair,
                                         sql.func.sum(Trade.close_profit).label('profit_sum'),
                                         sql.func.count(Trade.pair).label('count')) \
            .filter(Trade.is_open.is_(False)) \
            .group_by(Trade.pair) \
            .order_by(sql.text('profit_sum DESC')) \
            .all()
        return [
            {'pair': pair, 'profit': round(rate * 100, 2), 'count': count}
            for pair, rate, count in pair_rates
        ]

    def _rpc_count(self) -> List[Trade]:
        """ Returns the number of trades running """
        if self._freqtrade.state != State.RUNNING:
            raise RPCException('trader is not running')

        return Trade.query.filter(Trade.is_open.is_(True)).all()<|MERGE_RESOLUTION|>--- conflicted
+++ resolved
@@ -5,17 +5,12 @@
 from abc import abstractmethod
 from datetime import datetime, timedelta, date
 from decimal import Decimal
-from typing import Dict, Any, List
+from typing import Dict, List, Any
 
 import arrow
 import sqlalchemy as sql
 from numpy import mean, nan_to_num
 
-<<<<<<< HEAD
-from freqtrade import exchange
-=======
-from freqtrade.misc import shorten_date
->>>>>>> 168ed91f
 from freqtrade.persistence import Trade
 from freqtrade.state import State
 
@@ -90,12 +85,11 @@
                 fmt_close_profit = '{:.2f}%'.format(
                     round(trade.close_profit * 100, 2)
                 ) if trade.close_profit else None
-<<<<<<< HEAD
 
                 results.append(dict(
                     trade_id=trade.id,
                     pair=trade.pair,
-                    market_url=exchange.get_pair_detail_url(trade.pair),
+                    market_url=self._freqtrade.exchange.get_pair_detail_url(trade.pair),
                     open_date=arrow.get(trade.open_date),
                     open_rate=trade.open_rate,
                     close_rate=trade.close_rate,
@@ -108,58 +102,6 @@
                     ) if order else None,
                 ))
             return results
-=======
-                message = "*Trade ID:* `{trade_id}`\n" \
-                          "*Current Pair:* [{pair}]({market_url})\n" \
-                          "*Open Since:* `{date}`\n" \
-                          "*Amount:* `{amount}`\n" \
-                          "*Open Rate:* `{open_rate:.8f}`\n" \
-                          "*Close Rate:* `{close_rate}`\n" \
-                          "*Current Rate:* `{current_rate:.8f}`\n" \
-                          "*Close Profit:* `{close_profit}`\n" \
-                          "*Current Profit:* `{current_profit:.2f}%`\n" \
-                          "*Open Order:* `{open_order}`"\
-                          .format(
-                              trade_id=trade.id,
-                              pair=trade.pair,
-                              market_url=self._freqtrade.exchange.get_pair_detail_url(trade.pair),
-                              date=arrow.get(trade.open_date).humanize(),
-                              open_rate=trade.open_rate,
-                              close_rate=trade.close_rate,
-                              current_rate=current_rate,
-                              amount=round(trade.amount, 8),
-                              close_profit=fmt_close_profit,
-                              current_profit=round(current_profit * 100, 2),
-                              open_order='({} {} rem={:.8f})'.format(
-                                  order['type'], order['side'], order['remaining']
-                              ) if order else None,
-                          )
-                result.append(message)
-            return result
-
-    def _rpc_status_table(self) -> DataFrame:
-        trades = Trade.query.filter(Trade.is_open.is_(True)).all()
-        if self._freqtrade.state != State.RUNNING:
-            raise RPCException('*Status:* `trader is not running`')
-        elif not trades:
-            raise RPCException('*Status:* `no active order`')
-        else:
-            trades_list = []
-            for trade in trades:
-                # calculate profit and send message to user
-                current_rate = self._freqtrade.exchange.get_ticker(trade.pair, False)['bid']
-                trades_list.append([
-                    trade.id,
-                    trade.pair,
-                    shorten_date(arrow.get(trade.open_date).humanize(only_distance=True)),
-                    '{:.2f}%'.format(100 * trade.calc_profit_percent(current_rate))
-                ])
-
-            columns = ['ID', 'Pair', 'Since', 'Profit']
-            df_statuses = DataFrame.from_records(trades_list, columns=columns)
-            df_statuses = df_statuses.set_index(columns[0])
-            return df_statuses
->>>>>>> 168ed91f
 
     def _rpc_daily_profit(
             self, timescale: int,
