--- conflicted
+++ resolved
@@ -30,45 +30,16 @@
         )
 
     if exchange_name.lower() == "binance":
-<<<<<<< HEAD
-        if (
-            not wallet_balance or
-            not maintenance_margin_ex_1 or
-            not unrealized_pnl_ex_1 or
-            not maintenance_amount_both or
-            not position_1_both or
-            not entry_price_1_both or
-            not maintenance_margin_rate_both
-        ):
-=======
         if not wallet_balance or not maintenance_margin_ex_1 or not unrealized_pnl_ex_1 or not maintenance_amount \
                 or not position_1 or not entry_price_1 or not maintenance_margin_rate:
->>>>>>> e5a9e118
             raise OperationalException(
                 f"Parameters wallet_balance, maintenance_margin_ex_1, unrealized_pnl_ex_1, maintenance_amount, "
                 f"position_1, entry_price_1, maintenance_margin_rate is required by liquidation_price "
                 f"when exchange is {exchange_name.lower()}")
 
-<<<<<<< HEAD
-        return binance(
-            open_rate,
-            is_short,
-            leverage,
-            trading_mode,
-            collateral,
-            wallet_balance,
-            maintenance_margin_ex_1,
-            unrealized_pnl_ex_1,
-            maintenance_amount_both,
-            position_1_both,
-            entry_price_1_both,
-            maintenance_margin_rate_both
-        )
-=======
         return binance(open_rate, is_short, leverage, trading_mode, collateral, wallet_balance, maintenance_margin_ex_1,
                        unrealized_pnl_ex_1, maintenance_amount, position_1, entry_price_1,
                        maintenance_margin_rate)
->>>>>>> e5a9e118
     elif exchange_name.lower() == "kraken":
         return kraken(open_rate, is_short, leverage, trading_mode, collateral)
     elif exchange_name.lower() == "ftx":
