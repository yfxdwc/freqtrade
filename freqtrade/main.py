#!/usr/bin/env python3
import copy
import json
import logging
import sys
import time
import traceback
from datetime import datetime
from typing import Dict, Optional, List

import requests
from cachetools import cached, TTLCache

from freqtrade import __version__, exchange, persistence, rpc, DependencyException, \
    OperationalException
from freqtrade.analyze import get_signal, SignalType
from freqtrade.misc import State, get_state, update_state, parse_args, throttle, \
    load_config
from freqtrade.persistence import Trade
from freqtrade.fiat_convert import CryptoToFiatConverter

logger = logging.getLogger('freqtrade')

_CONF = {}


def refresh_whitelist(whitelist: List[str]) -> List[str]:
    """
    Check wallet health and remove pair from whitelist if necessary
    :param whitelist: the pair the user might want to trade
    :return: the list of pairs the user wants to trade without the one unavailable or black_listed
    """
    sanitized_whitelist = []
    health = exchange.get_wallet_health()
    for status in health:
        pair = '{}_{}'.format(_CONF['stake_currency'], status['Currency'])
        if pair not in whitelist or pair in _CONF['exchange'].get('pair_blacklist', []):
            continue
        if status['IsActive']:
            sanitized_whitelist.append(pair)
        else:
            logger.info(
                'Ignoring %s from whitelist (reason: %s).',
                pair, status.get('Notice') or 'wallet is not active'
            )
    return sanitized_whitelist


def _process(nb_assets: Optional[int] = 0) -> bool:
    """
    Queries the persistence layer for open trades and handles them,
    otherwise a new trade is created.
    :param: nb_assets: the maximum number of pairs to be traded at the same time
    :return: True if a trade has been created or closed, False otherwise
    """
    state_changed = False
    try:
        # Refresh whitelist based on wallet maintenance
        sanitized_list = refresh_whitelist(
            gen_pair_whitelist(
                _CONF['stake_currency']
            ) if nb_assets else _CONF['exchange']['pair_whitelist']
        )

        # Keep only the subsets of pairs wanted (up to nb_assets)
        final_list = sanitized_list[:nb_assets] if nb_assets else sanitized_list
        _CONF['exchange']['pair_whitelist'] = final_list

        # Query trades from persistence layer
        trades = Trade.query.filter(Trade.is_open.is_(True)).all()
        if len(trades) < _CONF['max_open_trades']:
            try:
                # Create entity and execute trade
                state_changed = create_trade(float(_CONF['stake_amount']))
                if not state_changed:
                    logger.info(
                        'Checked all whitelisted currencies. '
                        'Found no suitable entry positions for buying. Will keep looking ...'
                    )
            except DependencyException as exception:
                logger.warning('Unable to create trade: %s', exception)

        for trade in trades:
            # Get order details for actual price per unit
            if trade.open_order_id:
                # Update trade with order values
                logger.info('Got open order for %s', trade)
                trade.update(exchange.get_order(trade.open_order_id))

            if trade.is_open and trade.open_order_id is None:
                # Check if we can sell our current pair
                state_changed = handle_trade(trade) or state_changed

            Trade.session.flush()
    except (requests.exceptions.RequestException, json.JSONDecodeError) as error:
        logger.warning(
            'Got %s in _process(), retrying in 30 seconds...',
            error
        )
        time.sleep(30)
    except OperationalException:
        rpc.send_msg('*Status:* Got OperationalException:\n```\n{traceback}```{hint}'.format(
            traceback=traceback.format_exc(),
            hint='Issue `/start` if you think it is safe to restart.'
        ))
        logger.exception('Got OperationalException. Stopping trader ...')
        update_state(State.STOPPED)
    return state_changed


def execute_sell(trade: Trade, limit: float) -> None:
    """
    Executes a limit sell for the given trade and limit
    :param trade: Trade instance
    :param limit: limit rate for the sell order
    :return: None
    """
    # Execute sell and update trade record
    order_id = exchange.sell(str(trade.pair), limit, trade.amount)
    trade.open_order_id = order_id

    fmt_exp_profit = round(trade.calc_profit_percent(rate=limit) * 100, 2)
    profit_trade = trade.calc_profit(rate=limit)

    message = '*{exchange}:* Selling [{pair}]({pair_url}) with limit `{limit:.8f}`'.format(
                    exchange=trade.exchange,
                    pair=trade.pair.replace('_', '/'),
                    pair_url=exchange.get_pair_detail_url(trade.pair),
                    limit=limit
                )

    # For regular case, when the configuration exists
    if 'stake_currency' in _CONF and 'fiat_display_currency' in _CONF:
        fiat_converter = CryptoToFiatConverter()
        profit_fiat = fiat_converter.convert_amount(
            profit_trade,
            _CONF['stake_currency'],
            _CONF['fiat_display_currency']
        )
        message += '` ({gain}: {profit_percent:.2f}%, {profit_coin:.8f} {coin}`' \
                   '` / {profit_fiat:.3f} {fiat})`'.format(
                        gain="profit" if fmt_exp_profit > 0 else "loss",
                        profit_percent=fmt_exp_profit,
                        profit_coin=profit_trade,
                        coin=_CONF['stake_currency'],
                        profit_fiat=profit_fiat,
                        fiat=_CONF['fiat_display_currency'],
                   )
    # Because telegram._forcesell does not have the configuration
    # Ignore the FIAT value and does not show the stake_currency as well
    else:
        message += '` ({gain}: {profit_percent:.2f}%, {profit_coin:.8f})`'.format(
            gain="profit" if fmt_exp_profit > 0 else "loss",
            profit_percent=fmt_exp_profit,
            profit_coin=profit_trade
        )

    # Send the message
    rpc.send_msg(message)
    Trade.session.flush()


def min_roi_reached(trade: Trade, current_rate: float, current_time: datetime) -> bool:
    """
    Based an earlier trade and current price and ROI configuration, decides whether bot should sell
    :return True if bot should sell at current rate
    """
    current_profit = trade.calc_profit_percent(current_rate)
    if 'stoploss' in _CONF and current_profit < float(_CONF['stoploss']):
        logger.debug('Stop loss hit.')
        return True
<<<<<<< HEAD
    
=======
        
>>>>>>> 5fe416c1
    # Check if profit is positive, time matches and current rate is below trailing stop loss
    if current_profit > 0:
        logger.info('Check trailing stop loss...')
        time_diff = (current_time - trade.open_date).total_seconds() / 60
        for duration, threshold in sorted(_CONF['trailing_stoploss'].items()):
            if time_diff > float(duration):
                print(current_profit, current_rate, trade.stat_max_rate)
                percentage_change = ((current_rate - trade.stat_max_rate) / trade.stat_max_rate) 
                logger.info('Check trailing stop loss. %s < %s' % (percentage_change, -threshold))
                if percentage_change < -threshold:
                    logger.info('Trailing stop loss hit: %s, %s : %s < %s' % (duration, threshold, percentage_change, -threshold))
                    return True
<<<<<<< HEAD

=======
                
>>>>>>> 5fe416c1
    # Check if time matches and current rate is above threshold
    time_diff = (current_time - trade.open_date).total_seconds() / 60
    for duration, threshold in sorted(_CONF['minimal_roi'].items()):
        if time_diff > float(duration) and current_profit > threshold:
            return True

    logger.debug('Threshold not reached. (cur_profit: %1.2f%%)', float(current_profit) * 100.0)
    return False


def handle_trade(trade: Trade) -> bool:
    """
    Sells the current pair if the threshold is reached and updates the trade record.
    :return: True if trade has been sold, False otherwise
    """
    if not trade.is_open:
        raise ValueError('attempt to handle closed trade: {}'.format(trade))

    logger.debug('Handling %s ...', trade)
    current_rate = exchange.get_ticker(trade.pair)['bid']
    
    # Update statistic values for trailing stoploss
    trade.update_stats(current_rate)

    # Update statistic values for trailing stoploss
    trade.update_stats(current_rate)
    
    # Check if minimal roi has been reached
    if min_roi_reached(trade, current_rate, datetime.utcnow()):
        logger.debug('Executing sell due to ROI ...')
        execute_sell(trade, current_rate)
        return True

    # Check if sell signal has been enabled and triggered
    if _CONF.get('experimental', {}).get('use_sell_signal'):
        logger.debug('Checking sell_signal ...')
        if get_signal(trade.pair, SignalType.SELL):
            logger.debug('Executing sell due to sell signal ...')
            execute_sell(trade, current_rate)
            return True

    return False


def get_target_bid(ticker: Dict[str, float]) -> float:
    """ Calculates bid target between current ask price and last price """
    if ticker['ask'] < ticker['last']:
        return ticker['ask']
    balance = _CONF['bid_strategy']['ask_last_balance']
    return ticker['ask'] + balance * (ticker['last'] - ticker['ask'])


def create_trade(stake_amount: float) -> bool:
    """
    Checks the implemented trading indicator(s) for a randomly picked pair,
    if one pair triggers the buy_signal a new trade record gets created
    :param stake_amount: amount of btc to spend
    :return: True if a trade object has been created and persisted, False otherwise
    """
    logger.info(
        'Checking buy signals to create a new trade with stake_amount: %f ...',
        stake_amount
    )
    whitelist = copy.deepcopy(_CONF['exchange']['pair_whitelist'])
    # Check if stake_amount is fulfilled
    if exchange.get_balance(_CONF['stake_currency']) < stake_amount:
        raise DependencyException(
            'stake amount is not fulfilled (currency={})'.format(_CONF['stake_currency'])
        )

    # Remove currently opened and latest pairs from whitelist
    for trade in Trade.query.filter(Trade.is_open.is_(True)).all():
        if trade.pair in whitelist:
            whitelist.remove(trade.pair)
            logger.debug('Ignoring %s in pair whitelist', trade.pair)
    if not whitelist:
        raise DependencyException('No pair in whitelist')

    # Pick pair based on StochRSI buy signals
    for _pair in whitelist:
        if get_signal(_pair, SignalType.BUY):
            pair = _pair
            break
    else:
        return False

    # Calculate amount
    buy_limit = get_target_bid(exchange.get_ticker(pair))
    amount = stake_amount / buy_limit

    order_id = exchange.buy(pair, buy_limit, amount)

    fiat_converter = CryptoToFiatConverter()
    stake_amount_fiat = fiat_converter.convert_amount(
        stake_amount,
        _CONF['stake_currency'],
        _CONF['fiat_display_currency']
    )

    # Create trade entity and return
    rpc.send_msg('*{}:* Buying [{}]({}) with limit `{:.8f} ({:.6f} {}, {:.3f} {})` '.format(
        exchange.get_name().upper(),
        pair.replace('_', '/'),
        exchange.get_pair_detail_url(pair),
        buy_limit, stake_amount, _CONF['stake_currency'],
        stake_amount_fiat, _CONF['fiat_display_currency']
    ))
    # Fee is applied twice because we make a LIMIT_BUY and LIMIT_SELL
    trade = Trade(
        pair=pair,
        stake_amount=stake_amount,
        amount=amount,
        fee=exchange.get_fee(),
        open_rate=buy_limit,
        open_date=datetime.utcnow(),
        exchange=exchange.get_name().upper(),
        open_order_id=order_id
    )
    Trade.session.add(trade)
    Trade.session.flush()
    return True


def init(config: dict, db_url: Optional[str] = None) -> None:
    """
    Initializes all modules and updates the config
    :param config: config as dict
    :param db_url: database connector string for sqlalchemy (Optional)
    :return: None
    """
    # Initialize all modules
    rpc.init(config)
    persistence.init(config, db_url)
    exchange.init(config)

    # Set initial application state
    initial_state = config.get('initial_state')
    if initial_state:
        update_state(State[initial_state.upper()])
    else:
        update_state(State.STOPPED)


@cached(TTLCache(maxsize=1, ttl=1800))
def gen_pair_whitelist(base_currency: str, key: str = 'BaseVolume') -> List[str]:
    """
    Updates the whitelist with with a dynamically generated list
    :param base_currency: base currency as str
    :param key: sort key (defaults to 'BaseVolume')
    :return: List of pairs
    """
    summaries = sorted(
        (s for s in exchange.get_market_summaries() if s['MarketName'].startswith(base_currency)),
        key=lambda s: s.get(key) or 0.0,
        reverse=True
    )

    return [s['MarketName'].replace('-', '_') for s in summaries]


def cleanup() -> None:
    """
    Cleanup the application state und finish all pending tasks
    :return: None
    """
    rpc.send_msg('*Status:* `Stopping trader...`')
    logger.info('Stopping trader and cleaning up modules...')
    update_state(State.STOPPED)
    persistence.cleanup()
    rpc.cleanup()
    exit(0)


def main() -> None:
    """
    Loads and validates the config and handles the main loop
    :return: None
    """
    global _CONF
    args = parse_args(sys.argv[1:])
    if not args:
        exit(0)

    # Initialize logger
    logging.basicConfig(
        level=args.loglevel,#'DEBUG',#args.loglevel,
        format='%(asctime)s - %(name)s - %(levelname)s - %(message)s',
    )

    logger.info(
        'Starting freqtrade %s (loglevel=%s)',
        __version__,
        logging.getLevelName(args.loglevel)
    )

    # Load and validate configuration
    _CONF = load_config(args.config)

    # Initialize all modules and start main loop
    if args.dynamic_whitelist:
        logger.info('Using dynamically generated whitelist. (--dynamic-whitelist detected)')

    # If the user ask for Dry run with a local DB instead of memory
    if args.dry_run_db:
        if _CONF.get('dry_run', False):
            _CONF.update({'dry_run_db': True})
            logger.info(
                'Dry_run will use the DB file: "tradesv3.dry_run.sqlite". (--dry_run_db detected)'
            )
        else:
            logger.info('Dry run is disabled. (--dry_run_db ignored)')

    try:
        init(_CONF)
        old_state = None
        while True:
            new_state = get_state()
            # Log state transition
            if new_state != old_state:
                rpc.send_msg('*Status:* `{}`'.format(new_state.name.lower()))
                logger.info('Changing state to: %s', new_state.name)

            if new_state == State.STOPPED:
                time.sleep(1)
            elif new_state == State.RUNNING:
                throttle(
                    _process,
                    min_secs=_CONF['internals'].get('process_throttle_secs', 10),
                    nb_assets=args.dynamic_whitelist,
                )
            old_state = new_state
    except KeyboardInterrupt:
        logger.info('Got SIGINT, aborting ...')
    except BaseException:
        logger.exception('Got fatal exception!')
    finally:
        cleanup()


if __name__ == '__main__':
    main()<|MERGE_RESOLUTION|>--- conflicted
+++ resolved
@@ -169,28 +169,20 @@
     if 'stoploss' in _CONF and current_profit < float(_CONF['stoploss']):
         logger.debug('Stop loss hit.')
         return True
-<<<<<<< HEAD
-    
-=======
-        
->>>>>>> 5fe416c1
+
     # Check if profit is positive, time matches and current rate is below trailing stop loss
     if current_profit > 0:
-        logger.info('Check trailing stop loss...')
+        logger.debug('Check trailing stop loss...')
         time_diff = (current_time - trade.open_date).total_seconds() / 60
         for duration, threshold in sorted(_CONF['trailing_stoploss'].items()):
             if time_diff > float(duration):
                 print(current_profit, current_rate, trade.stat_max_rate)
                 percentage_change = ((current_rate - trade.stat_max_rate) / trade.stat_max_rate) 
-                logger.info('Check trailing stop loss. %s < %s' % (percentage_change, -threshold))
+                logger.debug('Check trailing stop loss. %s < %s' % (percentage_change, -threshold))
                 if percentage_change < -threshold:
-                    logger.info('Trailing stop loss hit: %s, %s : %s < %s' % (duration, threshold, percentage_change, -threshold))
+                    logger.debug('Trailing stop loss hit: %s, %s : %s < %s' % (duration, threshold, percentage_change, -threshold))
                     return True
-<<<<<<< HEAD
-
-=======
-                
->>>>>>> 5fe416c1
+
     # Check if time matches and current rate is above threshold
     time_diff = (current_time - trade.open_date).total_seconds() / 60
     for duration, threshold in sorted(_CONF['minimal_roi'].items()):
