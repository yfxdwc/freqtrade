--- conflicted
+++ resolved
@@ -7,15 +7,6 @@
 from pandas import DataFrame, concat
 
 from freqtrade.configuration import TimeRange
-<<<<<<< HEAD
-from freqtrade.constants import (DATETIME_PRINT_FORMAT, DEFAULT_DATAFRAME_COLUMNS,
-                                 DL_DATA_TIMEFRAMES, Config)
-from freqtrade.data.converter import (clean_ohlcv_dataframe, convert_trades_to_ohlcv,
-                                      ohlcv_to_dataframe, reduce_dataframe_footprint,
-                                      trades_df_remove_duplicates, trades_list_to_df)
-from freqtrade.data.history.idatahandler import IDataHandler, get_datahandler
-from freqtrade.enums import CandleType
-=======
 from freqtrade.constants import (
     DATETIME_PRINT_FORMAT,
     DEFAULT_DATAFRAME_COLUMNS,
@@ -27,12 +18,12 @@
     clean_ohlcv_dataframe,
     convert_trades_to_ohlcv,
     ohlcv_to_dataframe,
+    reduce_dataframe_footprint,
     trades_df_remove_duplicates,
     trades_list_to_df,
 )
 from freqtrade.data.history.datahandlers import IDataHandler, get_datahandler
 from freqtrade.enums import CandleType, TradingMode
->>>>>>> 8eda43f6
 from freqtrade.exceptions import OperationalException
 from freqtrade.exchange import Exchange
 from freqtrade.plugins.pairlist.pairlist_helpers import dynamic_expand_pairlist
@@ -120,16 +111,6 @@
     data_handler = get_datahandler(datadir, data_format)
 
     for pair in pairs:
-<<<<<<< HEAD
-        hist = load_pair_history(pair=pair, timeframe=timeframe,
-                                 datadir=datadir, timerange=timerange,
-                                 fill_up_missing=fill_up_missing,
-                                 startup_candles=startup_candles,
-                                 data_handler=data_handler,
-                                 candle_type=candle_type,
-                                 )
-
-=======
         hist = load_pair_history(
             pair=pair,
             timeframe=timeframe,
@@ -140,7 +121,7 @@
             data_handler=data_handler,
             candle_type=candle_type,
         )
->>>>>>> 8eda43f6
+
         if not hist.empty:
             hist = reduce_dataframe_footprint(hist)
             result[pair] = hist
