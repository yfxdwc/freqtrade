# pragma pylint: disable=missing-docstring, W0212, too-many-arguments

"""
This module contains the backtesting logic
"""
import logging
import operator
from argparse import Namespace
from typing import Dict, Tuple, Any, List, Optional

import arrow
from pandas import DataFrame
from tabulate import tabulate

import freqtrade.optimize as optimize
from freqtrade import exchange
from freqtrade.analyze import Analyze
from freqtrade.arguments import Arguments
from freqtrade.configuration import Configuration
from freqtrade.misc import file_dump_json
from freqtrade.persistence import Trade

logger = logging.getLogger(__name__)


class Backtesting(object):
    """
    Backtesting class, this class contains all the logic to run a backtest

    To run a backtest:
    backtesting = Backtesting(config)
    backtesting.start()
    """

    def __init__(self, config: Dict[str, Any]) -> None:
        self.config = config
        self.analyze = Analyze(self.config)
        self.ticker_interval = self.analyze.strategy.ticker_interval
        self.tickerdata_to_dataframe = self.analyze.tickerdata_to_dataframe
        self.populate_buy_trend = self.analyze.populate_buy_trend
        self.populate_sell_trend = self.analyze.populate_sell_trend

        # Reset keys for backtesting
        self.config['exchange']['key'] = ''
        self.config['exchange']['secret'] = ''
        self.config['exchange']['password'] = ''
        self.config['exchange']['uid'] = ''
        self.config['dry_run'] = True
        exchange.init(self.config)

    @staticmethod
    def get_timeframe(data: Dict[str, DataFrame]) -> Tuple[arrow.Arrow, arrow.Arrow]:
        """
        Get the maximum timeframe for the given backtest data
        :param data: dictionary with preprocessed backtesting data
        :return: tuple containing min_date, max_date
        """
        timeframe = [
            (arrow.get(min(frame.date)), arrow.get(max(frame.date)))
            for frame in data.values()
        ]
        return min(timeframe, key=operator.itemgetter(0))[0], \
               max(timeframe, key=operator.itemgetter(1))[1]

    def _generate_text_table(self, data: Dict[str, Dict], results: DataFrame) -> str:
        """
        Generates and returns a text table for the given backtest data and the results dataframe
        :return: pretty printed table with tabulate as str
        """
<<<<<<< HEAD
        floatfmt, headers, tabular_data = self.aggregate(data, results)
=======
        stake_currency = str(self.config.get('stake_currency'))
>>>>>>> 9de57f63

        return tabulate(tabular_data, headers=headers, floatfmt=floatfmt)

    def aggregate(self, data, results):
        stake_currency = self.config.get('stake_currency')
        floatfmt = ('s', 'd', '.2f', '.2f', '.8f', '.1f')
        tabular_data = []
        headers = ['pair', 'buy count', 'avg profit %', 'cum profit %',
                   'total profit ' + stake_currency, 'avg duration', 'profit', 'loss']
        for pair in data:
            result = results[results.currency == pair]
            tabular_data.append([
                pair,
                len(result.index),
                result.profit_percent.mean() * 100.0,
                result.profit_percent.sum() * 100.0,
                result.profit_BTC.sum(),
                result.duration.mean(),
                len(result[result.profit_BTC > 0]),
                len(result[result.profit_BTC < 0])
            ])
        # Append Total
        tabular_data.append([
            'TOTAL',
            len(results.index),
            results.profit_percent.mean() * 100.0,
            results.profit_percent.sum() * 100.0,
            results.profit_BTC.sum(),
            results.duration.mean(),
            len(results[results.profit_BTC > 0]),
            len(results[results.profit_BTC < 0])
        ])
<<<<<<< HEAD
        return floatfmt, headers, tabular_data
=======
        return tabulate(tabular_data, headers=headers, floatfmt=floatfmt, tablefmt="pipe")
>>>>>>> 9de57f63

    def _get_sell_trade_entry(
            self, pair: str, buy_row: DataFrame,
            partial_ticker: List, trade_count_lock: Dict, args: Dict) -> Optional[Tuple]:

        stake_amount = args['stake_amount']
        max_open_trades = args.get('max_open_trades', 0)
        fee = exchange.get_fee()
        trade = Trade(
            open_rate=buy_row.close,
            open_date=buy_row.date,
            stake_amount=stake_amount,
            amount=stake_amount / buy_row.open,
            fee_open=fee,
            fee_close=fee
        )

        # calculate win/lose forwards from buy point
        for sell_row in partial_ticker:
            if max_open_trades > 0:
                # Increase trade_count_lock for every iteration
                trade_count_lock[sell_row.date] = trade_count_lock.get(sell_row.date, 0) + 1

            buy_signal = sell_row.buy
            if self.analyze.should_sell(trade, sell_row.close, sell_row.date, buy_signal,
                                        sell_row.sell):
                return \
                    sell_row, \
                    (
                        pair,
                        trade.calc_profit_percent(rate=sell_row.close),
                        trade.calc_profit(rate=sell_row.close),
                        (sell_row.date - buy_row.date).seconds // 60,
                        buy_row.date,
                        sell_row.date
                    ), \
                    sell_row.date
        return None

    def backtest(self, args: Dict) -> DataFrame:
        """
        Implements backtesting functionality

        NOTE: This method is used by Hyperopt at each iteration. Please keep it optimized.
        Of course try to not have ugly code. By some accessor are sometime slower than functions.
        Avoid, logging on this method

        :param args: a dict containing:
            stake_amount: btc amount to use for each trade
            processed: a processed dictionary with format {pair, data}
            max_open_trades: maximum number of concurrent trades (default: 0, disabled)
            realistic: do we try to simulate realistic trades? (default: True)
            sell_profit_only: sell if profit only
            use_sell_signal: act on sell-signal
        :return: DataFrame
        """
        headers = ['date', 'buy', 'open', 'close', 'sell']
        processed = args['processed']
        max_open_trades = args.get('max_open_trades', 0)
        realistic = args.get('realistic', False)
        record = args.get('record', None)
        recordfilename = args.get('recordfn', 'backtest-result.json')
        records = []
        trades = []
        trade_count_lock: Dict = {}
        for pair, pair_data in processed.items():
            pair_data['buy'], pair_data['sell'] = 0, 0  # cleanup from previous run

            ticker_data = self.populate_sell_trend(
                self.populate_buy_trend(pair_data))[headers].copy()

            # to avoid using data from future, we buy/sell with signal from previous candle
            ticker_data.loc[:, 'buy'] = ticker_data['buy'].shift(1)
            ticker_data.loc[:, 'sell'] = ticker_data['sell'].shift(1)

            ticker_data.drop(ticker_data.head(1).index, inplace=True)

            ticker = [x for x in ticker_data.itertuples()]

            lock_pair_until = None
            for index, row in enumerate(ticker):
                if row.buy == 0 or row.sell == 1:
                    continue  # skip rows where no buy signal or that would immediately sell off

                if realistic:
                    if lock_pair_until is not None and row.date <= lock_pair_until:
                        continue
                if max_open_trades > 0:
                    # Check if max_open_trades has already been reached for the given date
                    if not trade_count_lock.get(row.date, 0) < max_open_trades:
                        continue

                    trade_count_lock[row.date] = trade_count_lock.get(row.date, 0) + 1

                ret = self._get_sell_trade_entry(pair, row, ticker[index + 1:],
                                                 trade_count_lock, args)

                if ret:
                    row2, trade_entry, next_date = ret
                    lock_pair_until = next_date

                    trades.append(trade_entry)
                    if record:
                        # Note, need to be json.dump friendly
                        # record a tuple of pair, current_profit_percent,
                        # entry-date, duration
                        records.append((pair, trade_entry[1],
                                        row.date.strftime('%s'),
                                        row2.date.strftime('%s'),
                                        index, trade_entry[3]))
        # For now export inside backtest(), maybe change so that backtest()
        # returns a tuple like: (dataframe, records, logs, etc)
        if record and record.find('trades') >= 0:
<<<<<<< HEAD
            logger.info('Dumping backtest results')
            file_dump_json('backtest-result.json', records)
        labels = ['currency', 'profit_percent', 'profit_BTC', 'duration', 'entry', 'exit']

=======
            logger.info('Dumping backtest results to %s', recordfilename)
            file_dump_json(recordfilename, records)
        labels = ['currency', 'profit_percent', 'profit_BTC', 'duration']
>>>>>>> 9de57f63
        return DataFrame.from_records(trades, columns=labels)

    def start(self):
        """
        Run a backtesting end-to-end
        :return: None
        """
        data = {}
        pairs = self.config['exchange']['pair_whitelist']
        logger.info('Using stake_currency: %s ...', self.config['stake_currency'])
        logger.info('Using stake_amount: %s ...', self.config['stake_amount'])

        if self.config.get('live'):
            logger.info('Downloading data for all pairs in whitelist ...')
            for pair in pairs:
                data[pair] = exchange.get_ticker_history(pair, self.ticker_interval)
        else:
            logger.info('Using local backtesting data (using whitelist in given config) ...')

            timerange = Arguments.parse_timerange(None if self.config.get(
                'timerange') is None else str(self.config.get('timerange')))
            data = optimize.load_data(
                self.config['datadir'],
                pairs=pairs,
                ticker_interval=self.ticker_interval,
                refresh_pairs=self.config.get('refresh_pairs', False),
                timerange=timerange
            )

        if not data:
            logger.critical("No data found. Terminating.")
            return
        # Ignore max_open_trades in backtesting, except realistic flag was passed
        if self.config.get('realistic_simulation', False):
            max_open_trades = self.config['max_open_trades']
        else:
            logger.info('Ignoring max_open_trades (realistic_simulation not set) ...')
            max_open_trades = 0

        preprocessed = self.tickerdata_to_dataframe(data)

        # Print timeframe
        min_date, max_date = self.get_timeframe(preprocessed)
        logger.info(
            'Measuring data from %s up to %s (%s days)..',
            min_date.isoformat(),
            max_date.isoformat(),
            (max_date - min_date).days
        )

        # Execute backtest and print results
        sell_profit_only = self.config.get('experimental', {}).get('sell_profit_only', False)
        use_sell_signal = self.config.get('experimental', {}).get('use_sell_signal', False)
        results = self.backtest(
            {
                'stake_amount': self.config.get('stake_amount'),
                'processed': preprocessed,
                'max_open_trades': max_open_trades,
                'realistic': self.config.get('realistic_simulation', False),
                'sell_profit_only': sell_profit_only,
                'use_sell_signal': use_sell_signal,
                'record': self.config.get('export'),
                'recordfn': self.config.get('exportfilename'),
            }
        )
        logger.info(
            '\n==================================== '
            'BACKTESTING REPORT'
            ' ====================================\n'
            '%s',
            self._generate_text_table(
                data,
                results
            )
        )

        # return date for data storage
        table = self.aggregate(data, results)
        return (results, table)


def setup_configuration(args: Namespace) -> Dict[str, Any]:
    """
    Prepare the configuration for the backtesting
    :param args: Cli args from Arguments()
    :return: Configuration
    """
    configuration = Configuration(args)
    config = configuration.get_config()

    # Ensure we do not use Exchange credentials
    config['exchange']['key'] = ''
    config['exchange']['secret'] = ''

    return config


def start(args: Namespace) -> None:
    """
    Start Backtesting script
    :param args: Cli args from Arguments()
    :return: None
    """
    # Initialize configuration
    config = setup_configuration(args)
    logger.info('Starting freqtrade in Backtesting mode')

    # Initialize backtesting object
    backtesting = Backtesting(config)
    backtesting.start()<|MERGE_RESOLUTION|>--- conflicted
+++ resolved
@@ -67,13 +67,9 @@
         Generates and returns a text table for the given backtest data and the results dataframe
         :return: pretty printed table with tabulate as str
         """
-<<<<<<< HEAD
+
         floatfmt, headers, tabular_data = self.aggregate(data, results)
-=======
-        stake_currency = str(self.config.get('stake_currency'))
->>>>>>> 9de57f63
-
-        return tabulate(tabular_data, headers=headers, floatfmt=floatfmt)
+        return tabulate(tabular_data, headers=headers, floatfmt=floatfmt, tablefmt="pipe")
 
     def aggregate(self, data, results):
         stake_currency = self.config.get('stake_currency')
@@ -83,6 +79,7 @@
                    'total profit ' + stake_currency, 'avg duration', 'profit', 'loss']
         for pair in data:
             result = results[results.currency == pair]
+            print(results)
             tabular_data.append([
                 pair,
                 len(result.index),
@@ -104,11 +101,7 @@
             len(results[results.profit_BTC > 0]),
             len(results[results.profit_BTC < 0])
         ])
-<<<<<<< HEAD
         return floatfmt, headers, tabular_data
-=======
-        return tabulate(tabular_data, headers=headers, floatfmt=floatfmt, tablefmt="pipe")
->>>>>>> 9de57f63
 
     def _get_sell_trade_entry(
             self, pair: str, buy_row: DataFrame,
@@ -222,16 +215,11 @@
         # For now export inside backtest(), maybe change so that backtest()
         # returns a tuple like: (dataframe, records, logs, etc)
         if record and record.find('trades') >= 0:
-<<<<<<< HEAD
-            logger.info('Dumping backtest results')
+            logger.info('Dumping backtest results to %s', recordfilename)
+            file_dump_json(recordfilename, records)
             file_dump_json('backtest-result.json', records)
         labels = ['currency', 'profit_percent', 'profit_BTC', 'duration', 'entry', 'exit']
 
-=======
-            logger.info('Dumping backtest results to %s', recordfilename)
-            file_dump_json(recordfilename, records)
-        labels = ['currency', 'profit_percent', 'profit_BTC', 'duration']
->>>>>>> 9de57f63
         return DataFrame.from_records(trades, columns=labels)
 
     def start(self):
