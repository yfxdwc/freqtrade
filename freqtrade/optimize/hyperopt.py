# pragma pylint: disable=too-many-instance-attributes, pointless-string-statement
"""
This module contains the hyperopt logic
"""

import functools
import locale
import logging
import random
import sys
import warnings
from collections import OrderedDict, deque
from math import factorial, log, inf
from operator import itemgetter
from pathlib import Path
from pprint import pprint
from typing import Any, Dict, List, Optional

import rapidjson
from colorama import Fore, Style
from colorama import init as colorama_init
<<<<<<< HEAD
=======
from joblib import (Parallel, cpu_count, delayed, dump, load,
                    wrap_non_picklable_objects)
from pandas import DataFrame, json_normalize, isna
from tabulate import tabulate
>>>>>>> db1227f2

from freqtrade.data.converter import trim_dataframe
from freqtrade.data.history import get_timerange
from freqtrade.exceptions import OperationalException
from freqtrade.misc import plural, round_dict
from freqtrade.optimize.backtesting import Backtesting
# Import IHyperOpt and IHyperOptLoss to allow unpickling classes from these modules
import freqtrade.optimize.hyperopt_backend as backend
from freqtrade.optimize.hyperopt_interface import IHyperOpt  # noqa: F401
from freqtrade.optimize.hyperopt_loss_interface import IHyperOptLoss  # noqa: F401
from freqtrade.resolvers.hyperopt_resolver import (HyperOptLossResolver, HyperOptResolver)
from joblib import (Parallel, cpu_count, delayed, dump, load, wrap_non_picklable_objects)
from joblib import parallel_backend
from multiprocessing import Manager
from queue import Queue

from pandas import DataFrame
from numpy import iinfo, int32

# Suppress scikit-learn FutureWarnings from skopt
with warnings.catch_warnings():
    warnings.filterwarnings("ignore", category=FutureWarning)
    from skopt import Optimizer
    from skopt.space import Dimension
# Additional regressors already pluggable into the optimizer
# from sklearn.linear_model import ARDRegression, BayesianRidge
# possibly interesting regressors that need predict method override
# from sklearn.ensemble import HistGradientBoostingRegressor
# from xgboost import XGBoostRegressor

logger = logging.getLogger(__name__)

INITIAL_POINTS = 30

# Keep no more than 2*SKOPT_MODELS_MAX_NUM models
# in the skopt models list
SKOPT_MODELS_MAX_NUM = 10

# supported strategies when asking for multiple points to the optimizer
NEXT_POINT_METHODS = ["cl_min", "cl_mean", "cl_max"]
NEXT_POINT_METHODS_LENGTH = 3

MAX_LOSS = 100000  # just a big enough number to be bad result in loss optimization


class Hyperopt:
    """
    Hyperopt class, this class contains all the logic to run a hyperopt simulation

    To run a backtest:
    hyperopt = Hyperopt(config)
    hyperopt.start()
    """
    def __init__(self, config: Dict[str, Any]) -> None:

        self.config = config

        self.backtesting = Backtesting(self.config)

        self.custom_hyperopt = HyperOptResolver.load_hyperopt(self.config)

        self.custom_hyperoptloss = HyperOptLossResolver.load_hyperoptloss(self.config)
        self.calculate_loss = self.custom_hyperoptloss.hyperopt_loss_function

        self.trials_file = (self.config['user_data_dir'] / 'hyperopt_results' /
                            'hyperopt_results.pickle')
        self.opts_file = (self.config['user_data_dir'] / 'hyperopt_results' /
                          'hyperopt_optimizers.pickle')
        self.tickerdata_pickle = (self.config['user_data_dir'] / 'hyperopt_results' /
                                  'hyperopt_tickerdata.pkl')
        self.n_jobs = self.config.get('hyperopt_jobs', -1)
        self.effort = self.config['effort'] if 'effort' in self.config else 0
        self.total_epochs = self.config['epochs'] if 'epochs' in self.config else 0
        self.max_epoch = 0
        self.max_epoch_reached = False
        self.min_epochs = 0
        self.epochs_limit = lambda: self.total_epochs or self.max_epoch

        # a guessed number extracted by the space dimensions
        self.search_space_size = 0
        # total number of candles being backtested
        self.n_samples = 0

        self.current_best_loss = inf
        self.current_best_epoch = 0
        self.epochs_since_last_best: List = []
        self.avg_best_occurrence = 0

        if not self.config.get('hyperopt_continue'):
            self.clean_hyperopt()
        else:
            logger.info("Continuing on previous hyperopt results.")

        self.num_trials_saved = 0

        # evaluations
        self.trials: List = []
        # optimizers
        self.opts: List[Optimizer] = []
        self.opt: Optimizer = None

        if 'multi_opt' in self.config and self.config['multi_opt']:
            self.multi = True
            backend.manager = Manager()
            backend.optimizers = backend.manager.Queue()
            backend.results_board = backend.manager.Queue(maxsize=1)
            backend.results_board.put([])
            self.opt_base_estimator = 'GBRT'
            self.opt_acq_optimizer = 'sampling'
            default_n_points = 2
        else:
            backend.manager = Manager()
            backend.results = backend.manager.Queue()
            self.multi = False
            self.opt_base_estimator = 'GP'
            self.opt_acq_optimizer = 'lbfgs'
            default_n_points = 1

        # in single opt assume runs are expensive so default to 1 point per ask
        self.n_points = self.config.get('points_per_opt', default_n_points)
        if self.n_points < 1:
            self.n_points = 1
            self.opt_base_estimator = 'DUMMY'
            self.opt_acq_optimizer = 'sampling'

        # Populate functions here (hasattr is slow so should not be run during "regular" operations)
        if hasattr(self.custom_hyperopt, 'populate_indicators'):
            self.backtesting.strategy.advise_indicators = \
                self.custom_hyperopt.populate_indicators  # type: ignore
        if hasattr(self.custom_hyperopt, 'populate_buy_trend'):
            self.backtesting.strategy.advise_buy = \
                self.custom_hyperopt.populate_buy_trend  # type: ignore
        if hasattr(self.custom_hyperopt, 'populate_sell_trend'):
            self.backtesting.strategy.advise_sell = \
                self.custom_hyperopt.populate_sell_trend  # type: ignore

        # Use max_open_trades for hyperopt as well, except --disable-max-market-positions is set
        if self.config.get('use_max_market_positions', True):
            self.max_open_trades = self.config['max_open_trades']
        else:
            logger.debug('Ignoring max_open_trades (--disable-max-market-positions was used) ...')
            self.max_open_trades = 0
        self.position_stacking = self.config.get('position_stacking', False)

        if self.has_space('sell'):
            # Make sure use_sell_signal is enabled
            if 'ask_strategy' not in self.config:
                self.config['ask_strategy'] = {}
            self.config['ask_strategy']['use_sell_signal'] = True

        self.print_all = self.config.get('print_all', False)
        self.print_colorized = self.config.get('print_colorized', False)
        self.print_json = self.config.get('print_json', False)

    @staticmethod
    def get_lock_filename(config: Dict[str, Any]) -> str:

        return str(config['user_data_dir'] / 'hyperopt.lock')

    def clean_hyperopt(self) -> None:
        """
        Remove hyperopt pickle files to restart hyperopt.
        """
        for f in [self.tickerdata_pickle, self.trials_file, self.opts_file]:
            p = Path(f)
            if p.is_file():
                logger.info(f"Removing `{p}`.")
                p.unlink()

    def _get_params_dict(self, raw_params: List[Any]) -> Dict:

        dimensions: List[Dimension] = self.dimensions

        # Ensure the number of dimensions match
        # the number of parameters in the list.
        if len(raw_params) != len(dimensions):
            raise ValueError('Mismatch in number of search-space dimensions.')

        # Return a dict where the keys are the names of the dimensions
        # and the values are taken from the list of parameters.
        return {d.name: v for d, v in zip(dimensions, raw_params)}

    def save_trials(self, final: bool = False) -> None:
        """
        Save hyperopt trials to file
        """
        num_trials = len(self.trials)
        print()
        if num_trials > self.num_trials_saved:
            logger.info(f"Saving {num_trials} {plural(num_trials, 'epoch')}.")
            dump(self.trials, self.trials_file)
            self.num_trials_saved = num_trials
            self.save_opts()
        if final:
            logger.info(f"{num_trials} {plural(num_trials, 'epoch')} "
                        f"saved to '{self.trials_file}'.")

    def save_opts(self) -> None:
        """ Save optimizers state to disk. The minimum required state could also be constructed
        from the attributes [ models, space, rng ] with Xi, yi loaded from trials """
        # synchronize with saved trials
        opts = []
        n_opts = 0
        if self.multi:
            while not backend.optimizers.empty():
                opts.append(backend.optimizers.get())
            n_opts = len(opts)
            for opt in opts:
                backend.optimizers.put(opt)
        else:
            if self.opt:
                n_opts = 1
                opts = [self.opt]
        logger.info(f"Saving {n_opts} {plural(n_opts, 'optimizer')}.")
        dump(opts, self.opts_file)

    @staticmethod
    def _read_trials(trials_file: Path) -> List:
        """
        Read hyperopt trials file
        """
        logger.info("Reading Trials from '%s'", trials_file)
        trials = load(trials_file)
        return trials

    def _get_params_details(self, params: Dict) -> Dict:
        """
        Return the params for each space
        """
        result: Dict = {}

        if self.has_space('buy'):
            result['buy'] = {p.name: params.get(p.name) for p in self.hyperopt_space('buy')}
        if self.has_space('sell'):
            result['sell'] = {p.name: params.get(p.name) for p in self.hyperopt_space('sell')}
        if self.has_space('roi'):
            result['roi'] = self.custom_hyperopt.generate_roi_table(params)
        if self.has_space('stoploss'):
            result['stoploss'] = {
                p.name: params.get(p.name)
                for p in self.hyperopt_space('stoploss')
            }
        if self.has_space('trailing'):
            result['trailing'] = self.custom_hyperopt.generate_trailing_params(params)

        return result

    @staticmethod
    def print_epoch_details(results,
                            total_epochs: int,
                            print_json: bool,
                            no_header: bool = False,
                            header_str: str = None) -> None:
        """
        Display details of the hyperopt result
        """
        params = results.get('params_details', {})

        # Default header string
        if header_str is None:
            header_str = "Best result"

        if not no_header:
            explanation_str = Hyperopt._format_explanation_string(results, total_epochs)
            print(f"\n{header_str}:\n\n{explanation_str}\n")

        if print_json:
            result_dict: Dict = {}
            for s in ['buy', 'sell', 'roi', 'stoploss', 'trailing']:
                Hyperopt._params_update_for_json(result_dict, params, s)
            print(rapidjson.dumps(result_dict, default=str, number_mode=rapidjson.NM_NATIVE))

        else:
            Hyperopt._params_pretty_print(params, 'buy', "Buy hyperspace params:")
            Hyperopt._params_pretty_print(params, 'sell', "Sell hyperspace params:")
            Hyperopt._params_pretty_print(params, 'roi', "ROI table:")
            Hyperopt._params_pretty_print(params, 'stoploss', "Stoploss:")
            Hyperopt._params_pretty_print(params, 'trailing', "Trailing stop:")

    @staticmethod
    def _params_update_for_json(result_dict, params, space: str) -> None:
        if space in params:
            space_params = Hyperopt._space_params(params, space)
            if space in ['buy', 'sell']:
                result_dict.setdefault('params', {}).update(space_params)
            elif space == 'roi':
                # Convert keys in min_roi dict to strings because
                # rapidjson cannot dump dicts with integer keys...
                # OrderedDict is used to keep the numeric order of the items
                # in the dict.
                result_dict['minimal_roi'] = OrderedDict(
                    (str(k), v) for k, v in space_params.items())
            else:  # 'stoploss', 'trailing'
                result_dict.update(space_params)

    @staticmethod
    def _params_pretty_print(params, space: str, header: str) -> None:
        if space in params:
            space_params = Hyperopt._space_params(params, space, 5)
            if space == 'stoploss':
                print(header, space_params.get('stoploss'))
            else:
                print(header)
                pprint(space_params, indent=4)

    @staticmethod
    def _space_params(params, space: str, r: int = None) -> Dict:
        d = params[space]
        # Round floats to `r` digits after the decimal point if requested
        return round_dict(d, r) if r else d

    @staticmethod
    def is_best_loss(results, current_best_loss: float) -> bool:
        return results['loss'] < current_best_loss

    def print_results(self, results) -> None:
        """
        Log results if it is better than any previous evaluation
        """
        is_best = results['is_best']
        if self.print_all or is_best:
            self.print_results_explanation(results, self.epochs_limit(), self.print_all,
                                           self.print_colorized)

    @staticmethod
    def print_results_explanation(results, total_epochs, highlight_best: bool,
                                  print_colorized: bool) -> None:
        """
        Log results explanation string
        """
        explanation_str = Hyperopt._format_explanation_string(results, total_epochs)
        # Colorize output
        if print_colorized:
            if results['total_profit'] > 0:
                explanation_str = Fore.GREEN + explanation_str
            if highlight_best and results['is_best']:
                explanation_str = Style.BRIGHT + explanation_str
        print(explanation_str)

    @staticmethod
    def _format_explanation_string(results, total_epochs) -> str:
        return (("*" if 'is_initial_point' in results and results['is_initial_point'] else " ") +
                f"{results['current_epoch']:5d}/{total_epochs}: " +
                f"{results['results_explanation']} " + f"Objective: {results['loss']:.5f}")

    @staticmethod
    def print_result_table(config: dict, results: list, total_epochs: int, highlight_best: bool,
                           print_colorized: bool) -> None:
        """
        Log result table
        """
        if not results:
            return

        trials = json_normalize(results, max_level=1)
        trials['Best'] = ''
        trials = trials[['Best', 'current_epoch', 'results_metrics.trade_count',
                         'results_metrics.avg_profit', 'results_metrics.total_profit',
                         'results_metrics.profit', 'results_metrics.duration',
                         'loss', 'is_initial_point', 'is_best']]
        trials.columns = ['Best', 'Epoch', 'Trades', 'Avg profit', 'Total profit',
                          'Profit', 'Avg duration', 'Objective', 'is_initial_point', 'is_best']
        trials['is_profit'] = False
        trials.loc[trials['is_initial_point'], 'Best'] = '*'
        trials.loc[trials['is_best'], 'Best'] = 'Best'
        trials['Objective'] = trials['Objective'].astype(str)
        trials.loc[trials['Total profit'] > 0, 'is_profit'] = True
        trials['Trades'] = trials['Trades'].astype(str)

        trials['Epoch'] = trials['Epoch'].apply(
            lambda x: "{}/{}".format(x, total_epochs))
        trials['Avg profit'] = trials['Avg profit'].apply(
            lambda x: '{:,.2f}%'.format(x) if not isna(x) else x)
        trials['Profit'] = trials['Profit'].apply(
            lambda x: '{:,.2f}%'.format(x) if not isna(x) else x)
        trials['Total profit'] = trials['Total profit'].apply(
            lambda x: '{: 11.8f} '.format(x) + config['stake_currency'] if not isna(x) else x)
        trials['Avg duration'] = trials['Avg duration'].apply(
            lambda x: '{:,.1f}m'.format(x) if not isna(x) else x)
        if print_colorized:
            for i in range(len(trials)):
                if trials.loc[i]['is_profit']:
                    for z in range(len(trials.loc[i])-3):
                        trials.iat[i, z] = "{}{}{}".format(Fore.GREEN,
                                                           str(trials.loc[i][z]), Fore.RESET)
                if trials.loc[i]['is_best'] and highlight_best:
                    for z in range(len(trials.loc[i])-3):
                        trials.iat[i, z] = "{}{}{}".format(Style.BRIGHT,
                                                           str(trials.loc[i][z]), Style.RESET_ALL)

        trials = trials.drop(columns=['is_initial_point', 'is_best', 'is_profit'])

        print(tabulate(trials.to_dict(orient='list'), headers='keys', tablefmt='psql',
                       stralign="right"))

    def has_space(self, space: str) -> bool:
        """
        Tell if the space value is contained in the configuration
        """
        # The 'trailing' space is not included in the 'default' set of spaces
        if space == 'trailing':
            return any(s in self.config['spaces'] for s in [space, 'all'])
        else:
            return any(s in self.config['spaces'] for s in [space, 'all', 'default'])

    def hyperopt_space(self, space: Optional[str] = None) -> List[Dimension]:
        """
        Return the dimensions in the hyperoptimization space.
        :param space: Defines hyperspace to return dimensions for.
        If None, then the self.has_space() will be used to return dimensions
        for all hyperspaces used.
        """
        spaces: List[Dimension] = []

        if space == 'buy' or (space is None and self.has_space('buy')):
            logger.debug("Hyperopt has 'buy' space")
            spaces += self.custom_hyperopt.indicator_space()

        if space == 'sell' or (space is None and self.has_space('sell')):
            logger.debug("Hyperopt has 'sell' space")
            spaces += self.custom_hyperopt.sell_indicator_space()

        if space == 'roi' or (space is None and self.has_space('roi')):
            logger.debug("Hyperopt has 'roi' space")
            spaces += self.custom_hyperopt.roi_space()

        if space == 'stoploss' or (space is None and self.has_space('stoploss')):
            logger.debug("Hyperopt has 'stoploss' space")
            spaces += self.custom_hyperopt.stoploss_space()

        if space == 'trailing' or (space is None and self.has_space('trailing')):
            logger.debug("Hyperopt has 'trailing' space")
            spaces += self.custom_hyperopt.trailing_space()

        return spaces

    def backtest_params(self, raw_params: List[Any], iteration=None) -> Dict:
        """
        Used Optimize function. Called once per epoch to optimize whatever is configured.
        Keep this function as optimized as possible!
        """
        params_dict = self._get_params_dict(raw_params)
        params_details = self._get_params_details(params_dict)

        if self.has_space('roi'):
            self.backtesting.strategy.minimal_roi = \
                self.custom_hyperopt.generate_roi_table(params_dict)

        if self.has_space('buy'):
            self.backtesting.strategy.advise_buy = \
                self.custom_hyperopt.buy_strategy_generator(params_dict)

        if self.has_space('sell'):
            self.backtesting.strategy.advise_sell = \
                self.custom_hyperopt.sell_strategy_generator(params_dict)

        if self.has_space('stoploss'):
            self.backtesting.strategy.stoploss = params_dict['stoploss']

        if self.has_space('trailing'):
            d = self.custom_hyperopt.generate_trailing_params(params_dict)
            self.backtesting.strategy.trailing_stop = d['trailing_stop']
            self.backtesting.strategy.trailing_stop_positive = d['trailing_stop_positive']
            self.backtesting.strategy.trailing_stop_positive_offset = \
                d['trailing_stop_positive_offset']
            self.backtesting.strategy.trailing_only_offset_is_reached = \
                d['trailing_only_offset_is_reached']

        processed = load(self.tickerdata_pickle)

        min_date, max_date = get_timerange(processed)

        backtesting_results = self.backtesting.backtest(
            processed=processed,
            stake_amount=self.config['stake_amount'],
            start_date=min_date,
            end_date=max_date,
            max_open_trades=self.max_open_trades,
            position_stacking=self.position_stacking,
        )
        return self._get_results_dict(backtesting_results, min_date, max_date, params_dict,
                                      params_details, raw_params)

    def _get_results_dict(self, backtesting_results, min_date, max_date, params_dict,
                          params_details, raw_params):
        results_metrics = self._calculate_results_metrics(backtesting_results)
        results_explanation = self._format_results_explanation_string(results_metrics)

        trade_count = results_metrics['trade_count']
        total_profit = results_metrics['total_profit']

        # If this evaluation contains too short amount of trades to be
        # interesting -- consider it as 'bad' (assigned max. loss value)
        # in order to cast this hyperspace point away from optimization
        # path. We do not want to optimize 'hodl' strategies.
        loss: float = MAX_LOSS
        if trade_count >= self.config['hyperopt_min_trades']:
            loss = self.calculate_loss(results=backtesting_results,
                                       trade_count=trade_count,
                                       min_date=min_date.datetime,
                                       max_date=max_date.datetime)
        return {
            'loss': loss,
            'params_dict': params_dict,
            'params_details': params_details,
            'results_metrics': results_metrics,
            'results_explanation': results_explanation,
            'total_profit': total_profit,
        }

    def _calculate_results_metrics(self, backtesting_results: DataFrame) -> Dict:
        return {
            'trade_count': len(backtesting_results.index),
            'avg_profit': backtesting_results.profit_percent.mean() * 100.0,
            'total_profit': backtesting_results.profit_abs.sum(),
            'profit': backtesting_results.profit_percent.sum() * 100.0,
            'duration': backtesting_results.trade_duration.mean(),
        }

    def _format_results_explanation_string(self, results_metrics: Dict) -> str:
        """
        Return the formatted results explanation in a string
        """
        stake_cur = self.config['stake_currency']
        return (f"{results_metrics['trade_count']:6d} trades. "
                f"Avg profit {results_metrics['avg_profit']: 6.2f}%. "
                f"Total profit {results_metrics['total_profit']: 11.8f} {stake_cur} "
                f"({results_metrics['profit']: 7.2f}\N{GREEK CAPITAL LETTER SIGMA}%). "
                f"Avg duration {results_metrics['duration']:5.1f} min.").encode(
                    locale.getpreferredencoding(), 'replace').decode('utf-8')

    def get_next_point_strategy(self):
        """ Choose a strategy randomly among the supported ones, used in multi opt mode
        to increase the diversion of the searches of each optimizer """
        return NEXT_POINT_METHODS[random.randrange(0, NEXT_POINT_METHODS_LENGTH)]

    def get_optimizer(self,
                      dimensions: List[Dimension],
                      n_jobs: int,
                      n_initial_points=INITIAL_POINTS) -> Optimizer:
        " Construct an optimizer object "
        # https://github.com/scikit-learn/scikit-learn/issues/14265
        # lbfgs uses joblib threading backend so n_jobs has to be reduced
        # to avoid oversubscription
        if self.opt_acq_optimizer == 'lbfgs':
            n_jobs = 1
        return Optimizer(
            dimensions,
            base_estimator=self.opt_base_estimator,
            acq_optimizer=self.opt_acq_optimizer,
            n_initial_points=n_initial_points,
            acq_optimizer_kwargs={'n_jobs': n_jobs},
            acq_func_kwargs={
                'xi': 0.00001,
                'kappa': 0.00001
            },
            model_queue_size=SKOPT_MODELS_MAX_NUM,
            random_state=self.random_state,
        )

    def run_backtest_parallel(self, parallel: Parallel, tries: int, first_try: int,
                              jobs: int) -> List:
        result = parallel(
            delayed(wrap_non_picklable_objects(self.parallel_objective))(asked, backend.results, i)
            for asked, i in zip(self.opt_ask_and_tell(jobs, tries),
                                range(first_try, first_try + tries)))
        return result

    def run_multi_backtest_parallel(self, parallel: Parallel, tries: int, first_try: int,
                                    jobs: int) -> List:
        results = parallel(
            delayed(wrap_non_picklable_objects(self.parallel_opt_objective))(
                i, backend.optimizers, jobs, backend.results_board)
            for i in range(first_try, first_try + tries))
        return functools.reduce(lambda x, y: [*x, *y], results)

    def opt_ask_and_tell(self, jobs: int, tries: int):
        """ loop to manager optimizer state in single optimizer mode """
        vals = []
        to_ask: deque = deque()
        evald: List[List] = []
        fit = False
        for r in range(tries):
            while not backend.results.empty():
                vals.append(backend.results.get())
            if vals:
                self.opt.tell([list(v['params_dict'].values()) for v in vals],
                              [v['loss'] for v in vals],
                              fit=fit)
                if fit:
                    fit = False
                vals = []

            if not to_ask:
                self.opt.update_next()
                to_ask.extend(self.opt.ask(n_points=self.n_points))
                fit = True
            a = to_ask.popleft()
            if a in evald:
                logger.info('this point was evaluated before...')
            evald.append(a)
            yield a

    def parallel_opt_objective(self, n: int, optimizers: Queue, jobs: int, results_board: Queue):
        self.log_results_immediate(n)
        # fetch an optimizer instance
        opt = optimizers.get()
        # tell new points if any
        results = results_board.get()
        past_Xi = []
        past_yi = []
        for idx, res in enumerate(results):
            unsubscribe = False
            vals = res[0]  # res[1] is the counter
            for v in vals:
                if list(v['params_dict'].values()) not in opt.Xi:
                    past_Xi.append(list(v['params_dict'].values()))
                    past_yi.append(v['loss'])
                    # decrease counter
                    if not unsubscribe:
                        unsubscribe = True
            if unsubscribe:
                results[idx][1] -= 1
            if results[idx][1] < 1:
                del results[idx]
        # put back the updated results
        results_board.put(results)
        if len(past_Xi) > 0:
            opt.tell(past_Xi, past_yi, fit=False)
            opt.update_next()

        # ask for points according to config
        asked = opt.ask(n_points=self.n_points, strategy=self.get_next_point_strategy())
        # run the backtest for each point
        f_val = [self.backtest_params(e) for e in asked]
        # tell the optimizer the results
        Xi = [list(v['params_dict'].values()) for v in f_val]
        yi = [v['loss'] for v in f_val]
        opt.tell(Xi, yi, fit=False)
        # update the board with the new results
        results = results_board.get()
        results.append([f_val, jobs - 1])
        results_board.put(results)
        # send back the updated optimizer
        optimizers.put(opt)
        return f_val

    def parallel_objective(self, asked, results: Queue, n=0):
        self.log_results_immediate(n)
        v = self.backtest_params(asked)
        results.put(v)
        return v

    def parallel_callback(self, f_val):
        """ Executed after each epoch evaluation to collect the results """
        self.f_val.extend(f_val)

    def log_results_immediate(self, n) -> None:
        """ Signals that a new job has been scheduled"""
        print('.', end='')
        sys.stdout.flush()

    def log_results(self, f_val, frame_start, total_epochs: int) -> None:
        """
        Log results if it is better than any previous evaluation
        """
        print()
        current = frame_start + 1
        for i, v in enumerate(f_val):
            is_best = self.is_best_loss(v, self.current_best_loss)
            current = frame_start + i + 1
            v['is_best'] = is_best
            v['current_epoch'] = current
            v['is_initial_point'] = current <= self.n_initial_points
            logger.debug(f"Optimizer epoch evaluated: {v}")
            if is_best:
                self.current_best_loss = v['loss']
                self.update_max_epoch(v, current)
            self.print_results(v)
            self.trials.append(v)
        # Save results and optimizersafter every batch
        self.save_trials()
        # give up if no best since max epochs
        if current + 1 > self.epochs_limit():
            self.max_epoch_reached = True

    @staticmethod
    def load_previous_results(trials_file: Path) -> List:
        """
        Load data for epochs from the file if we have one
        """
        trials: List = []
        if trials_file.is_file() and trials_file.stat().st_size > 0:
            trials = Hyperopt._read_trials(trials_file)
            if trials[0].get('is_best') is None:
                raise OperationalException(
                    "The file with Hyperopt results is incompatible with this version "
                    "of Freqtrade and cannot be loaded.")
            logger.info(f"Loaded {len(trials)} previous evaluations from disk.")
        return trials

    @staticmethod
    def load_previous_optimizers(opts_file: Path) -> List:
        """ Load the state of previous optimizers from file """
        opts: List[Optimizer] = []
        if opts_file.is_file() and opts_file.stat().st_size > 0:
            opts = load(opts_file)
        n_opts = len(opts)
        if n_opts > 0 and type(opts[-1]) != Optimizer:
            raise OperationalException("The file storing optimizers state might be corrupted "
                                       "and cannot be loaded.")
        else:
            logger.info(f"Loaded {n_opts} previous {plural(n_opts, 'optimizer')} from disk.")
        return opts

    def _set_random_state(self, random_state: Optional[int]) -> int:
        return random_state or random.randint(1, 2**16 - 1)

    @staticmethod
    def calc_epochs(dimensions: List[Dimension], n_jobs: int, effort: float, total_epochs: int):
        """ Compute a reasonable number of initial points and
        a minimum number of epochs to evaluate """
        n_dimensions = len(dimensions)
        n_parameters = 0
        # sum all the dimensions discretely, granting minimum values
        for d in dimensions:
            if type(d).__name__ == 'Integer':
                n_parameters += max(1, d.high - d.low)
            elif type(d).__name__ == 'Real':
                n_parameters += max(10, int(d.high - d.low))
            else:
                n_parameters += len(d.bounds)
        # guess the size of the search space as the count of the
        # unordered combination of the dimensions entries
        search_space_size = (factorial(n_parameters) /
                             (factorial(n_parameters - n_dimensions) * factorial(n_dimensions)))
        # logger.info(f'Search space size: {search_space_size}')
        if search_space_size < n_jobs:
            # don't waste if the space is small
            n_initial_points = n_jobs
        elif total_epochs > 0:
            n_initial_points = total_epochs // 3 if total_epochs > n_jobs * 3 else n_jobs
            min_epochs = n_initial_points
        else:
            # extract coefficients from the search space and the jobs count
            log_sss = int(log(search_space_size, 10))
            log_jobs = int(log(n_jobs, 2)) if n_jobs > 4 else 2
            jobs_ip = log_jobs * log_sss
            # never waste
            n_initial_points = log_sss if jobs_ip > search_space_size else jobs_ip
            # it shall run for this much, I say
            min_epochs = int(max(n_initial_points, n_jobs) * (1 + effort) + n_initial_points)
        return n_initial_points, min_epochs, search_space_size

    def update_max_epoch(self, val: Dict, current: int):
        """ calculate max epochs: store the number of non best epochs
            between each best, and get the mean of that value """
        if val['is_initial_point'] is not True:
            self.epochs_since_last_best.append(current - self.current_best_epoch)
            self.avg_best_occurrence = (sum(self.epochs_since_last_best) //
                                        len(self.epochs_since_last_best))
            self.current_best_epoch = current
            self.max_epoch = int(
                (self.current_best_epoch + self.avg_best_occurrence + self.min_epochs) *
                (1 + self.effort))
            if self.max_epoch > self.search_space_size:
                self.max_epoch = self.search_space_size
        print()
        logger.info(f'Max epochs set to: {self.epochs_limit()}')

    def setup_optimizers(self):
        """ Setup the optimizers objects, try to load from disk, or create new ones """
        # try to load previous optimizers
        self.opts = self.load_previous_optimizers(self.opts_file)

        if self.multi:
            if len(self.opts) == self.n_jobs:
                # put the restored optimizers in the queue and clear them from the object
                for opt in self.opts:
                    backend.optimizers.put(opt)
            else:  # or generate new optimizers
                opt = self.get_optimizer(self.dimensions, self.n_jobs, self.n_initial_points)
                # reduce random points by the number of optimizers
                self.n_initial_points = self.n_initial_points // self.n_jobs
                for _ in range(self.n_jobs):  # generate optimizers
                    # random state is preserved
                    backend.optimizers.put(
                        opt.copy(random_state=opt.rng.randint(0,
                                                              iinfo(int32).max)))
                del opt
        else:
            # if we have more than 1 optimizer but are using single opt,
            # pick one discard the rest...
            if len(self.opts) > 0:
                self.opt = self.opts[-1]
                del self.opts
            else:
                self.opt = self.get_optimizer(self.dimensions, self.n_jobs, self.n_initial_points)

    def start(self) -> None:
        self.random_state = self._set_random_state(self.config.get('hyperopt_random_state', None))
        logger.info(f"Using optimizer random state: {self.random_state}")

        data, timerange = self.backtesting.load_bt_data()

        preprocessed = self.backtesting.strategy.tickerdata_to_dataframe(data)

        # Trim startup period from analyzed dataframe
        for pair, df in preprocessed.items():
            preprocessed[pair] = trim_dataframe(df, timerange)
            self.n_samples += len(preprocessed[pair])
        min_date, max_date = get_timerange(data)

        logger.info('Hyperopting with data from %s up to %s (%s days)..', min_date.isoformat(),
                    max_date.isoformat(), (max_date - min_date).days)
        dump(preprocessed, self.tickerdata_pickle)

        # We don't need exchange instance anymore while running hyperopt
        self.backtesting.exchange = None  # type: ignore

        self.trials = self.load_previous_results(self.trials_file)

        logger.info(f"Found {cpu_count()} CPU cores. Let's make them scream!")
        logger.info(f'Number of parallel jobs set as: {self.n_jobs}')

        self.dimensions: List[Dimension] = self.hyperopt_space()
        self.n_initial_points, self.min_epochs, self.search_space_size = self.calc_epochs(
            self.dimensions, self.n_jobs, self.effort, self.total_epochs)
        logger.info(f"Min epochs set to: {self.min_epochs}")
        if self.total_epochs < 1:
            self.max_epoch = int(self.min_epochs + len(self.trials))
        else:
            self.max_epoch = self.n_initial_points
        self.avg_best_occurrence = self.min_epochs // self.n_jobs

        logger.info(f'Initial points: {self.n_initial_points}')
        if self.print_colorized:
            colorama_init(autoreset=True)

        self.setup_optimizers()
        try:
            if self.multi:
                jobs_scheduler = self.run_multi_backtest_parallel
            else:
                jobs_scheduler = self.run_backtest_parallel
            with parallel_backend('loky', inner_max_num_threads=2):
                with Parallel(n_jobs=self.n_jobs, verbose=0, backend='loky') as parallel:
                    while True:
                        # update epochs count
                        epochs_so_far = len(self.trials)
                        # pad the batch length to the number of jobs to avoid desaturation
                        batch_len = (self.avg_best_occurrence + self.n_jobs -
                                     self.avg_best_occurrence % self.n_jobs)
                        # when using multiple optimizers each worker performs
                        # n_points (epochs) in 1 dispatch but this reduces the batch len too much
                        # if self.multi: batch_len = batch_len // self.n_points
                        # don't go over the limit
                        if epochs_so_far + batch_len > self.epochs_limit():
                            batch_len = self.epochs_limit() - epochs_so_far
                        print(
                            f"{epochs_so_far+1}-{epochs_so_far+batch_len}"
                            f"/{self.epochs_limit()}: ",
                            end='')
                        f_val = jobs_scheduler(parallel, batch_len, epochs_so_far, self.n_jobs)
                        self.log_results(f_val, epochs_so_far, self.epochs_limit())
                        if self.max_epoch_reached:
                            logger.info("Max epoch reached, terminating.")
                            break

        except KeyboardInterrupt:
            print("User interrupted..")

        self.save_trials(final=True)

        if self.trials:
            sorted_trials = sorted(self.trials, key=itemgetter('loss'))
            results = sorted_trials[0]
            self.print_epoch_details(results, self.max_epoch, self.print_json)
        else:
            # This is printed when Ctrl+C is pressed quickly, before first epochs have
            # a chance to be evaluated.
            print("No epochs evaluated yet, no best result.")

    def __getstate__(self):
        state = self.__dict__.copy()
        del state['trials']
        return state<|MERGE_RESOLUTION|>--- conflicted
+++ resolved
@@ -11,6 +11,7 @@
 import warnings
 from collections import OrderedDict, deque
 from math import factorial, log, inf
+from numpy import iinfo, int32
 from operator import itemgetter
 from pathlib import Path
 from pprint import pprint
@@ -19,13 +20,12 @@
 import rapidjson
 from colorama import Fore, Style
 from colorama import init as colorama_init
-<<<<<<< HEAD
-=======
-from joblib import (Parallel, cpu_count, delayed, dump, load,
-                    wrap_non_picklable_objects)
+from joblib import (Parallel, cpu_count, delayed, dump, load, wrap_non_picklable_objects)
+from joblib import parallel_backend
+from multiprocessing import Manager
+from queue import Queue
 from pandas import DataFrame, json_normalize, isna
 from tabulate import tabulate
->>>>>>> db1227f2
 
 from freqtrade.data.converter import trim_dataframe
 from freqtrade.data.history import get_timerange
@@ -37,13 +37,6 @@
 from freqtrade.optimize.hyperopt_interface import IHyperOpt  # noqa: F401
 from freqtrade.optimize.hyperopt_loss_interface import IHyperOptLoss  # noqa: F401
 from freqtrade.resolvers.hyperopt_resolver import (HyperOptLossResolver, HyperOptResolver)
-from joblib import (Parallel, cpu_count, delayed, dump, load, wrap_non_picklable_objects)
-from joblib import parallel_backend
-from multiprocessing import Manager
-from queue import Queue
-
-from pandas import DataFrame
-from numpy import iinfo, int32
 
 # Suppress scikit-learn FutureWarnings from skopt
 with warnings.catch_warnings():
@@ -382,12 +375,15 @@
 
         trials = json_normalize(results, max_level=1)
         trials['Best'] = ''
-        trials = trials[['Best', 'current_epoch', 'results_metrics.trade_count',
-                         'results_metrics.avg_profit', 'results_metrics.total_profit',
-                         'results_metrics.profit', 'results_metrics.duration',
-                         'loss', 'is_initial_point', 'is_best']]
-        trials.columns = ['Best', 'Epoch', 'Trades', 'Avg profit', 'Total profit',
-                          'Profit', 'Avg duration', 'Objective', 'is_initial_point', 'is_best']
+        trials = trials[[
+            'Best', 'current_epoch', 'results_metrics.trade_count', 'results_metrics.avg_profit',
+            'results_metrics.total_profit', 'results_metrics.profit', 'results_metrics.duration',
+            'loss', 'is_initial_point', 'is_best'
+        ]]
+        trials.columns = [
+            'Best', 'Epoch', 'Trades', 'Avg profit', 'Total profit', 'Profit', 'Avg duration',
+            'Objective', 'is_initial_point', 'is_best'
+        ]
         trials['is_profit'] = False
         trials.loc[trials['is_initial_point'], 'Best'] = '*'
         trials.loc[trials['is_best'], 'Best'] = 'Best'
@@ -395,31 +391,33 @@
         trials.loc[trials['Total profit'] > 0, 'is_profit'] = True
         trials['Trades'] = trials['Trades'].astype(str)
 
-        trials['Epoch'] = trials['Epoch'].apply(
-            lambda x: "{}/{}".format(x, total_epochs))
-        trials['Avg profit'] = trials['Avg profit'].apply(
-            lambda x: '{:,.2f}%'.format(x) if not isna(x) else x)
-        trials['Profit'] = trials['Profit'].apply(
-            lambda x: '{:,.2f}%'.format(x) if not isna(x) else x)
+        trials['Epoch'] = trials['Epoch'].apply(lambda x: "{}/{}".format(x, total_epochs))
+        trials['Avg profit'] = trials['Avg profit'].apply(lambda x: '{:,.2f}%'.format(x)
+                                                          if not isna(x) else x)
+        trials['Profit'] = trials['Profit'].apply(lambda x: '{:,.2f}%'.format(x)
+                                                  if not isna(x) else x)
         trials['Total profit'] = trials['Total profit'].apply(
             lambda x: '{: 11.8f} '.format(x) + config['stake_currency'] if not isna(x) else x)
-        trials['Avg duration'] = trials['Avg duration'].apply(
-            lambda x: '{:,.1f}m'.format(x) if not isna(x) else x)
+        trials['Avg duration'] = trials['Avg duration'].apply(lambda x: '{:,.1f}m'.format(x)
+                                                              if not isna(x) else x)
         if print_colorized:
             for i in range(len(trials)):
                 if trials.loc[i]['is_profit']:
-                    for z in range(len(trials.loc[i])-3):
-                        trials.iat[i, z] = "{}{}{}".format(Fore.GREEN,
-                                                           str(trials.loc[i][z]), Fore.RESET)
+                    for z in range(len(trials.loc[i]) - 3):
+                        trials.iat[i, z] = "{}{}{}".format(Fore.GREEN, str(trials.loc[i][z]),
+                                                           Fore.RESET)
                 if trials.loc[i]['is_best'] and highlight_best:
-                    for z in range(len(trials.loc[i])-3):
-                        trials.iat[i, z] = "{}{}{}".format(Style.BRIGHT,
-                                                           str(trials.loc[i][z]), Style.RESET_ALL)
+                    for z in range(len(trials.loc[i]) - 3):
+                        trials.iat[i, z] = "{}{}{}".format(Style.BRIGHT, str(trials.loc[i][z]),
+                                                           Style.RESET_ALL)
 
         trials = trials.drop(columns=['is_initial_point', 'is_best', 'is_profit'])
 
-        print(tabulate(trials.to_dict(orient='list'), headers='keys', tablefmt='psql',
-                       stralign="right"))
+        print(
+            tabulate(trials.to_dict(orient='list'),
+                     headers='keys',
+                     tablefmt='psql',
+                     stralign="right"))
 
     def has_space(self, space: str) -> bool:
         """
