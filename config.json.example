--- conflicted
+++ resolved
@@ -6,14 +6,10 @@
     "ticker_interval" : "5m",
     "dry_run": false,
     "trailing_stop": false,
-<<<<<<< HEAD
-    "unfilledtimeout": 600,
-=======
     "unfilledtimeout": {
         "buy": 10,
         "sell": 30
     },
->>>>>>> bd46b4fa
     "bid_strategy": {
         "ask_last_balance": 0.0
     },
