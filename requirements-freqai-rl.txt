--- conflicted
+++ resolved
@@ -5,13 +5,9 @@
 torch==1.13.1; python_version < '3.11'
 #until these branches will be released we can use this
 gymnasium==0.28.1
-stable_baselines3>=2.0.0a1
-sb3_contrib>=2.0.0a1 
+stable_baselines3==2.0.0a5
+sb3_contrib>=2.0.0a4
 # Gym is forced to this version by stable-baselines3.
 setuptools==65.5.1 # Should be removed when gym is fixed.
-<<<<<<< HEAD
-=======
-gym==0.21; python_version < '3.11'
 # Progress bar for stable-baselines3 and sb3-contrib
-tqdm==4.65.0; python_version < '3.11'
->>>>>>> f1e03a68
+tqdm==4.65.0; python_version < '3.11'