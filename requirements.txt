--- conflicted
+++ resolved
@@ -2,11 +2,7 @@
 pandas==1.4.0
 pandas-ta==0.3.14b
 
-<<<<<<< HEAD
-ccxt==1.72.29
-=======
 ccxt==1.72.36
->>>>>>> 6a591038
 # Pin cryptography for now due to rust build errors with piwheels
 cryptography==36.0.1
 aiohttp==3.8.1
